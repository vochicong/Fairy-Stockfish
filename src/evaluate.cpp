--- conflicted
+++ resolved
@@ -1000,12 +1000,11 @@
         // number and types of the enemy's attacking pieces, the number of
         // attacked and weak squares around our king, the absence of queen and
         // the quality of the pawn shelter (current 'score' value).
-<<<<<<< HEAD
         const auto KDP = KingDangerParams[pos.variant()];
         kingDanger =           kingAttackersCount[Them] * kingAttackersWeight[Them]
                     + KDP[0] * kingAdjacentZoneAttacksCount[Them]
                     + KDP[1] * popcount(kingRing[Us] & weak)
-                    + KDP[2] * !!pos.pinned_pieces(Us)
+                    + KDP[2] * bool(pos.pinned_pieces(Us))
                     + KDP[3] * !pos.count<QUEEN>(Them)
                     + KDP[4] * mg_value(score) / 8
                     + KDP[5];
@@ -1023,15 +1022,6 @@
             h = pos.count_in_hand<QUEEN>(Them) ? weak & ~pos.pieces() : 0;
         }
 #endif
-=======
-        kingDanger =        kingAttackersCount[Them] * kingAttackersWeight[Them]
-                    + 102 * kingAdjacentZoneAttacksCount[Them]
-                    + 191 * popcount(kingRing[Us] & weak)
-                    + 143 * bool(pos.pinned_pieces(Us))
-                    - 848 * !pos.count<QUEEN>(Them)
-                    -   9 * mg_value(score) / 8
-                    +  40;
->>>>>>> 2acda1fd
 
         // Analyse the safe enemy's checks which are possible on next move
         safe  = ~pos.pieces(Them);
