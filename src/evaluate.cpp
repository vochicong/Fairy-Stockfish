/*
  Stockfish, a UCI chess playing engine derived from Glaurung 2.1
  Copyright (C) 2004-2008 Tord Romstad (Glaurung author)
  Copyright (C) 2008-2015 Marco Costalba, Joona Kiiski, Tord Romstad

  Stockfish is free software: you can redistribute it and/or modify
  it under the terms of the GNU General Public License as published by
  the Free Software Foundation, either version 3 of the License, or
  (at your option) any later version.

  Stockfish is distributed in the hope that it will be useful,
  but WITHOUT ANY WARRANTY; without even the implied warranty of
  MERCHANTABILITY or FITNESS FOR A PARTICULAR PURPOSE.  See the
  GNU General Public License for more details.

  You should have received a copy of the GNU General Public License
  along with this program.  If not, see <http://www.gnu.org/licenses/>.
*/

#include <algorithm>
#include <cassert>
#include <cstring>   // For std::memset
#include <iomanip>
#include <sstream>

#include "bitcount.h"
#include "evaluate.h"
#include "material.h"
#include "pawns.h"

namespace {

  namespace Trace {

    enum Term { // First 8 entries are for PieceType
      MATERIAL = 8, IMBALANCE, MOBILITY, THREAT, PASSED, SPACE, TOTAL, TERM_NB
    };

    double scores[TERM_NB][COLOR_NB][PHASE_NB];

    double to_cp(Value v) { return double(v) / PawnValueEg; }

    void add(int idx, Color c, Score s) {
      scores[idx][c][MG] = to_cp(mg_value(s));
      scores[idx][c][EG] = to_cp(eg_value(s));
    }

    void add(int idx, Score w, Score b = SCORE_ZERO) {
      add(idx, WHITE, w); add(idx, BLACK, b);
    }

    std::ostream& operator<<(std::ostream& os, Term t) {

      if (t == MATERIAL || t == IMBALANCE || t == Term(PAWN) || t == TOTAL)
          os << "  ---   --- |   ---   --- | ";
      else
          os << std::setw(5) << scores[t][WHITE][MG] << " "
             << std::setw(5) << scores[t][WHITE][EG] << " | "
             << std::setw(5) << scores[t][BLACK][MG] << " "
             << std::setw(5) << scores[t][BLACK][EG] << " | ";

      os << std::setw(5) << scores[t][WHITE][MG] - scores[t][BLACK][MG] << " "
         << std::setw(5) << scores[t][WHITE][EG] - scores[t][BLACK][EG] << " \n";

      return os;
    }
  }

  using namespace Trace;

  // Struct EvalInfo contains various information computed and collected
  // by the evaluation functions.
  struct EvalInfo {

    // attackedBy[color][piece type] is a bitboard representing all squares
    // attacked by a given color and piece type (can be also ALL_PIECES).
    Bitboard attackedBy[COLOR_NB][PIECE_TYPE_NB];

    // kingRing[color] is the zone around the king which is considered
    // by the king safety evaluation. This consists of the squares directly
    // adjacent to the king, and the three (or two, for a king on an edge file)
    // squares two ranks in front of the king. For instance, if black's king
    // is on g8, kingRing[BLACK] is a bitboard containing the squares f8, h8,
    // f7, g7, h7, f6, g6 and h6.
    Bitboard kingRing[COLOR_NB];

    // kingAttackersCount[color] is the number of pieces of the given color
    // which attack a square in the kingRing of the enemy king.
    int kingAttackersCount[COLOR_NB];

    // kingAttackersWeight[color] is the sum of the "weight" of the pieces of the
    // given color which attack a square in the kingRing of the enemy king. The
    // weights of the individual piece types are given by the elements in the
    // KingAttackWeights array.
    int kingAttackersWeight[COLOR_NB];

    // kingAdjacentZoneAttacksCount[color] is the number of attacks by the given
    // color to squares directly adjacent to the enemy king. Pieces which attack
    // more than one square are counted multiple times. For instance, if there is
    // a white knight on g5 and black's king is on g8, this white knight adds 2
    // to kingAdjacentZoneAttacksCount[WHITE].
    int kingAdjacentZoneAttacksCount[COLOR_NB];

    Bitboard pinnedPieces[COLOR_NB];
    Material::Entry* me;
    Pawns::Entry* pi;
  };


  // Evaluation weights, indexed by the corresponding evaluation term
  enum { Mobility, PawnStructure, PassedPawns, Space, KingSafety, Threats };

  const struct Weight { int mg, eg; } Weights[] = {
    {266, 334}, {214, 203}, {193, 262}, {47, 0}, {330, 0}, {404, 241}
  };

  Score operator*(Score s, const Weight& w) {
    return make_score(mg_value(s) * w.mg / 256, eg_value(s) * w.eg / 256);
  }


  #define V(v) Value(v)
  #define S(mg, eg) make_score(mg, eg)

  // MobilityBonus[PieceType][attacked] contains bonuses for middle and end
  // game, indexed by piece type and number of attacked squares not occupied by
  // friendly pieces.
  const Score MobilityBonus[][32] = {
    {}, {},
    { S(-70,-52), S(-52,-37), S( -7,-17), S(  0, -6), S(  8,  5), S( 16,  9), // Knights
      S( 23, 20), S( 31, 21), S( 36, 22) },
    { S(-49,-44), S(-22,-13), S( 16,  0), S( 27, 11), S( 38, 19), S( 52, 34), // Bishops
      S( 56, 44), S( 65, 47), S( 67, 51), S( 73, 56), S( 81, 59), S( 83, 69),
      S( 95, 72), S(100, 75) },
    { S(-49,-57), S(-22,-14), S(-10, 18), S( -5, 39), S( -4, 50), S( -2, 58), // Rooks
      S(  6, 78), S( 11, 86), S( 17, 92), S( 19,103), S( 26,111), S( 27,115),
      S( 36,119), S( 41,121), S( 50,122) },
    { S(-41,-24), S(-26, -8), S(  0,  6), S(  2, 14), S( 12, 27), S( 21, 40), // Queens
      S( 22, 45), S( 37, 55), S( 40, 57), S( 43, 63), S( 50, 68), S( 52, 74),
      S( 56, 80), S( 66, 84), S( 68, 85), S( 69, 88), S( 71, 92), S( 72, 94),
      S( 80, 96), S( 89, 98), S( 94,101), S(102,113), S(106,114), S(107,116),
      S(112,125), S(113,127), S(117,137), S(122,143) }
  };

  // Outpost[knight/bishop][supported by pawn] contains bonuses for knights and
  // bishops outposts, bigger if outpost piece is supported by a pawn.
  const Score Outpost[][2] = {
    { S(42,11), S(63,17) }, // Knights
    { S(18, 5), S(27, 8) }  // Bishops
  };

  // ReachableOutpost[knight/bishop][supported by pawn] contains bonuses for
  // knights and bishops which can reach an outpost square in one move, bigger
  // if outpost square is supported by a pawn.
  const Score ReachableOutpost[][2] = {
    { S(21, 5), S(31, 8) }, // Knights
    { S( 8, 2), S(13, 4) }  // Bishops
  };

  // Threat[minor/rook][attacked PieceType] contains
  // bonuses according to which piece type attacks which one.
  // Attacks on lesser pieces which are pawn defended are not considered.
  const Score Threat[2][PIECE_TYPE_NB] = {
   { S(0, 0), S(0, 32), S(25, 39), S(28, 44), S(42, 98), S(35,105) }, // Minor attacks
   { S(0, 0), S(0, 27), S(26, 57), S(26, 57), S( 0, 30), S(23, 51) }  // Rook attacks
  };

  // ThreatenedByPawn[PieceType] contains a penalty according to which piece
  // type is attacked by a pawn.
  const Score ThreatenedByPawn[PIECE_TYPE_NB] = {
    S(0, 0), S(0, 0), S(107, 138), S(84, 122), S(114, 203), S(121, 217)
  };

  // Passed[mg/eg][Rank] contains midgame and endgame bonuses for passed pawns.
  // We don't use a Score because we process the two components independently.
  const Value Passed[][RANK_NB] = {
    { V(0), V( 1), V(34), V(90), V(214), V(328) },
    { V(7), V(14), V(37), V(63), V(134), V(189) }
  };

<<<<<<< HEAD
#ifdef THREECHECK
  const Score ChecksGivenBonus[CHECKS_NB] = {
      S(0, 0),
      S(2 * PawnValueMg, 2 * PawnValueEg),
      S(5 * PawnValueMg, 4 * PawnValueEg),
      S(9 * PawnValueMg, 9 * PawnValueEg)
  };
#endif
=======
  // PassedFile[File] contains a bonus according to the file of a passed pawn.
  const Score PassedFile[] = {
    S( 12,  10), S( 3, 10), S( 1, -8), S(-27, -12),
    S(-27, -12), S( 1, -8), S( 3, 10), S( 12,  10)
  };

>>>>>>> 83156205
  const Score ThreatenedByHangingPawn = S(40, 60);

  // Assorted bonuses and penalties used by evaluation
  const Score KingOnOne          = S( 2, 58);
  const Score KingOnMany         = S( 6,125);
  const Score RookOnPawn         = S( 7, 27);
  const Score RookOnOpenFile     = S(43, 21);
  const Score RookOnSemiOpenFile = S(19, 10);
  const Score BishopPawns        = S( 8, 12);
  const Score MinorBehindPawn    = S(16,  0);
  const Score TrappedRook        = S(92,  0);
  const Score Unstoppable        = S( 0, 20);
  const Score Hanging            = S(31, 26);
  const Score PawnAttackThreat   = S(20, 20);
  const Score Checked            = S(20, 20);

  // Penalty for a bishop on a1/h1 (a8/h8 for black) which is trapped by
  // a friendly pawn on b2/g2 (b7/g7 for black). This can obviously only
  // happen in Chess960 games.
  const Score TrappedBishopA1H1 = S(50, 50);

  #undef S
  #undef V

  // King danger constants and variables. The king danger scores are looked-up
  // in KingDanger[]. Various little "meta-bonuses" measuring the strength
  // of the enemy attack are added up into an integer, which is used as an
  // index to KingDanger[].
  Score KingDanger[512];

  // KingAttackWeights[PieceType] contains king attack weights by piece type
  const int KingAttackWeights[PIECE_TYPE_NB] = { 0, 0, 7, 5, 4, 1 };

  // Penalties for enemy's safe checks
  const int QueenContactCheck = 89;
  const int QueenCheck        = 50;
  const int RookCheck         = 45;
  const int BishopCheck       = 6;
  const int KnightCheck       = 14;

<<<<<<< HEAD
  // init_eval_info() initializes king bitboards for given color adding
  // pawn attacks. To be done at the beginning of the evaluation.
=======

  // eval_init() initializes king and attack bitboards for given color
  // adding pawn attacks. To be done at the beginning of the evaluation.
>>>>>>> 83156205

  template<Color Us>
  void eval_init(const Position& pos, EvalInfo& ei) {

    const Color  Them = (Us == WHITE ? BLACK   : WHITE);
    const Square Down = (Us == WHITE ? DELTA_S : DELTA_N);

    ei.pinnedPieces[Us] = pos.pinned_pieces(Us);
    Bitboard b = ei.attackedBy[Them][KING] = pos.attacks_from<KING>(pos.square<KING>(Them));
    ei.attackedBy[Them][ALL_PIECES] |= b;
    ei.attackedBy[Us][ALL_PIECES] |= ei.attackedBy[Us][PAWN] = ei.pi->pawn_attacks(Us);

    // Init king safety tables only if we are going to use them
    if (pos.non_pawn_material(Us) >= QueenValueMg)
    {
        ei.kingRing[Them] = b | shift_bb<Down>(b);
        b &= ei.attackedBy[Us][PAWN];
        ei.kingAttackersCount[Us] = b ? popcount<Max15>(b) : 0;
        ei.kingAdjacentZoneAttacksCount[Us] = ei.kingAttackersWeight[Us] = 0;
    }
    else
        ei.kingRing[Them] = ei.kingAttackersCount[Us] = 0;
  }


  // evaluate_pieces() assigns bonuses and penalties to the pieces of a given
  // color and type.

  template<bool DoTrace, Color Us = WHITE, PieceType Pt = KNIGHT>
  Score evaluate_pieces(const Position& pos, EvalInfo& ei, Score* mobility,
                        const Bitboard* mobilityArea) {
    Bitboard b, bb;
    Square s;
    Score score = SCORE_ZERO;

    const PieceType NextPt = (Us == WHITE ? Pt : PieceType(Pt + 1));
    const Color Them = (Us == WHITE ? BLACK : WHITE);
    const Bitboard OutpostRanks = (Us == WHITE ? Rank4BB | Rank5BB | Rank6BB
                                               : Rank5BB | Rank4BB | Rank3BB);
    const Square* pl = pos.squares<Pt>(Us);

    ei.attackedBy[Us][Pt] = 0;

    while ((s = *pl++) != SQ_NONE)
    {
        // Find attacked squares, including x-ray attacks for bishops and rooks
        b = Pt == BISHOP ? attacks_bb<BISHOP>(s, pos.pieces() ^ pos.pieces(Us, QUEEN))
          : Pt ==   ROOK ? attacks_bb<  ROOK>(s, pos.pieces() ^ pos.pieces(Us, ROOK, QUEEN))
                         : pos.attacks_from<Pt>(s);

        if (ei.pinnedPieces[Us] & s)
            b &= LineBB[pos.square<KING>(Us)][s];

        ei.attackedBy[Us][ALL_PIECES] |= ei.attackedBy[Us][Pt] |= b;

        if (b & ei.kingRing[Them])
        {
            ei.kingAttackersCount[Us]++;
            ei.kingAttackersWeight[Us] += KingAttackWeights[Pt];
            bb = b & ei.attackedBy[Them][KING];
            if (bb)
                ei.kingAdjacentZoneAttacksCount[Us] += popcount<Max15>(bb);
        }

        if (Pt == QUEEN)
            b &= ~(  ei.attackedBy[Them][KNIGHT]
                   | ei.attackedBy[Them][BISHOP]
                   | ei.attackedBy[Them][ROOK]);

        int mob = popcount<Pt == QUEEN ? Full : Max15>(b & mobilityArea[Us]);

        mobility[Us] += MobilityBonus[Pt][mob];

        if (Pt == BISHOP || Pt == KNIGHT)
        {
            // Bonus for outpost squares
            bb = OutpostRanks & ~ei.pi->pawn_attacks_span(Them);
            if (bb & s)
                score += Outpost[Pt == BISHOP][!!(ei.attackedBy[Us][PAWN] & s)];
            else
            {
                bb &= b & ~pos.pieces(Us);
                if (bb)
                   score += ReachableOutpost[Pt == BISHOP][!!(ei.attackedBy[Us][PAWN] & bb)];
            }

            // Bonus when behind a pawn
            if (    relative_rank(Us, s) < RANK_5
                && (pos.pieces(PAWN) & (s + pawn_push(Us))))
                score += MinorBehindPawn;

            // Penalty for pawns on same color square of bishop
            if (Pt == BISHOP)
                score -= BishopPawns * ei.pi->pawns_on_same_color_squares(Us, s);

            // An important Chess960 pattern: A cornered bishop blocked by a friendly
            // pawn diagonally in front of it is a very serious problem, especially
            // when that pawn is also blocked.
            if (   Pt == BISHOP
                && pos.is_chess960()
                && (s == relative_square(Us, SQ_A1) || s == relative_square(Us, SQ_H1)))
            {
                Square d = pawn_push(Us) + (file_of(s) == FILE_A ? DELTA_E : DELTA_W);
                if (pos.piece_on(s + d) == make_piece(Us, PAWN))
                    score -= !pos.empty(s + d + pawn_push(Us))                ? TrappedBishopA1H1 * 4
                            : pos.piece_on(s + d + d) == make_piece(Us, PAWN) ? TrappedBishopA1H1 * 2
                                                                              : TrappedBishopA1H1;
            }
        }

        if (Pt == ROOK)
        {
            // Bonus for aligning with enemy pawns on the same rank/file
            if (relative_rank(Us, s) >= RANK_5)
            {
                Bitboard alignedPawns = pos.pieces(Them, PAWN) & PseudoAttacks[ROOK][s];
                if (alignedPawns)
                    score += popcount<Max15>(alignedPawns) * RookOnPawn;
            }

            // Bonus when on an open or semi-open file
            if (ei.pi->semiopen_file(Us, file_of(s)))
            {
                score += ei.pi->semiopen_file(Them, file_of(s)) ? RookOnOpenFile : RookOnSemiOpenFile;
            }

            // Penalize when trapped by the king, even more if king cannot castle
            if (mob <= 3 && !ei.pi->semiopen_file(Us, file_of(s)))
            {
                Square ksq = pos.square<KING>(Us);

                if (   ((file_of(ksq) < FILE_E) == (file_of(s) < file_of(ksq)))
                    && (rank_of(ksq) == rank_of(s) || relative_rank(Us, ksq) == RANK_1)
                    && !ei.pi->semiopen_side(Us, file_of(ksq), file_of(s) < file_of(ksq)))
                    score -= (TrappedRook - make_score(mob * 22, 0)) * (1 + !pos.can_castle(Us));
            }
        }
    }

    if (DoTrace)
        Trace::add(Pt, Us, score);

    // Recursively call evaluate_pieces() of next piece type until KING excluded
    return score - evaluate_pieces<DoTrace, Them, NextPt>(pos, ei, mobility, mobilityArea);
  }

  template<>
  Score evaluate_pieces<false, WHITE, KING>(const Position&, EvalInfo&, Score*, const Bitboard*) { return SCORE_ZERO; }
  template<>
  Score evaluate_pieces< true, WHITE, KING>(const Position&, EvalInfo&, Score*, const Bitboard*) { return SCORE_ZERO; }


  // evaluate_king() assigns bonuses and penalties to a king of a given color

  template<Color Us, bool DoTrace>
  Score evaluate_king(const Position& pos, const EvalInfo& ei) {

    const Color Them = (Us == WHITE ? BLACK : WHITE);

    Bitboard undefended, b, b1, b2, safe;
    int attackUnits;
    const Square ksq = pos.square<KING>(Us);

    // King shelter and enemy pawns storm
    Score score = ei.pi->king_safety<Us>(pos, ksq);

    // Main king safety evaluation
    if (ei.kingAttackersCount[Them])
    {
        // Find the attacked squares around the king which have no defenders
        // apart from the king itself.
        undefended =  ei.attackedBy[Them][ALL_PIECES]
                    & ei.attackedBy[Us][KING]
                    & ~(  ei.attackedBy[Us][PAWN]   | ei.attackedBy[Us][KNIGHT]
                        | ei.attackedBy[Us][BISHOP] | ei.attackedBy[Us][ROOK]
                        | ei.attackedBy[Us][QUEEN]);

        // Initialize the 'attackUnits' variable, which is used later on as an
        // index into the KingDanger[] array. The initial value is based on the
        // number and types of the enemy's attacking pieces, the number of
        // attacked and undefended squares around our king and the quality of
        // the pawn shelter (current 'score' value).
        attackUnits =  std::min(72, ei.kingAttackersCount[Them] * ei.kingAttackersWeight[Them])
                     +  9 * ei.kingAdjacentZoneAttacksCount[Them]
                     + 27 * popcount<Max15>(undefended)
                     + 11 * !!ei.pinnedPieces[Us]
                     - 64 * !pos.count<QUEEN>(Them)
                     - mg_value(score) / 8;

        // Analyse the enemy's safe queen contact checks. Firstly, find the
        // undefended squares around the king reachable by the enemy queen...
        b = undefended & ei.attackedBy[Them][QUEEN] & ~pos.pieces(Them);
        if (b)
        {
            // ...and then remove squares not supported by another enemy piece
            b &=  ei.attackedBy[Them][PAWN]   | ei.attackedBy[Them][KNIGHT]
                | ei.attackedBy[Them][BISHOP] | ei.attackedBy[Them][ROOK]
                | ei.attackedBy[Them][KING];

            if (b)
                attackUnits += QueenContactCheck * popcount<Max15>(b);
        }

        // Analyse the enemy's safe distance checks for sliders and knights
        safe = ~(ei.attackedBy[Us][ALL_PIECES] | pos.pieces(Them));
#ifdef THREECHECK
        if (pos.is_three_check() && pos.checks_taken())
            safe = ~pos.pieces(Them);
#endif

        b1 = pos.attacks_from<ROOK  >(ksq) & safe;
        b2 = pos.attacks_from<BISHOP>(ksq) & safe;

        // Enemy queen safe checks
        b = (b1 | b2) & ei.attackedBy[Them][QUEEN];
        if (b)
        {
            attackUnits += QueenCheck * popcount<Max15>(b);
            score -= Checked;
        }

        // Enemy rooks safe checks
        b = b1 & ei.attackedBy[Them][ROOK];
        if (b)
        {
            attackUnits += RookCheck * popcount<Max15>(b);
            score -= Checked;
        }

        // Enemy bishops safe checks
        b = b2 & ei.attackedBy[Them][BISHOP];

        if (b)
        {
            attackUnits += BishopCheck * popcount<Max15>(b);
            score -= Checked;
        }

        // Enemy knights safe checks
        b = pos.attacks_from<KNIGHT>(ksq) & ei.attackedBy[Them][KNIGHT] & safe;
        if (b)
        {
            attackUnits += KnightCheck * popcount<Max15>(b);
            score -= Checked;
        }

        // Finally, extract the king danger score from the KingDanger[]
        // array and subtract the score from evaluation.
#ifdef THREECHECK
        if (pos.is_three_check())
        {
            switch(pos.checks_taken())
            {
            case CHECKS_NB:
            case CHECKS_3:
            case CHECKS_2:  attackUnits += RookCheck; break;
            case CHECKS_1:  attackUnits += KnightCheck + attackUnits / 2; break;
            case CHECKS_0:  attackUnits += BishopCheck + attackUnits; break;
            }
        }
#endif
        score -= KingDanger[std::max(std::min(attackUnits, 399), 0)];
    }

    if (DoTrace)
        Trace::add(KING, Us, score);

    return score;
  }


  // evaluate_threats() assigns bonuses according to the type of attacking piece
  // and the type of attacked one.

  template<Color Us, bool DoTrace>
  Score evaluate_threats(const Position& pos, const EvalInfo& ei) {

    const Color Them        = (Us == WHITE ? BLACK    : WHITE);
    const Square Up         = (Us == WHITE ? DELTA_N  : DELTA_S);
    const Square Left       = (Us == WHITE ? DELTA_NW : DELTA_SE);
    const Square Right      = (Us == WHITE ? DELTA_NE : DELTA_SW);
    const Bitboard TRank2BB = (Us == WHITE ? Rank2BB  : Rank7BB);
    const Bitboard TRank7BB = (Us == WHITE ? Rank7BB  : Rank2BB);

    enum { Minor, Rook };

    Bitboard b, weak, defended, safeThreats;
    Score score = SCORE_ZERO;

    // Non-pawn enemies attacked by a pawn
    weak = (pos.pieces(Them) ^ pos.pieces(Them, PAWN)) & ei.attackedBy[Us][PAWN];

    if (weak)
    {
        b = pos.pieces(Us, PAWN) & ( ~ei.attackedBy[Them][ALL_PIECES]
                                    | ei.attackedBy[Us][ALL_PIECES]);

        safeThreats = (shift_bb<Right>(b) | shift_bb<Left>(b)) & weak;

        if (weak ^ safeThreats)
            score += ThreatenedByHangingPawn;

        while (safeThreats)
            score += ThreatenedByPawn[type_of(pos.piece_on(pop_lsb(&safeThreats)))];
    }

    // Non-pawn enemies defended by a pawn
    defended = (pos.pieces(Them) ^ pos.pieces(Them, PAWN)) & ei.attackedBy[Them][PAWN];

    // Enemies not defended by a pawn and under our attack
    weak =   pos.pieces(Them)
          & ~ei.attackedBy[Them][PAWN]
          &  ei.attackedBy[Us][ALL_PIECES];

    // Add a bonus according to the kind of attacking pieces
    if (defended | weak)
    {
        b = (defended | weak) & (ei.attackedBy[Us][KNIGHT] | ei.attackedBy[Us][BISHOP]);
        while (b)
            score += Threat[Minor][type_of(pos.piece_on(pop_lsb(&b)))];

        b = (pos.pieces(Them, QUEEN) | weak) & ei.attackedBy[Us][ROOK];
        while (b)
            score += Threat[Rook ][type_of(pos.piece_on(pop_lsb(&b)))];

        b = weak & ~ei.attackedBy[Them][ALL_PIECES];
        if (b)
            score += Hanging * popcount<Max15>(b);

        b = weak & ei.attackedBy[Us][KING];
        if (b)
            score += more_than_one(b) ? KingOnMany : KingOnOne;
    }

    // Bonus if some pawns can safely push and attack an enemy piece
    b = pos.pieces(Us, PAWN) & ~TRank7BB;
    b = shift_bb<Up>(b | (shift_bb<Up>(b & TRank2BB) & ~pos.pieces()));

    b &=  ~pos.pieces()
        & ~ei.attackedBy[Them][PAWN]
        & (ei.attackedBy[Us][ALL_PIECES] | ~ei.attackedBy[Them][ALL_PIECES]);

    b =  (shift_bb<Left>(b) | shift_bb<Right>(b))
       &  pos.pieces(Them)
       & ~ei.attackedBy[Us][PAWN];

    if (b)
        score += popcount<Max15>(b) * PawnAttackThreat;

    if (DoTrace)
        Trace::add(THREAT, Us, score * Weights[Threats]);

    return score * Weights[Threats];
  }


  // evaluate_passed_pawns() evaluates the passed pawns of the given color

  template<Color Us, bool DoTrace>
  Score evaluate_passed_pawns(const Position& pos, const EvalInfo& ei) {

    const Color Them = (Us == WHITE ? BLACK : WHITE);

    Bitboard b, squaresToQueen, defendedSquares, unsafeSquares;
    Score score = SCORE_ZERO;

    b = ei.pi->passed_pawns(Us);

    while (b)
    {
        Square s = pop_lsb(&b);

        assert(pos.pawn_passed(Us, s));

        int r = relative_rank(Us, s) - RANK_2;
        int rr = r * (r - 1);

        Value mbonus = Passed[MG][r], ebonus = Passed[EG][r];

        if (rr)
        {
            Square blockSq = s + pawn_push(Us);

            // Adjust bonus based on the king's proximity
            ebonus +=  distance(pos.square<KING>(Them), blockSq) * 5 * rr
                     - distance(pos.square<KING>(Us  ), blockSq) * 2 * rr;

            // If blockSq is not the queening square then consider also a second push
            if (relative_rank(Us, blockSq) != RANK_8)
                ebonus -= distance(pos.square<KING>(Us), blockSq + pawn_push(Us)) * rr;

            // If the pawn is free to advance, then increase the bonus
            if (pos.empty(blockSq))
            {
                // If there is a rook or queen attacking/defending the pawn from behind,
                // consider all the squaresToQueen. Otherwise consider only the squares
                // in the pawn's path attacked or occupied by the enemy.
                defendedSquares = unsafeSquares = squaresToQueen = forward_bb(Us, s);

                Bitboard bb = forward_bb(Them, s) & pos.pieces(ROOK, QUEEN) & pos.attacks_from<ROOK>(s);

                if (!(pos.pieces(Us) & bb))
                    defendedSquares &= ei.attackedBy[Us][ALL_PIECES];

#ifdef ATOMIC
                // Consider most squares safe since capturing costs a piece
                if (pos.is_atomic())
                    unsafeSquares &= pos.square<KING>(Them);
                else
#endif
                if (!(pos.pieces(Them) & bb))
                    unsafeSquares &= ei.attackedBy[Them][ALL_PIECES] | pos.pieces(Them);

                // If there aren't any enemy attacks, assign a big bonus. Otherwise
                // assign a smaller bonus if the block square isn't attacked.
                int k = !unsafeSquares ? 18 : !(unsafeSquares & blockSq) ? 8 : 0;

                // If the path to queen is fully defended, assign a big bonus.
                // Otherwise assign a smaller bonus if the block square is defended.
                if (defendedSquares == squaresToQueen)
                    k += 6;

                else if (defendedSquares & blockSq)
                    k += 4;

                mbonus += k * rr, ebonus += k * rr;
            }
            else if (pos.pieces(Us) & blockSq)
                mbonus += rr * 3 + r * 2 + 3, ebonus += rr + r * 2;
        } // rr != 0

        if (pos.count<PAWN>(Us) < pos.count<PAWN>(Them))
            ebonus += ebonus / 4;

        score += make_score(mbonus, ebonus) + PassedFile[file_of(s)];
    }
#ifdef ATOMIC
    if (pos.is_atomic())
        score += score;
#endif

    if (DoTrace)
        Trace::add(PASSED, Us, score * Weights[PassedPawns]);

    // Add the scores to the middlegame and endgame eval
    return score * Weights[PassedPawns];
  }


  // evaluate_space() computes the space evaluation for a given side. The
  // space evaluation is a simple bonus based on the number of safe squares
  // available for minor pieces on the central four files on ranks 2--4. Safe
  // squares one, two or three squares behind a friendly pawn are counted
  // twice. Finally, the space bonus is multiplied by a weight. The aim is to
  // improve play on game opening.
  template<Color Us>
  Score evaluate_space(const Position& pos, const EvalInfo& ei) {

    const Color Them = (Us == WHITE ? BLACK : WHITE);
    const Bitboard SpaceMask =
      Us == WHITE ? (FileCBB | FileDBB | FileEBB | FileFBB) & (Rank2BB | Rank3BB | Rank4BB)
                  : (FileCBB | FileDBB | FileEBB | FileFBB) & (Rank7BB | Rank6BB | Rank5BB);

    // Find the safe squares for our pieces inside the area defined by
    // SpaceMask. A square is unsafe if it is attacked by an enemy
    // pawn, or if it is undefended and attacked by an enemy piece.
    Bitboard safe =   SpaceMask
                   & ~pos.pieces(Us, PAWN)
                   & ~ei.attackedBy[Them][PAWN]
                   & (ei.attackedBy[Us][ALL_PIECES] | ~ei.attackedBy[Them][ALL_PIECES]);
#ifdef HORDE
    if (pos.is_horde())
        safe =   ~ei.attackedBy[Them][PAWN]
               & (ei.attackedBy[Us][ALL_PIECES] | ~ei.attackedBy[Them][ALL_PIECES]);
#endif

    // Find all squares which are at most three squares behind some friendly pawn
    Bitboard behind = pos.pieces(Us, PAWN);
    behind |= (Us == WHITE ? behind >>  8 : behind <<  8);
    behind |= (Us == WHITE ? behind >> 16 : behind << 16);
#ifdef HORDE
    if (pos.is_horde())
        behind |= (Us == WHITE ? behind >> 24 : behind << 24);
#endif

    // Since SpaceMask[Us] is fully on our half of the board...
#ifdef HORDE
    assert(pos.is_horde() || unsigned(safe >> (Us == WHITE ? 32 : 0)) == 0);
#else
    assert(unsigned(safe >> (Us == WHITE ? 32 : 0)) == 0);
#endif

    // ...count safe + (behind & safe) with a single popcount
    int bonus = popcount<Full>((Us == WHITE ? safe << 32 : safe >> 32) | (behind & safe));
#ifdef HORDE
    if (pos.is_horde())
        bonus = popcount<Full>(safe | behind);
#endif
    int weight =  pos.count<KNIGHT>(Us) + pos.count<BISHOP>(Us)
                + pos.count<KNIGHT>(Them) + pos.count<BISHOP>(Them);
#ifdef THREECHECK
    if (pos.is_three_check())
        weight -= pos.checks_count();
#endif
#ifdef HORDE
    if (pos.is_horde())
    {
        weight += pos.count<ROOK>(Us) + pos.count<QUEEN>(Us) + pos.count<KING>(Us)
                + pos.count<ROOK>(Them) + pos.count<QUEEN>(Them) + pos.count<KING>(Them);
        return make_score(bonus * (bonus + 2 * weight) * weight, 0);
    }
#endif

    return make_score(bonus * weight * weight, 0);
  }


  // evaluate_initiative() computes the initiative correction value for the
  // position, i.e. second order bonus/malus based on the known attacking/defending
  // status of the players.
  Score evaluate_initiative(const Position& pos, int asymmetry, Value eg) {

    int kingDistance = distance<File>(pos.square<KING>(WHITE), pos.square<KING>(BLACK));
    int pawns = pos.count<PAWN>(WHITE) + pos.count<PAWN>(BLACK);

    // Compute the initiative bonus for the attacking side
    int initiative = 8 * (pawns + asymmetry + kingDistance - 15);

    // Now apply the bonus: note that we find the attacking side by extracting
    // the sign of the endgame value, and that we carefully cap the bonus so
    // that the endgame score will never be divided by more than two.
    int value = ((eg > 0) - (eg < 0)) * std::max(initiative, -abs(eg / 2));

    return make_score(0, value);
  }


  // evaluate_scale_factor() computes the scale factor for the winning side
  ScaleFactor evaluate_scale_factor(const Position& pos, const EvalInfo& ei, Score score) {

    Color strongSide = eg_value(score) > VALUE_DRAW ? WHITE : BLACK;
    ScaleFactor sf = ei.me->scale_factor(pos, strongSide);

    // If we don't already have an unusual scale factor, check for certain
    // types of endgames, and use a lower scale for those.
    if (    ei.me->game_phase() < PHASE_MIDGAME
        && (sf == SCALE_FACTOR_NORMAL || sf == SCALE_FACTOR_ONEPAWN))
    {
        if (pos.opposite_bishops())
        {
            // Endgame with opposite-colored bishops and no other pieces (ignoring pawns)
            // is almost a draw, in case of KBP vs KB is even more a draw.
            if (   pos.non_pawn_material(WHITE) == BishopValueMg
                && pos.non_pawn_material(BLACK) == BishopValueMg)
                sf = more_than_one(pos.pieces(PAWN)) ? ScaleFactor(31) : ScaleFactor(9);

            // Endgame with opposite-colored bishops, but also other pieces. Still
            // a bit drawish, but not as drawish as with only the two bishops.
            else
                sf = ScaleFactor(46 * sf / SCALE_FACTOR_NORMAL);
        }
        // Endings where weaker side can place his king in front of the opponent's
        // pawns are drawish.
        else if (    abs(eg_value(score)) <= BishopValueEg
                 &&  ei.pi->pawn_span(strongSide) <= 1
                 && !pos.pawn_passed(~strongSide, pos.square<KING>(~strongSide)))
            sf = ei.pi->pawn_span(strongSide) ? ScaleFactor(51) : ScaleFactor(37);
    }

    return sf;
  }

} // namespace

/// evaluate() is the main evaluation function. It returns a static evaluation
/// of the position from the point of view of the side to move.

template<bool DoTrace>
Value Eval::evaluate(const Position& pos) {

  assert(!pos.checkers());

  EvalInfo ei;
  Score score, mobility[2] = { SCORE_ZERO, SCORE_ZERO };

  // Initialize score by reading the incrementally updated scores included in
  // the position object (material + piece square tables). Score is computed
  // internally from the white point of view.
  score = pos.psq_score();

#ifdef KOTH
    // Possibly redundant static evaluator
    if (pos.is_koth())
    {
        if (pos.is_koth_win())
            return VALUE_MATE;
        if (pos.is_koth_loss())
            return -VALUE_MATE;
    }
#endif
#ifdef THREECHECK
    if (pos.is_three_check())
    {
        // Possibly redundant static evaluator
        if (pos.is_three_check_win())
            return VALUE_MATE;
        if (pos.is_three_check_loss())
            return -VALUE_MATE;

        score += ChecksGivenBonus[pos.checks_given()];
        score -= ChecksGivenBonus[pos.checks_taken()];
    }
#endif
#ifdef HORDE
    // Possibly redundant static evaluator
    if (pos.is_horde())
    {
        if (pos.is_horde_loss())
            return -VALUE_MATE;
    }
#endif
#ifdef ATOMIC
    // Possibly redundant static evaluator
    if (pos.is_atomic())
    {
        if (pos.is_atomic_win())
            return VALUE_MATE;
        if (pos.is_atomic_loss())
            return -VALUE_MATE;
    }
#endif

  // Probe the material hash table
  ei.me = Material::probe(pos);
  score += ei.me->imbalance();

  // If we have a specialized evaluation function for the current material
  // configuration, call it and return.
<<<<<<< HEAD
#ifdef KOTH
  if (pos.is_koth()) {} else
#endif
#ifdef THREECHECK
  if (pos.is_three_check()) {} else
#endif
#ifdef HORDE
  if (pos.is_horde()) {} else
#endif
#ifdef ATOMIC
  if (pos.is_atomic()) {} else
#endif
  if (me->specialized_eval_exists())
      return me->evaluate(pos);
=======
  if (ei.me->specialized_eval_exists())
      return ei.me->evaluate(pos);
>>>>>>> 83156205

  // Probe the pawn hash table
  ei.pi = Pawns::probe(pos);
  score += ei.pi->pawns_score() * Weights[PawnStructure];

  // Initialize attack and king safety bitboards
  ei.attackedBy[WHITE][ALL_PIECES] = ei.attackedBy[BLACK][ALL_PIECES] = 0;
  eval_init<WHITE>(pos, ei);
  eval_init<BLACK>(pos, ei);

  // Pawns blocked or on ranks 2 and 3 will be excluded from the mobility area
  Bitboard blockedPawns[] = {
    pos.pieces(WHITE, PAWN) & (shift_bb<DELTA_S>(pos.pieces()) | Rank2BB | Rank3BB),
    pos.pieces(BLACK, PAWN) & (shift_bb<DELTA_N>(pos.pieces()) | Rank7BB | Rank6BB)
  };

  // Do not include in mobility area squares protected by enemy pawns, or occupied
  // by our blocked pawns or king.
  Bitboard mobilityArea[] = {
    ~(ei.attackedBy[BLACK][PAWN] | blockedPawns[WHITE] | pos.square<KING>(WHITE)),
    ~(ei.attackedBy[WHITE][PAWN] | blockedPawns[BLACK] | pos.square<KING>(BLACK))
  };

  // Evaluate all pieces but king and pawns
  score += evaluate_pieces<DoTrace>(pos, ei, mobility, mobilityArea);
  score += (mobility[WHITE] - mobility[BLACK]) * Weights[Mobility];

  // Evaluate kings after all other pieces because we need full attack
  // information when computing the king safety evaluation.
  score +=  evaluate_king<WHITE, DoTrace>(pos, ei)
          - evaluate_king<BLACK, DoTrace>(pos, ei);

  // Evaluate tactical threats, we need full attack information including king
  score +=  evaluate_threats<WHITE, DoTrace>(pos, ei)
          - evaluate_threats<BLACK, DoTrace>(pos, ei);

  // Evaluate passed pawns, we need full attack information including king
  score +=  evaluate_passed_pawns<WHITE, DoTrace>(pos, ei)
          - evaluate_passed_pawns<BLACK, DoTrace>(pos, ei);

  // If both sides have only pawns, score for potential unstoppable pawns
  if (!pos.non_pawn_material(WHITE) && !pos.non_pawn_material(BLACK))
  {
      Bitboard b;
      if ((b = ei.pi->passed_pawns(WHITE)) != 0)
          score += int(relative_rank(WHITE, frontmost_sq(WHITE, b))) * Unstoppable;

      if ((b = ei.pi->passed_pawns(BLACK)) != 0)
          score -= int(relative_rank(BLACK, frontmost_sq(BLACK, b))) * Unstoppable;
  }

  // Evaluate space for both sides, only during opening
<<<<<<< HEAD
  if (pos.non_pawn_material(WHITE) + pos.non_pawn_material(BLACK) >= 11756)
      score += (evaluate_space<WHITE>(pos, ei) - evaluate_space<BLACK>(pos, ei)) * Weights[Space];
#ifdef HORDE
  else if (pos.is_horde())
      score += (evaluate_space<WHITE>(pos, ei) - evaluate_space<BLACK>(pos, ei)) * Weights[Space];
#endif

  // Scale winning side if position is more drawish than it appears
  Color strongSide = eg_value(score) > VALUE_DRAW ? WHITE : BLACK;
  ScaleFactor sf = me->scale_factor(pos, strongSide);

  // If we don't already have an unusual scale factor, check for certain
  // types of endgames, and use a lower scale for those.
  if (    me->game_phase() < PHASE_MIDGAME
#ifdef KOTH
      && !pos.is_koth()
#endif
#ifdef THREECHECK
      && !pos.is_three_check()
#endif
#ifdef HORDE
      && !pos.is_horde()
#endif
#ifdef ATOMIC
      && !pos.is_atomic()
#endif
      && (sf == SCALE_FACTOR_NORMAL || sf == SCALE_FACTOR_ONEPAWN))
  {
      if (pos.opposite_bishops())
      {
          // Endgame with opposite-colored bishops and no other pieces (ignoring pawns)
          // is almost a draw, in case of KBP vs KB is even more a draw.
          if (   pos.non_pawn_material(WHITE) == BishopValueMg
              && pos.non_pawn_material(BLACK) == BishopValueMg)
              sf = more_than_one(pos.pieces(PAWN)) ? ScaleFactor(32) : ScaleFactor(8);

          // Endgame with opposite-colored bishops, but also other pieces. Still
          // a bit drawish, but not as drawish as with only the two bishops.
          else
              sf = ScaleFactor(50 * sf / SCALE_FACTOR_NORMAL);
      }
      // Endings where weaker side can place his king in front of the opponent's
      // pawns are drawish.
      else if (    abs(eg_value(score)) <= BishopValueEg
               &&  ei.pi->pawn_span(strongSide) <= 1
               && !pos.pawn_passed(~strongSide, pos.square<KING>(~strongSide)))
          sf = ei.pi->pawn_span(strongSide) ? ScaleFactor(56) : ScaleFactor(38);
  }
=======
  if (pos.non_pawn_material(WHITE) + pos.non_pawn_material(BLACK) >= 12222)
      score += (  evaluate_space<WHITE>(pos, ei)
                - evaluate_space<BLACK>(pos, ei)) * Weights[Space];

  // Evaluate position potential for the winning side
  score += evaluate_initiative(pos, ei.pi->pawn_asymmetry(), eg_value(score));
>>>>>>> 83156205

  // Evaluate scale factor for the winning side
  ScaleFactor sf = evaluate_scale_factor(pos, ei, score);

  // Interpolate between a middlegame and a (scaled by 'sf') endgame score
  Value v =  mg_value(score) * int(ei.me->game_phase())
           + eg_value(score) * int(PHASE_MIDGAME - ei.me->game_phase()) * sf / SCALE_FACTOR_NORMAL;

  v /= int(PHASE_MIDGAME);

  // In case of tracing add all remaining individual evaluation terms
  if (DoTrace)
  {
      Trace::add(MATERIAL, pos.psq_score());
      Trace::add(IMBALANCE, ei.me->imbalance());
      Trace::add(PAWN, ei.pi->pawns_score());
      Trace::add(MOBILITY, mobility[WHITE] * Weights[Mobility]
                         , mobility[BLACK] * Weights[Mobility]);
      Trace::add(SPACE, evaluate_space<WHITE>(pos, ei) * Weights[Space]
                      , evaluate_space<BLACK>(pos, ei) * Weights[Space]);
      Trace::add(TOTAL, score);
  }

  return (pos.side_to_move() == WHITE ? v : -v) + Eval::Tempo; // Side to move point of view
}

// Explicit template instantiations
template Value Eval::evaluate<true >(const Position&);
template Value Eval::evaluate<false>(const Position&);


/// trace() is like evaluate(), but instead of returning a value, it returns
/// a string (suitable for outputting to stdout) that contains the detailed
/// descriptions and values of each evaluation term. Useful for debugging.

std::string Eval::trace(const Position& pos) {

  std::memset(scores, 0, sizeof(scores));

  Value v = evaluate<true>(pos);
  v = pos.side_to_move() == WHITE ? v : -v; // White's point of view

  std::stringstream ss;
  ss << std::showpoint << std::noshowpos << std::fixed << std::setprecision(2)
     << "      Eval term |    White    |    Black    |    Total    \n"
     << "                |   MG    EG  |   MG    EG  |   MG    EG  \n"
     << "----------------+-------------+-------------+-------------\n"
     << "       Material | " << Term(MATERIAL)
     << "      Imbalance | " << Term(IMBALANCE)
     << "          Pawns | " << Term(PAWN)
     << "        Knights | " << Term(KNIGHT)
     << "         Bishop | " << Term(BISHOP)
     << "          Rooks | " << Term(ROOK)
     << "         Queens | " << Term(QUEEN)
     << "       Mobility | " << Term(MOBILITY)
     << "    King safety | " << Term(KING)
     << "        Threats | " << Term(THREAT)
     << "   Passed pawns | " << Term(PASSED)
     << "          Space | " << Term(SPACE)
     << "----------------+-------------+-------------+-------------\n"
     << "          Total | " << Term(TOTAL);

  ss << "\nTotal Evaluation: " << to_cp(v) << " (white side)\n";

  return ss.str();
}


/// init() computes evaluation weights, usually at startup

void Eval::init() {

  const int MaxSlope = 8700;
  const int Peak = 1280000;
  int t = 0;

  for (int i = 0; i < 400; ++i)
  {
      t = std::min(Peak, std::min(i * i * 27, t + MaxSlope));
      KingDanger[i] = make_score(t / 1000, 0) * Weights[KingSafety];
  }
}<|MERGE_RESOLUTION|>--- conflicted
+++ resolved
@@ -178,7 +178,6 @@
     { V(7), V(14), V(37), V(63), V(134), V(189) }
   };
 
-<<<<<<< HEAD
 #ifdef THREECHECK
   const Score ChecksGivenBonus[CHECKS_NB] = {
       S(0, 0),
@@ -187,14 +186,13 @@
       S(9 * PawnValueMg, 9 * PawnValueEg)
   };
 #endif
-=======
+
   // PassedFile[File] contains a bonus according to the file of a passed pawn.
   const Score PassedFile[] = {
     S( 12,  10), S( 3, 10), S( 1, -8), S(-27, -12),
     S(-27, -12), S( 1, -8), S( 3, 10), S( 12,  10)
   };
 
->>>>>>> 83156205
   const Score ThreatenedByHangingPawn = S(40, 60);
 
   // Assorted bonuses and penalties used by evaluation
@@ -235,14 +233,9 @@
   const int BishopCheck       = 6;
   const int KnightCheck       = 14;
 
-<<<<<<< HEAD
-  // init_eval_info() initializes king bitboards for given color adding
-  // pawn attacks. To be done at the beginning of the evaluation.
-=======
 
   // eval_init() initializes king and attack bitboards for given color
   // adding pawn attacks. To be done at the beginning of the evaluation.
->>>>>>> 83156205
 
   template<Color Us>
   void eval_init(const Position& pos, EvalInfo& ei) {
@@ -881,7 +874,6 @@
 
   // If we have a specialized evaluation function for the current material
   // configuration, call it and return.
-<<<<<<< HEAD
 #ifdef KOTH
   if (pos.is_koth()) {} else
 #endif
@@ -894,12 +886,8 @@
 #ifdef ATOMIC
   if (pos.is_atomic()) {} else
 #endif
-  if (me->specialized_eval_exists())
-      return me->evaluate(pos);
-=======
   if (ei.me->specialized_eval_exists())
       return ei.me->evaluate(pos);
->>>>>>> 83156205
 
   // Probe the pawn hash table
   ei.pi = Pawns::probe(pos);
@@ -952,63 +940,25 @@
   }
 
   // Evaluate space for both sides, only during opening
-<<<<<<< HEAD
-  if (pos.non_pawn_material(WHITE) + pos.non_pawn_material(BLACK) >= 11756)
-      score += (evaluate_space<WHITE>(pos, ei) - evaluate_space<BLACK>(pos, ei)) * Weights[Space];
 #ifdef HORDE
-  else if (pos.is_horde())
-      score += (evaluate_space<WHITE>(pos, ei) - evaluate_space<BLACK>(pos, ei)) * Weights[Space];
-#endif
-
-  // Scale winning side if position is more drawish than it appears
-  Color strongSide = eg_value(score) > VALUE_DRAW ? WHITE : BLACK;
-  ScaleFactor sf = me->scale_factor(pos, strongSide);
-
-  // If we don't already have an unusual scale factor, check for certain
-  // types of endgames, and use a lower scale for those.
-  if (    me->game_phase() < PHASE_MIDGAME
-#ifdef KOTH
-      && !pos.is_koth()
-#endif
-#ifdef THREECHECK
-      && !pos.is_three_check()
-#endif
-#ifdef HORDE
-      && !pos.is_horde()
-#endif
-#ifdef ATOMIC
-      && !pos.is_atomic()
-#endif
-      && (sf == SCALE_FACTOR_NORMAL || sf == SCALE_FACTOR_ONEPAWN))
+  if (pos.is_horde())
   {
-      if (pos.opposite_bishops())
-      {
-          // Endgame with opposite-colored bishops and no other pieces (ignoring pawns)
-          // is almost a draw, in case of KBP vs KB is even more a draw.
-          if (   pos.non_pawn_material(WHITE) == BishopValueMg
-              && pos.non_pawn_material(BLACK) == BishopValueMg)
-              sf = more_than_one(pos.pieces(PAWN)) ? ScaleFactor(32) : ScaleFactor(8);
-
-          // Endgame with opposite-colored bishops, but also other pieces. Still
-          // a bit drawish, but not as drawish as with only the two bishops.
-          else
-              sf = ScaleFactor(50 * sf / SCALE_FACTOR_NORMAL);
-      }
-      // Endings where weaker side can place his king in front of the opponent's
-      // pawns are drawish.
-      else if (    abs(eg_value(score)) <= BishopValueEg
-               &&  ei.pi->pawn_span(strongSide) <= 1
-               && !pos.pawn_passed(~strongSide, pos.square<KING>(~strongSide)))
-          sf = ei.pi->pawn_span(strongSide) ? ScaleFactor(56) : ScaleFactor(38);
-  }
-=======
+  if (pos.non_pawn_material(BLACK) + pos.non_pawn_material(BLACK) >= 12222)
+      score += (  evaluate_space<WHITE>(pos, ei)
+                - evaluate_space<BLACK>(pos, ei)) * Weights[Space];
+  }
+  else
+  {
+#endif
   if (pos.non_pawn_material(WHITE) + pos.non_pawn_material(BLACK) >= 12222)
       score += (  evaluate_space<WHITE>(pos, ei)
                 - evaluate_space<BLACK>(pos, ei)) * Weights[Space];
 
   // Evaluate position potential for the winning side
   score += evaluate_initiative(pos, ei.pi->pawn_asymmetry(), eg_value(score));
->>>>>>> 83156205
+#ifdef HORDE
+  }
+#endif
 
   // Evaluate scale factor for the winning side
   ScaleFactor sf = evaluate_scale_factor(pos, ei, score);
