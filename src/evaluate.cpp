/*
  Stockfish, a UCI chess playing engine derived from Glaurung 2.1
  Copyright (C) 2004-2008 Tord Romstad (Glaurung author)
  Copyright (C) 2008-2015 Marco Costalba, Joona Kiiski, Tord Romstad
  Copyright (C) 2015-2018 Marco Costalba, Joona Kiiski, Gary Linscott, Tord Romstad

  Stockfish is free software: you can redistribute it and/or modify
  it under the terms of the GNU General Public License as published by
  the Free Software Foundation, either version 3 of the License, or
  (at your option) any later version.

  Stockfish is distributed in the hope that it will be useful,
  but WITHOUT ANY WARRANTY; without even the implied warranty of
  MERCHANTABILITY or FITNESS FOR A PARTICULAR PURPOSE.  See the
  GNU General Public License for more details.

  You should have received a copy of the GNU General Public License
  along with this program.  If not, see <http://www.gnu.org/licenses/>.
*/

#include <algorithm>
#include <cassert>
#include <cstring>   // For std::memset
#include <iomanip>
#include <sstream>

#include "bitboard.h"
#include "evaluate.h"
#include "material.h"
#include "pawns.h"
#include "thread.h"

namespace Trace {

  enum Tracing { NO_TRACE, TRACE };

  enum Term { // The first 8 entries are reserved for PieceType
    MATERIAL = 8, IMBALANCE, MOBILITY, THREAT, PASSED, SPACE, INITIATIVE, VARIANT, TOTAL, TERM_NB
  };

  Score scores[TERM_NB][COLOR_NB];

  double to_cp(Value v) { return double(v) / PawnValueEg; }

  void add(int idx, Color c, Score s) {
    scores[idx][c] = s;
  }

  void add(int idx, Score w, Score b = SCORE_ZERO) {
    scores[idx][WHITE] = w;
    scores[idx][BLACK] = b;
  }

  std::ostream& operator<<(std::ostream& os, Score s) {
    os << std::setw(5) << to_cp(mg_value(s)) << " "
       << std::setw(5) << to_cp(eg_value(s));
    return os;
  }

  std::ostream& operator<<(std::ostream& os, Term t) {

    if (t == MATERIAL || t == IMBALANCE || t == INITIATIVE || t == TOTAL)
        os << " ----  ----"    << " | " << " ----  ----";
    else
        os << scores[t][WHITE] << " | " << scores[t][BLACK];

    os << " | " << scores[t][WHITE] - scores[t][BLACK] << "\n";
    return os;
  }
}

using namespace Trace;

namespace {

  constexpr Bitboard QueenSide   = FileABB | FileBBB | FileCBB | FileDBB;
  constexpr Bitboard CenterFiles = FileCBB | FileDBB | FileEBB | FileFBB;
  constexpr Bitboard KingSide    = FileEBB | FileFBB | FileGBB | FileHBB;
  constexpr Bitboard Center      = (FileDBB | FileEBB) & (Rank4BB | Rank5BB);

  constexpr Bitboard KingFlank[FILE_NB] = {
    QueenSide,   QueenSide, QueenSide,
    CenterFiles, CenterFiles,
    KingSide,    KingSide,  KingSide
  };

  // Threshold for lazy and space evaluation
  constexpr Value LazyThreshold  = Value(1500);
  constexpr Value SpaceThreshold[VARIANT_NB] = {
    Value(12222),
#ifdef ANTI
    Value(12222),
#endif
#ifdef ATOMIC
    Value(12222),
#endif
#ifdef CRAZYHOUSE
    Value(12222),
#endif
#ifdef EXTINCTION
    Value(12222),
#endif
#ifdef GRID
    Value(12222),
#endif
#ifdef HORDE
    Value(12222),
#endif
#ifdef KOTH
    VALUE_ZERO,
#endif
#ifdef LOSERS
    Value(12222),
#endif
#ifdef RACE
    Value(12222),
#endif
#ifdef THREECHECK
    Value(12222),
#endif
#ifdef TWOKINGS
    Value(12222),
#endif
  };

  // KingAttackWeights[PieceType] contains king attack weights by piece type
  constexpr int KingAttackWeights[VARIANT_NB][PIECE_TYPE_NB] = {
    { 0, 0, 78, 56, 45, 11 },
#ifdef ANTI
    {},
#endif
#ifdef ATOMIC
    { 0, 0, 76, 64, 46, 11 },
#endif
#ifdef CRAZYHOUSE
    { 0, 0, 112, 87, 63, 2 },
#endif
#ifdef EXTINCTION
    {},
#endif
#ifdef GRID
    { 0, 0, 89, 62, 47, 11 },
#endif
#ifdef HORDE
    { 0, 0, 78, 56, 45, 11 },
#endif
#ifdef KOTH
    { 0, 0, 76, 48, 44, 10 },
#endif
#ifdef LOSERS
    { 0, 0, 78, 56, 45, 11 },
#endif
#ifdef RACE
    {},
#endif
#ifdef THREECHECK
    { 0, 0, 115, 64, 62, 35 },
#endif
#ifdef TWOKINGS
    { 0, 0, 78, 56, 45, 11 },
#endif
  };

  // Per-variant king danger malus factors
  constexpr int KingDangerParams[VARIANT_NB][7] = {
    {   102,  191,  143, -848,   -9,   40,    0 },
#ifdef ANTI
    {},
#endif
#ifdef ATOMIC
    {   274,  166,  146, -654,  -12,   -7,   29 },
#endif
#ifdef CRAZYHOUSE
    {   119,  439,  130, -613,   -6,   -1,  320 },
#endif
#ifdef EXTINCTION
    {},
#endif
#ifdef GRID
    {   119,  211,  158, -722,   -9,   41,    0 },
#endif
#ifdef HORDE
    {   101,  235,  134, -717,  -11,   -5,    0 },
#endif
#ifdef KOTH
    {    85,  229,  131, -658,   -9,   -5,    0 },
#endif
#ifdef LOSERS
    {   101,  235,  134, -717, -357,   -5,    0 },
#endif
#ifdef RACE
    {},
#endif
#ifdef THREECHECK
    {    85,  136,  106, -613,   -7,  -73,  181 },
#endif
#ifdef TWOKINGS
    {    92,  155,  136, -967,   -8,   38,    0 },
#endif
  };

  // Penalties for enemy's safe checks
  constexpr int QueenSafeCheck  = 780;
  constexpr int RookSafeCheck   = 880;
  constexpr int BishopSafeCheck = 435;
  constexpr int KnightSafeCheck = 790;
#ifdef CRAZYHOUSE
  constexpr int PawnSafeCheck   = 435;
#endif
#ifdef ATOMIC
  constexpr int IndirectKingAttack = 883;
#endif
#ifdef THREECHECK
  // In Q8 fixed point
  constexpr int ThreeCheckKSFactors[CHECKS_NB] = { 571, 619, 858, 0 };
#endif

#define S(mg, eg) make_score(mg, eg)

  // MobilityBonus[PieceType-2][attacked] contains bonuses for middle and end game,
  // indexed by piece type and number of attacked squares in the mobility area.
  constexpr Score MobilityBonus[VARIANT_NB][4][32] = {
    {
    { S(-75,-76), S(-57,-54), S( -9,-28), S( -2,-10), S(  6,  5), S( 14, 12), // Knights
      S( 22, 26), S( 29, 29), S( 36, 29) },
    { S(-48,-59), S(-20,-23), S( 16, -3), S( 26, 13), S( 38, 24), S( 51, 42), // Bishops
      S( 55, 54), S( 63, 57), S( 63, 65), S( 68, 73), S( 81, 78), S( 81, 86),
      S( 91, 88), S( 98, 97) },
    { S(-58,-76), S(-27,-18), S(-15, 28), S(-10, 55), S( -5, 69), S( -2, 82), // Rooks
      S(  9,112), S( 16,118), S( 30,132), S( 29,142), S( 32,155), S( 38,165),
      S( 46,166), S( 48,169), S( 58,171) },
    { S(-39,-36), S(-21,-15), S(  3,  8), S(  3, 18), S( 14, 34), S( 22, 54), // Queens
      S( 28, 61), S( 41, 73), S( 43, 79), S( 48, 92), S( 56, 94), S( 60,104),
      S( 60,113), S( 66,120), S( 67,123), S( 70,126), S( 71,133), S( 73,136),
      S( 79,140), S( 88,143), S( 88,148), S( 99,166), S(102,170), S(102,175),
      S(106,184), S(109,191), S(113,206), S(116,212) }
    },
#ifdef ANTI
    {
      { S(-150,-152), S(-112,-108), S(-18,-52), S( -4,-20), S( 12, 10), S( 30, 22), // Knights
        S(  44,  52), S(  60,  56), S( 72, 58) },
      { S(-96,-116), S(-42,-38), S( 32, -4), S( 52, 24), S( 74, 44), S(102, 84), // Bishops
        S(108, 108), S(126,116), S(130,126), S(142,140), S(158,148), S(162,172),
        S(184, 180), S(194,188) },
      { S(-112,-156), S(-50,-36), S(-22, 52), S(-10,110), S( -8,140), S( -2,162), // Rooks
        S(  16, 218), S( 28,240), S( 42,256), S( 46,286), S( 62,308), S( 64,320),
        S(  86, 330), S( 98,336), S(118,338) },
      { S(-80,-70), S(-50,-24), S(  4, 14), S(  8, 38), S( 28, 74), S( 48,110), // Queens
        S( 50,124), S( 80,152), S( 86,158), S( 94,174), S(108,188), S(112,204),
        S(120,222), S(140,232), S(144,236), S(146,244), S(150,256), S(154,260),
        S(170,266), S(188,272), S(198,280), S(216,314), S(224,316), S(226,322),
        S(236,348), S(238,354), S(246,382), S(256,398) }
    },
#endif
#ifdef ATOMIC
    {
      { S(-85,-78), S(-78,-63), S(-35,-40), S( -2,-24), S( 14,  8), S( 23, 25), // Knights
        S( 39, 26), S( 30, 23), S( 36, 29) },
      { S(-55,-64), S(-17,-34), S( 13, -9), S( 24, 20), S( 22, 25), S( 57, 38), // Bishops
        S( 32, 52), S( 67, 66), S( 52, 52), S( 57, 74), S( 73, 77), S( 85, 81),
        S( 92, 90), S(110, 86) },
      { S(-60,-73), S(-33,-28), S(-18,  9), S(-19, 30), S(-19, 58), S( 20, 77), // Rooks
        S( 12,106), S( 11,133), S( 21,134), S( 33,165), S( 34,169), S( 39,183),
        S( 25,171), S( 61,181), S( 58,158) },
      { S(-43,-43), S(-14,-16), S( -5,  1), S(  0, 23), S(  6, 24), S( 24, 58), // Queens
        S( 20, 55), S( 31, 67), S( 47, 90), S( 28, 79), S( 47, 89), S( 69,104),
        S( 64,111), S( 75,128), S( 72,114), S( 48,132), S( 58,130), S( 76,134),
        S( 84,124), S(109,131), S(114,143), S(103,140), S(105,146), S(109,165),
        S(116,156), S(127,176), S(130,174), S(129,204) }
    },
#endif
#ifdef CRAZYHOUSE
    {
      { S(-126, -96), S(-103,-31), S(-90,-27), S(-40,  3), S(  0,  3), S(  4,  0), // Knights
        S(  20,  12), S(  15, 33), S( 50, 46) },
      { S(-156, -79), S(-115,-43), S( 42,-14), S( 35, 26), S( 64, 26), S( 74, 38), // Bishops
        S(  70,  46), S(  83, 71), S( 70, 68), S( 66, 80), S( 64, 68), S( 70, 77),
        S(  97,  92), S(  89, 98) },
      { S( -53, -53), S( -22, -8), S(-48, 30), S(-14, 57), S( -4, 77), S( 11, 87), // Rooks
        S(   7, 115), S(  12,123), S( 27,120), S(  6,140), S( 55,156), S( 18,161),
        S(  51, 161), S(  54,171), S( 52,166) },
      { S( -26, -56), S( -24,-14), S(  7, 14), S(  8, 15), S( 18, 34), S( 14, 41), // Queens
        S(  28,  58), S(  33, 66), S( 40, 70), S( 47, 74), S( 50,100), S( 52,106),
        S(  59, 111), S(  50, 95), S( 60,115), S( 61,126), S( 75,144), S( 82,119),
        S(  95, 137), S( 102,138), S(100,142), S(119,154), S(129,156), S(107,156),
        S( 111, 177), S( 115,181), S(124,197), S(124,199) }
    },
#endif
#ifdef EXTINCTION
    {
      { S(-123, -90), S( -91,-32), S(-61,-29), S(-38,  3), S(  0,  3), S(  4,  0), // Knights
        S(  19,  12), S(  15, 33), S( 52, 45) },
      { S(-153, -80), S(-112,-41), S( 41,-14), S( 35, 24), S( 62, 26), S( 75, 41), // Bishops
        S(  72,  48), S(  85, 74), S( 74, 65), S( 66, 79), S( 64, 69), S( 73, 80),
        S( 107,  92), S(  96,101) },
      { S( -59, -51), S( -20, -8), S(-54, 32), S(-15, 54), S( -4, 70), S( 11, 84), // Rooks
        S(   6, 113), S(  13,123), S( 27,114), S(  6,144), S( 60,162), S( 19,162),
        S(  48, 170), S(  57,170), S( 52,177) },
      { S( -27, -56), S( -24,-14), S(  7, 13), S(  9, 16), S( 18, 37), S( 14, 40), // Queens
        S(  29,  56), S(  34, 64), S( 39, 73), S( 49, 65), S( 50, 98), S( 50,106),
        S(  60, 107), S(  53, 92), S( 62,119), S( 69,130), S( 77,145), S( 84,120),
        S(  90, 153), S(  98,131), S(106,139), S(116,147), S(127,157), S(112,154),
        S( 121, 174), S( 124,167), S(126,194), S(130,190) }
    },
#endif
#ifdef GRID
    {
      { S(-75,-76), S(-57,-54), S( -9,-28), S( -2,-10), S(  6,  5), S( 14, 12), // Knights
        S( 22, 26), S( 29, 29), S( 36, 29) },
      { S(-48,-59), S(-20,-23), S( 16, -3), S( 26, 13), S( 38, 24), S( 51, 42), // Bishops
        S( 55, 54), S( 63, 57), S( 63, 65), S( 68, 73), S( 81, 78), S( 81, 86),
        S( 91, 88), S( 98, 97) },
      { S(-58,-76), S(-27,-18), S(-15, 28), S(-10, 55), S( -5, 69), S( -2, 82), // Rooks
        S(  9,112), S( 16,118), S( 30,132), S( 29,142), S( 32,155), S( 38,165),
        S( 46,166), S( 48,169), S( 58,171) },
      { S(-39,-36), S(-21,-15), S(  3,  8), S(  3, 18), S( 14, 34), S( 22, 54), // Queens
        S( 28, 61), S( 41, 73), S( 43, 79), S( 48, 92), S( 56, 94), S( 60,104),
        S( 60,113), S( 66,120), S( 67,123), S( 70,126), S( 71,133), S( 73,136),
        S( 79,140), S( 88,143), S( 88,148), S( 99,166), S(102,170), S(102,175),
        S(106,184), S(109,191), S(113,206), S(116,212) }
    },
#endif
#ifdef HORDE
    {
      { S(-126,-90), S( -7,-22), S( -46,-25), S( 19,7), S( -53, 71), S( 31, -1), // Knights
        S(  -6, 51), S(-12, 47), S( -9, -56) },
      { S( -46,-2), S(30,66), S( 18, -27), S( 86, 21), S( 65, 11), S(147, 45), // Bishops
        S(  98, 38), S( 95, 52), S(122, 45), S( 95, 33), S( 89,103), S( 85, -9),
        S( 105, 70), S(131, 82) },
      { S( -56,-78), S(-25,-18), S(-11, 26), S( -5, 55), S( -4, 70), S( -1, 81), // Rooks
        S(   8,109), S( 14,120), S( 21,128), S( 23,143), S( 31,154), S( 32,160),
        S(  43,165), S( 49,168), S( 59,169) },
      { S( -40,-35), S(-25,-12), S(  2,  7), S(  4, 19), S( 14, 37), S( 24, 55), // Queens
        S(  25, 62), S( 40, 76), S( 43, 79), S( 47, 87), S( 54, 94), S( 56,102),
        S(  60,111), S( 70,116), S( 72,118), S( 73,122), S( 75,128), S( 77,130),
        S(  85,133), S( 94,136), S( 99,140), S(108,157), S(112,158), S(113,161),
        S( 118,174), S(119,177), S(123,191), S(128,199) }
    },
#endif
#ifdef KOTH
    {
      { S(-75,-76), S(-56,-54), S( -9,-26), S( -2,-10), S(  6,  5), S( 15, 11), // Knights
        S( 22, 26), S( 30, 28), S( 36, 29) },
      { S(-48,-58), S(-21,-19), S( 16, -2), S( 26, 12), S( 37, 22), S( 51, 42), // Bishops
        S( 54, 54), S( 63, 58), S( 65, 63), S( 71, 70), S( 79, 74), S( 81, 86),
        S( 92, 90), S( 97, 94) },
      { S(-56,-78), S(-25,-18), S(-11, 26), S( -5, 55), S( -4, 70), S( -1, 81), // Rooks
        S(  8,109), S( 14,120), S( 21,128), S( 23,143), S( 31,154), S( 32,160),
        S( 43,165), S( 49,168), S( 59,169) },
      { S(-40,-35), S(-25,-12), S(  2,  7), S(  4, 19), S( 14, 37), S( 24, 55), // Queens
        S( 25, 62), S( 40, 76), S( 43, 79), S( 47, 87), S( 54, 94), S( 56,102),
        S( 60,111), S( 70,116), S( 72,118), S( 73,122), S( 75,128), S( 77,130),
        S( 85,133), S( 94,136), S( 99,140), S(108,157), S(112,158), S(113,161),
        S(118,174), S(119,177), S(123,191), S(128,199) }
    },
#endif
#ifdef LOSERS
    {
      { S(-150,-152), S(-112,-108), S(-18,-52), S( -4,-20), S( 12, 10), S( 30, 22), // Knights
        S(  44,  52), S(  60,  56), S( 72, 58) },
      { S(-96,-116), S(-42,-38), S( 32, -4), S( 52, 24), S( 74, 44), S(102, 84), // Bishops
        S(108, 108), S(126,116), S(130,126), S(142,140), S(158,148), S(162,172),
        S(184, 180), S(194,188) },
      { S(-112,-156), S(-50,-36), S(-22, 52), S(-10,110), S( -8,140), S( -2,162), // Rooks
        S(  16, 218), S( 28,240), S( 42,256), S( 46,286), S( 62,308), S( 64,320),
        S(  86, 330), S( 98,336), S(118,338) },
      { S(-80,-70), S(-50,-24), S(  4, 14), S(  8, 38), S( 28, 74), S( 48,110), // Queens
        S( 50,124), S( 80,152), S( 86,158), S( 94,174), S(108,188), S(112,204),
        S(120,222), S(140,232), S(144,236), S(146,244), S(150,256), S(154,260),
        S(170,266), S(188,272), S(198,280), S(216,314), S(224,316), S(226,322),
        S(236,348), S(238,354), S(246,382), S(256,398) }
    },
#endif
#ifdef RACE
    {
      { S(-132,-117), S( -89,-110), S(-13,-49), S(-11,-15), S(-10,-30), S( 29, 17), // Knights
        S(  13,  32), S(  79,  69), S(109, 79) },
      { S(-101,-119), S( -19, -27), S( 27, -9), S( 35, 30), S( 62, 31), S(115, 72), // Bishops
        S(  91,  99), S( 138, 122), S(129,119), S(158,156), S(153,162), S(143,189),
        S( 172, 181), S( 196, 204) },
      { S(-131,-162), S( -57, -37), S( -8, 47), S( 12, 93), S(  3,127), S( 10,139), // Rooks
        S(   3, 240), S(  18, 236), S( 44,251), S( 44,291), S( 49,301), S( 67,316),
        S( 100, 324), S(  97, 340), S(110,324) },
      { S( -87, -68), S( -73,  -2), S( -7,  9), S( -5, 16), S( 39, 76), S( 39,118), // Queens
        S(  64, 131), S(  86, 169), S( 86,175), S( 78,166), S( 97,195), S(123,216),
        S( 137, 200), S( 155, 247), S(159,260), S(136,252), S(156,279), S(160,251),
        S( 165, 251), S( 194, 267), S(204,271), S(216,331), S(226,304), S(223,295),
        S( 239, 316), S( 228, 365), S(240,385), S(249,377) }
    },
#endif
#ifdef THREECHECK
    {
      { S(-74,-76), S(-55,-54), S( -9,-26), S( -2,-10), S(  6,  5), S( 15, 11), // Knights
        S( 22, 26), S( 31, 27), S( 37, 29) },
      { S(-49,-56), S(-23,-18), S( 15, -2), S( 25, 12), S( 36, 22), S( 50, 42), // Bishops
        S( 53, 54), S( 64, 57), S( 67, 63), S( 71, 68), S( 84, 76), S( 79, 87),
        S( 95, 91), S( 98, 93) },
      { S(-57,-76), S(-25,-18), S(-11, 25), S( -5, 53), S( -4, 70), S( -1, 78), // Rooks
        S(  8,111), S( 14,116), S( 22,125), S( 24,148), S( 31,159), S( 31,173),
        S( 44,163), S( 50,162), S( 56,168) },
      { S(-42,-35), S(-25,-12), S(  2,  7), S(  4, 19), S( 14, 37), S( 24, 53), // Queens
        S( 26, 63), S( 39, 80), S( 42, 77), S( 48, 88), S( 53, 96), S( 57, 96),
        S( 61,108), S( 71,116), S( 70,116), S( 74,125), S( 75,133), S( 78,133),
        S( 85,137), S( 97,135), S(103,141), S(107,165), S(109,153), S(115,162),
        S(119,164), S(121,184), S(121,192), S(131,203) }
    },
#endif
#ifdef TWOKINGS
    {
      { S(-75,-76), S(-57,-54), S( -9,-28), S( -2,-10), S(  6,  5), S( 14, 12), // Knights
        S( 22, 26), S( 29, 29), S( 36, 29) },
      { S(-48,-59), S(-20,-23), S( 16, -3), S( 26, 13), S( 38, 24), S( 51, 42), // Bishops
        S( 55, 54), S( 63, 57), S( 63, 65), S( 68, 73), S( 81, 78), S( 81, 86),
        S( 91, 88), S( 98, 97) },
      { S(-58,-76), S(-27,-18), S(-15, 28), S(-10, 55), S( -5, 69), S( -2, 82), // Rooks
        S(  9,112), S( 16,118), S( 30,132), S( 29,142), S( 32,155), S( 38,165),
        S( 46,166), S( 48,169), S( 58,171) },
      { S(-39,-36), S(-21,-15), S(  3,  8), S(  3, 18), S( 14, 34), S( 22, 54), // Queens
        S( 28, 61), S( 41, 73), S( 43, 79), S( 48, 92), S( 56, 94), S( 60,104),
        S( 60,113), S( 66,120), S( 67,123), S( 70,126), S( 71,133), S( 73,136),
        S( 79,140), S( 88,143), S( 88,148), S( 99,166), S(102,170), S(102,175),
        S(106,184), S(109,191), S(113,206), S(116,212) }
    },
#endif
  };

  // Outpost[knight/bishop][supported by pawn] contains bonuses for minor
  // pieces if they occupy or can reach an outpost square, bigger if that
  // square is supported by a pawn.
  constexpr Score Outpost[][2] = {
    { S(22, 6), S(36,12) }, // Knight
    { S( 9, 2), S(15, 5) }  // Bishop
  };

  // RookOnFile[semiopen/open] contains bonuses for each rook when there is
  // no (friendly) pawn on the rook file.
  constexpr Score RookOnFile[] = { S(20, 7), S(45, 20) };

  // ThreatByMinor/ByRook[attacked PieceType] contains bonuses according to
  // which piece type attacks which one. Attacks on lesser pieces which are
  // pawn-defended are not considered.
  constexpr Score ThreatByMinor[PIECE_TYPE_NB] = {
    S(0, 0), S(0, 31), S(39, 42), S(57, 44), S(68, 112), S(47, 120)
  };

  constexpr Score ThreatByRook[PIECE_TYPE_NB] = {
    S(0, 0), S(0, 24), S(38, 71), S(38, 61), S(0, 38), S(36, 38)
  };

  // ThreatByKing[on one/on many] contains bonuses for king attacks on
  // pawns or pieces which are not pawn-defended.
  constexpr Score ThreatByKing[] = { S(3, 65), S(9, 145) };

#ifdef ATOMIC
  constexpr Score ThreatByBlast = S(80, 80);
#endif

#ifdef THREECHECK
  constexpr Score ChecksGivenBonus[CHECKS_NB] = {
      S(0, 0),
      S(444, 181),
      S(2425, 603),
      S(0, 0)
  };
#endif

#ifdef KOTH
  constexpr Score KothDistanceBonus[6] = {
    S(1949, 1934), S(454, 364), S(151, 158), S(75, 85), S(42, 49), S(0, 0)
  };
  constexpr Score KothSafeCenter = S(163, 207);
#endif

#ifdef ANTI
  constexpr Score PieceCountAnti    = S(119, 123);
  constexpr Score ThreatsAnti[]     = { S(192, 203), S(411, 322) };
  constexpr Score AttacksAnti[2][2][PIECE_TYPE_NB] = {
    {
      { S( 30, 141), S( 26,  94), S(161, 105), S( 70, 123), S( 61,  72), S( 78, 12), S(139, 115) },
      { S( 56,  89), S( 82, 107), S(114,  93), S(110, 115), S(188, 112), S( 73, 59), S(122,  59) }
    },
    {
      { S(119, 142), S( 99, 105), S(123, 193), S(142,  37), S(118,  96), S( 50, 12), S( 91,  85) },
      { S( 58,  81), S( 66, 110), S(105, 153), S(100, 143), S(140, 113), S(145, 73), S(153, 154) }
    }
  };
#endif

#ifdef LOSERS
  constexpr Score ThreatsLosers[]     = { S(216, 279), S(441, 341) };
  constexpr Score AttacksLosers[2][2][PIECE_TYPE_NB] = {
    {
      { S( 27, 140), S( 23,  95), S(160, 112), S( 78, 129), S( 65,  75), S( 70, 13), S(146, 123) },
      { S( 58,  82), S( 80, 112), S(124,  87), S(103, 110), S(185, 107), S( 72, 60), S(126,  62) }
    },
    {
      { S(111, 127), S(102,  95), S(121, 183), S(140,  37), S(120,  99), S( 55, 11), S( 88,  93) },
      { S( 56,  69), S( 72, 124), S(109, 154), S( 98, 149), S(129, 113), S(147, 72), S(157, 152) }
    }
  };
#endif

#ifdef CRAZYHOUSE
  constexpr int KingDangerInHand[PIECE_TYPE_NB] = {
    79, 16, 200, 61, 138, 152
  };
  constexpr Score DropMobilityBonus = S(30, 30);
#endif

#ifdef RACE
  // Bonus for distance of king from 8th rank
  constexpr Score KingRaceBonus[RANK_NB] = {
    S(14282, 14493), S(6369, 5378), S(4224, 3557), S(2633, 2219),
    S( 1614,  1456), S( 975,  885), S( 528,  502), S(   0,    0)
  };
#endif

  // PassedRank[Rank] contains a bonus according to the rank of a passed pawn
  constexpr Score PassedRank[VARIANT_NB][RANK_NB] = {
    {
    S(0, 0), S(5, 7), S(5, 13), S(32, 42), S(70, 70), S(172, 170), S(217, 269)
    },
#ifdef ANTI
    { S(0, 0), S(5, 7), S(5, 14), S(31, 38), S(73, 73), S(166, 166), S(252, 252) },
#endif
#ifdef ATOMIC
    { S(0, 0), S(95, 86), S(118, 43), S(94, 61), S(142, 62), S(196, 150), S(204, 256) },
#endif
#ifdef CRAZYHOUSE
    { S(0, 0), S(15, 27), S(23, 13), S(13, 19), S(88, 111), S(177, 140), S(229, 293) },
#endif
#ifdef EXTINCTION
    { S(0, 0), S(5, 7), S(5, 14), S(31, 38), S(73, 73), S(166, 166), S(252, 252) },
#endif
#ifdef GRID
    { S(0, 0), S(11, 2), S(4, 0), S(27, 34), S(58, 17), S(168, 165), S(251, 253) },
#endif
#ifdef HORDE
    { S(0, 0), S(-66, 10), S(-25, 7), S(66, -12), S(68, 81), S(72, 210), S(250, 258) },
#endif
#ifdef KOTH
    { S(0, 0), S(5, 7), S(5, 14), S(31, 38), S(73, 73), S(166, 166), S(252, 252) },
#endif
#ifdef LOSERS
    { S(0, 0), S(5, 8), S(5, 13), S(31, 36), S(72, 72), S(170, 159), S(276, 251) },
#endif
#ifdef RACE
    {},
#endif
#ifdef THREECHECK
    { S(0, 0), S(5, 7), S(5, 14), S(31, 38), S(73, 73), S(166, 166), S(252, 252) },
#endif
#ifdef TWOKINGS
    { S(0, 0), S(5, 7), S(5, 14), S(31, 38), S(73, 73), S(166, 166), S(252, 252) },
#endif
  };

  // PassedFile[File] contains a bonus according to the file of a passed pawn
  constexpr Score PassedFile[FILE_NB] = {
    S(  9, 10), S(2, 10), S(1, -8), S(-20,-12),
    S(-20,-12), S(1, -8), S(2, 10), S(  9, 10)
  };

  // PassedDanger[Rank] contains a term to weight the passed score
  constexpr int PassedDanger[RANK_NB] = { 0, 0, 0, 2, 7, 12, 19 };

  // KingProtector[PieceType-2] contains a penalty according to distance from king
  constexpr Score KingProtector[] = { S(3, 5), S(4, 3), S(3, 0), S(1, -1) };

  // Assorted bonuses and penalties
<<<<<<< HEAD
  constexpr Score BishopPawns        = S(  8, 12);
  constexpr Score CloseEnemies[VARIANT_NB] = {
    S( 7,  0),
#ifdef ANTI
    S( 0,  0),
#endif
#ifdef ATOMIC
    S(17,  0),
#endif
#ifdef CRAZYHOUSE
    S(14, 20),
#endif
#ifdef EXTINCTION
    S( 0,  0),
#endif
#ifdef GRID
    S( 7,  0),
#endif
#ifdef HORDE
    S( 7,  0),
#endif
#ifdef KOTH
    S( 7,  0),
#endif
#ifdef LOSERS
    S( 7,  0),
#endif
#ifdef RACE
    S( 0,  0),
#endif
#ifdef THREECHECK
    S(16,  9),
#endif
#ifdef TWOKINGS
    S( 7,  0),
#endif
  };
=======
  constexpr Score BishopPawns        = S(  3,  5);
  constexpr Score CloseEnemies       = S(  7,  0);
>>>>>>> 5a7cdadf
  constexpr Score Connectivity       = S(  3,  1);
  constexpr Score CorneredBishop     = S( 50, 50);
  constexpr Score Hanging            = S( 52, 30);
  constexpr Score HinderPassedPawn   = S(  8,  1);
  constexpr Score KnightOnQueen      = S( 21, 11);
  constexpr Score LongDiagonalBishop = S( 22,  0);
  constexpr Score MinorBehindPawn    = S( 16,  0);
  constexpr Score Overload           = S( 10,  5);
  constexpr Score PawnlessFlank      = S( 20, 80);
  constexpr Score RookOnPawn         = S(  8, 24);
  constexpr Score SliderOnQueen      = S( 42, 21);
  constexpr Score ThreatByPawnPush   = S( 47, 26);
  constexpr Score ThreatByRank       = S( 16,  3);
  constexpr Score ThreatBySafePawn   = S(175,168);
  constexpr Score TrappedRook        = S( 92,  0);
  constexpr Score WeakQueen          = S( 50, 10);
  constexpr Score WeakUnopposedPawn  = S(  5, 25);

#undef S

  // Evaluation class computes and stores attacks tables and other working data
  template<Tracing T>
  class Evaluation {

  public:
    Evaluation() = delete;
    explicit Evaluation(const Position& p) : pos(p) {}
    Evaluation& operator=(const Evaluation&) = delete;
    Value value();

  private:
    template<Color Us> void initialize();
    template<Color Us, PieceType Pt> Score pieces();
    template<Color Us> Score king() const;
    template<Color Us> Score threats() const;
    template<Color Us> Score passed() const;
    template<Color Us> Score space() const;
    template<Color Us> Score variant() const;
    ScaleFactor scale_factor(Value eg) const;
    Score initiative(Value eg) const;

    const Position& pos;
    Material::Entry* me;
    Pawns::Entry* pe;
    Bitboard mobilityArea[COLOR_NB];
    Score mobility[COLOR_NB] = { SCORE_ZERO, SCORE_ZERO };

    // attackedBy[color][piece type] is a bitboard representing all squares
    // attacked by a given color and piece type. Special "piece types" which
    // is also calculated is ALL_PIECES.
    Bitboard attackedBy[COLOR_NB][PIECE_TYPE_NB];

    // attackedBy2[color] are the squares attacked by 2 pieces of a given color,
    // possibly via x-ray or by one pawn and one piece. Diagonal x-ray through
    // pawn or squares attacked by 2 pawns are not explicitly added.
    Bitboard attackedBy2[COLOR_NB];

    // kingRing[color] are the squares adjacent to the king, plus (only for a
    // king on its first rank) the squares two ranks in front. For instance,
    // if black's king is on g8, kingRing[BLACK] is f8, h8, f7, g7, h7, f6, g6
    // and h6. It is set to 0 when king safety evaluation is skipped.
    Bitboard kingRing[COLOR_NB];

    // kingAttackersCount[color] is the number of pieces of the given color
    // which attack a square in the kingRing of the enemy king.
    int kingAttackersCount[COLOR_NB];

    // kingAttackersWeight[color] is the sum of the "weights" of the pieces of
    // the given color which attack a square in the kingRing of the enemy king.
    // The weights of the individual piece types are given by the elements in
    // the KingAttackWeights array.
    int kingAttackersWeight[COLOR_NB];

    // kingAttacksCount[color] is the number of attacks by the given color to
    // squares directly adjacent to the enemy king. Pieces which attack more
    // than one square are counted multiple times. For instance, if there is
    // a white knight on g5 and black's king is on g8, this white knight adds 2
    // to kingAttacksCount[WHITE].
    int kingAttacksCount[COLOR_NB];
  };


  // Evaluation::initialize() computes king and pawn attacks, and the king ring
  // bitboard for a given color. This is done at the beginning of the evaluation.
  template<Tracing T> template<Color Us>
  void Evaluation<T>::initialize() {

    constexpr Color     Them = (Us == WHITE ? BLACK : WHITE);
    constexpr Direction Up   = (Us == WHITE ? NORTH : SOUTH);
    constexpr Direction Down = (Us == WHITE ? SOUTH : NORTH);
    constexpr Bitboard LowRanks = (Us == WHITE ? Rank2BB | Rank3BB: Rank7BB | Rank6BB);

    // Find our pawns that are blocked or on the first two ranks
    Bitboard b = pos.pieces(Us, PAWN) & (shift<Down>(pos.pieces()) | LowRanks);

    // Squares occupied by those pawns, by our king or queen, or controlled by enemy pawns
    // are excluded from the mobility area.
#ifdef ANTI
    if (pos.is_anti())
        mobilityArea[Us] = ~0;
    else
#endif
#ifdef HORDE
    if (pos.is_horde() && pos.is_horde_color(Us))
        mobilityArea[Us] = ~(b | pe->pawn_attacks(Them));
    else
#endif
    mobilityArea[Us] = ~(b | pos.pieces(Us, KING, QUEEN) | pe->pawn_attacks(Them));

    // Initialise attackedBy bitboards for kings and pawns
#ifdef ANTI
    if (pos.is_anti())
    {
        attackedBy[Us][KING] = 0;
        Bitboard kings = pos.pieces(Us, KING);
        while (kings)
            attackedBy[Us][KING] |= pos.attacks_from<KING>(pop_lsb(&kings));
    }
    else
#endif
#ifdef EXTINCTION
    if (pos.is_extinction())
    {
        attackedBy[Us][KING] = 0;
        Bitboard kings = pos.pieces(Us, KING);
        while (kings)
            attackedBy[Us][KING] |= pos.attacks_from<KING>(pop_lsb(&kings));
    }
    else
#endif
#ifdef HORDE
    if (pos.is_horde() && pos.is_horde_color(Us))
        attackedBy[Us][KING] = 0;
    else
#endif
    attackedBy[Us][KING] = pos.attacks_from<KING>(pos.square<KING>(Us));
    attackedBy[Us][PAWN] = pe->pawn_attacks(Us);
    attackedBy[Us][ALL_PIECES] = attackedBy[Us][KING] | attackedBy[Us][PAWN];
    attackedBy2[Us]            = attackedBy[Us][KING] & attackedBy[Us][PAWN];

    // Init our king safety tables only if we are going to use them
    if ((
#ifdef ANTI
        !pos.is_anti() &&
#endif
#ifdef EXTINCTION
        !pos.is_extinction() &&
#endif
#ifdef HORDE
        !(pos.is_horde() && pos.is_horde_color(Us)) &&
#endif
        (pos.non_pawn_material(Them) >= RookValueMg + KnightValueMg))
#ifdef CRAZYHOUSE
        || pos.is_house()
#endif
    )
    {
        kingRing[Us] = attackedBy[Us][KING];
        if (relative_rank(Us, pos.square<KING>(Us)) == RANK_1)
            kingRing[Us] |= shift<Up>(kingRing[Us]);

        if (file_of(pos.square<KING>(Us)) == FILE_H)
            kingRing[Us] |= shift<WEST>(kingRing[Us]);

        else if (file_of(pos.square<KING>(Us)) == FILE_A)
            kingRing[Us] |= shift<EAST>(kingRing[Us]);

        kingAttackersCount[Them] = popcount(attackedBy[Us][KING] & pe->pawn_attacks(Them));
        kingAttacksCount[Them] = kingAttackersWeight[Them] = 0;
    }
    else
        kingRing[Us] = kingAttackersCount[Them] = 0;
  }


  // Evaluation::pieces() scores pieces of a given color and type
  template<Tracing T> template<Color Us, PieceType Pt>
  Score Evaluation<T>::pieces() {

    constexpr Color     Them = (Us == WHITE ? BLACK : WHITE);
    constexpr Direction Down = (Us == WHITE ? SOUTH : NORTH);
    constexpr Bitboard OutpostRanks = (Us == WHITE ? Rank4BB | Rank5BB | Rank6BB
                                                   : Rank5BB | Rank4BB | Rank3BB);
    const Square* pl = pos.squares<Pt>(Us);

    Bitboard b, bb;
    Square s;
    Score score = SCORE_ZERO;

    attackedBy[Us][Pt] = 0;

    while ((s = *pl++) != SQ_NONE)
    {
        // Find attacked squares, including x-ray attacks for bishops and rooks
        b = Pt == BISHOP ? attacks_bb<BISHOP>(s, pos.pieces() ^ pos.pieces(QUEEN))
          : Pt ==   ROOK ? attacks_bb<  ROOK>(s, pos.pieces() ^ pos.pieces(QUEEN) ^ pos.pieces(Us, ROOK))
                         : pos.attacks_from<Pt>(s);

#ifdef GRID
        if (pos.is_grid())
            b &= ~pos.grid_bb(s);
#endif
        if (pos.blockers_for_king(Us) & s)
            b &= LineBB[pos.square<KING>(Us)][s];

        attackedBy2[Us] |= attackedBy[Us][ALL_PIECES] & b;
        attackedBy[Us][Pt] |= b;
        attackedBy[Us][ALL_PIECES] |= b;

        if (b & kingRing[Them])
        {
            kingAttackersCount[Us]++;
            kingAttackersWeight[Us] += KingAttackWeights[pos.variant()][Pt];
            kingAttacksCount[Us] += popcount(b & attackedBy[Them][KING]);
        }

        int mob = popcount(b & mobilityArea[Us]);

        mobility[Us] += MobilityBonus[pos.variant()][Pt - 2][mob];

#ifdef ANTI
        if (pos.is_anti())
            continue;
#endif
#ifdef HORDE
        if (pos.is_horde() && pos.is_horde_color(Us))
            continue;
#endif
        // Penalty if the piece is far from the king
        score -= KingProtector[Pt - 2] * distance(s, pos.square<KING>(Us));

        if (Pt == BISHOP || Pt == KNIGHT)
        {
            // Bonus if piece is on an outpost square or can reach one
            bb = OutpostRanks & ~pe->pawn_attacks_span(Them);
            if (bb & s)
                score += Outpost[Pt == BISHOP][bool(attackedBy[Us][PAWN] & s)] * 2;

            else if (bb &= b & ~pos.pieces(Us))
                score += Outpost[Pt == BISHOP][bool(attackedBy[Us][PAWN] & bb)];

            // Bonus when behind a pawn
            if (    relative_rank(Us, s) < RANK_5
                && (pos.pieces(PAWN) & (s + pawn_push(Us))))
                score += MinorBehindPawn;

            if (Pt == BISHOP)
            {
                // Penalty according to number of pawns on the same color square as the
                // bishop, bigger when the center files are blocked with pawns.
                Bitboard blocked = pos.pieces(Us, PAWN) & shift<Down>(pos.pieces());

                score -= BishopPawns * pe->pawns_on_same_color_squares(Us, s)
                                     * (1 + popcount(blocked & CenterFiles));

                // Bonus for bishop on a long diagonal which can "see" both center squares
                if (more_than_one(Center & (attacks_bb<BISHOP>(s, pos.pieces(PAWN)) | s)))
                    score += LongDiagonalBishop;
            }

            // An important Chess960 pattern: A cornered bishop blocked by a friendly
            // pawn diagonally in front of it is a very serious problem, especially
            // when that pawn is also blocked.
            if (   Pt == BISHOP
                && pos.is_chess960()
                && (s == relative_square(Us, SQ_A1) || s == relative_square(Us, SQ_H1)))
            {
                Direction d = pawn_push(Us) + (file_of(s) == FILE_A ? EAST : WEST);
                if (pos.piece_on(s + d) == make_piece(Us, PAWN))
                    score -= !pos.empty(s + d + pawn_push(Us))                ? CorneredBishop * 4
                            : pos.piece_on(s + d + d) == make_piece(Us, PAWN) ? CorneredBishop * 2
                                                                              : CorneredBishop;
            }
        }

        if (Pt == ROOK)
        {
            // Bonus for aligning rook with enemy pawns on the same rank/file
            if (relative_rank(Us, s) >= RANK_5)
                score += RookOnPawn * popcount(pos.pieces(Them, PAWN) & PseudoAttacks[ROOK][s]);

            // Bonus for rook on an open or semi-open file
            if (pe->semiopen_file(Us, file_of(s)))
                score += RookOnFile[bool(pe->semiopen_file(Them, file_of(s)))];

            // Penalty when trapped by the king, even more if the king cannot castle
            else if (mob <= 3)
            {
                File kf = file_of(pos.square<KING>(Us));
                if ((kf < FILE_E) == (file_of(s) < kf))
                    score -= (TrappedRook - make_score(mob * 22, 0)) * (1 + !pos.can_castle(Us));
            }
        }

        if (Pt == QUEEN)
        {
            // Penalty if any relative pin or discovered attack against the queen
            Bitboard queenPinners;
            if (pos.slider_blockers(pos.pieces(Them, ROOK, BISHOP), s, queenPinners))
                score -= WeakQueen;
        }
    }
    if (T)
        Trace::add(Pt, Us, score);

    return score;
  }


  // Evaluation::king() assigns bonuses and penalties to a king of a given color
  template<Tracing T> template<Color Us>
  Score Evaluation<T>::king() const {

#ifdef ANTI
    if (pos.is_anti())
        return SCORE_ZERO;
#endif
#ifdef EXTINCTION
    if (pos.is_extinction())
        return SCORE_ZERO;
#endif
#ifdef HORDE
    if (pos.is_horde() && pos.is_horde_color(Us))
        return SCORE_ZERO;
#endif
#ifdef RACE
    if (pos.is_race())
        return SCORE_ZERO;
#endif

    constexpr Color    Them = (Us == WHITE ? BLACK : WHITE);
    constexpr Bitboard Camp = (Us == WHITE ? AllSquares ^ Rank6BB ^ Rank7BB ^ Rank8BB
                                           : AllSquares ^ Rank1BB ^ Rank2BB ^ Rank3BB);

    const Square ksq = pos.square<KING>(Us);
    Bitboard weak, b, b1, b2, safe, unsafeChecks, pinned;

    // King shelter and enemy pawns storm
    Score score = pe->king_safety<Us>(pos, ksq);

    // Main king safety evaluation
    if (kingAttackersCount[Them] > 1 - pos.count<QUEEN>(Them))
    {
        int kingDanger = 0;
        unsafeChecks = 0;

        // Attacked squares defended at most once by our queen or king
#ifdef ATOMIC
        if (pos.is_atomic())
            weak =  (attackedBy[Them][ALL_PIECES] | (pos.pieces(Them) ^ pos.pieces(Them, KING)))
                  & (~attackedBy[Us][ALL_PIECES] | attackedBy[Us][KING] | (attackedBy[Us][QUEEN] & ~attackedBy2[Us]));
        else
#endif
        weak =  attackedBy[Them][ALL_PIECES]
              & ~attackedBy2[Us]
              & (~attackedBy[Us][ALL_PIECES] | attackedBy[Us][KING] | attackedBy[Us][QUEEN]);

        Bitboard h = 0;
#ifdef CRAZYHOUSE
        if (pos.is_house())
            h = pos.count_in_hand<QUEEN>(Them) ? weak & ~pos.pieces() : 0;
#endif

        // Analyse the safe enemy's checks which are possible on next move
        safe  = ~pos.pieces(Them);
        safe &= ~attackedBy[Us][ALL_PIECES] | (weak & attackedBy2[Them]);
#ifdef ATOMIC
        if (pos.is_atomic())
            safe |= attackedBy[Us][KING];
#endif

        // Defended by our queen or king only
        Bitboard dqko = ~attackedBy2[Us] & (attackedBy[Us][QUEEN] | attackedBy[Us][KING]);
        Bitboard dropSafe = (safe | (attackedBy[Them][ALL_PIECES] & dqko)) & ~pos.pieces(Us);

        b1 = attacks_bb<ROOK  >(ksq, pos.pieces() ^ pos.pieces(Us, QUEEN));
        b2 = attacks_bb<BISHOP>(ksq, pos.pieces() ^ pos.pieces(Us, QUEEN));

        // Enemy queen safe checks
        if ((b1 | b2) & (h | attackedBy[Them][QUEEN]) & safe & ~attackedBy[Us][QUEEN])
            kingDanger += QueenSafeCheck;

#ifdef THREECHECK
        if (pos.is_three_check() && pos.checks_given(Them))
            safe = ~pos.pieces(Them);
#endif

        // Enemy rooks checks
#ifdef CRAZYHOUSE
        h = pos.is_house() && pos.count_in_hand<ROOK>(Them) ? ~pos.pieces() : 0;
#endif
        if (b1 & ((attackedBy[Them][ROOK] & safe) | (h & dropSafe)))
            kingDanger += RookSafeCheck;
        else
            unsafeChecks |= b1 & (attackedBy[Them][ROOK] | h);

        // Enemy bishops checks
#ifdef CRAZYHOUSE
        h = pos.is_house() && pos.count_in_hand<BISHOP>(Them) ? ~pos.pieces() : 0;
#endif
        if (b2 & ((attackedBy[Them][BISHOP] & safe) | (h & dropSafe)))
            kingDanger += BishopSafeCheck;
        else
            unsafeChecks |= b2 & (attackedBy[Them][BISHOP] | h);

        // Enemy knights checks
        b = pos.attacks_from<KNIGHT>(ksq);
#ifdef CRAZYHOUSE
        h = pos.is_house() && pos.count_in_hand<KNIGHT>(Them) ? ~pos.pieces() : 0;
#endif
        if (b & ((attackedBy[Them][KNIGHT] & safe) | (h & dropSafe)))
            kingDanger += KnightSafeCheck;
        else
            unsafeChecks |= b & (attackedBy[Them][KNIGHT] | h);

#ifdef CRAZYHOUSE
        // Enemy pawn checks
        if (pos.is_house())
        {
            constexpr Direction Down = (Us == WHITE ? SOUTH : NORTH);
            b = pos.attacks_from<PAWN>(ksq, Us);
            h = pos.count_in_hand<PAWN>(Them) ? ~pos.pieces() : 0;
            Bitboard pawn_moves = (attackedBy[Them][PAWN] & pos.pieces(Us)) | (shift<Down>(pos.pieces(Them, PAWN)) & ~pos.pieces());
            if (b & ((pawn_moves & safe) | (h & dropSafe)))
                kingDanger += PawnSafeCheck;
            else
                unsafeChecks |=  b & (pawn_moves | h);
        }
#endif

        // Unsafe or occupied checking squares will also be considered, as long as
        // the square is in the attacker's mobility area.
        unsafeChecks &= mobilityArea[Them];
        pinned = pos.blockers_for_king(Us) & pos.pieces(Us);

        const auto KDP = KingDangerParams[pos.variant()];
        kingDanger +=        kingAttackersCount[Them] * kingAttackersWeight[Them]
                     + KDP[0] * kingAttacksCount[Them]
                     + KDP[1] * popcount(kingRing[Us] & weak)
                     + KDP[2] * popcount(pinned | unsafeChecks)
                     + KDP[3] * !pos.count<QUEEN>(Them)
                     + KDP[4] * mg_value(score) / 8
                     + KDP[5];
#ifdef CRAZYHOUSE
        if (pos.is_house())
        {
            kingDanger += KingDangerInHand[ALL_PIECES] * pos.count_in_hand<ALL_PIECES>(Them);
            kingDanger += KingDangerInHand[PAWN] * pos.count_in_hand<PAWN>(Them);
            kingDanger += KingDangerInHand[KNIGHT] * pos.count_in_hand<KNIGHT>(Them);
            kingDanger += KingDangerInHand[BISHOP] * pos.count_in_hand<BISHOP>(Them);
            kingDanger += KingDangerInHand[ROOK] * pos.count_in_hand<ROOK>(Them);
            kingDanger += KingDangerInHand[QUEEN] * pos.count_in_hand<QUEEN>(Them);
            h = pos.count_in_hand<QUEEN>(Them) ? weak & ~pos.pieces() : 0;
        }
#endif

#ifdef ATOMIC
        if (pos.is_atomic())
        {
            kingDanger += IndirectKingAttack * popcount(pos.attacks_from<KING>(pos.square<KING>(Us)) & pos.pieces(Us) & attackedBy[Them][ALL_PIECES]);
            score -= make_score(100, 100) * popcount(attackedBy[Us][KING] & pos.pieces());
        }
#endif
        // Transform the kingDanger units into a Score, and subtract it from the evaluation
        if (kingDanger > 0)
        {
            int mobilityDanger = mg_value(mobility[Them] - mobility[Us]);
            kingDanger = std::max(0, kingDanger + mobilityDanger);
#ifdef THREECHECK
            if (pos.is_three_check())
                kingDanger = ThreeCheckKSFactors[pos.checks_given(Them)] * kingDanger / 256;
#endif
            int v = kingDanger * kingDanger / 4096;
#ifdef ATOMIC
            if (pos.is_atomic() && v > QueenValueMg)
                v = QueenValueMg;
#endif
#ifdef CRAZYHOUSE
            if (pos.is_house() && Us == pos.side_to_move())
                v -= v / 10;
            if (pos.is_house() && v > QueenValueMg)
                v = QueenValueMg;
#endif
#ifdef THREECHECK
            if (pos.is_three_check() && v > QueenValueMg)
                v = QueenValueMg;
#endif
            score -= make_score(v, kingDanger / 16 + KDP[6] * v / 256);
        }
    }

    Bitboard kf = KingFlank[file_of(ksq)];

    // Penalty when our king is on a pawnless flank
    if (!(pos.pieces(PAWN) & kf))
        score -= PawnlessFlank;

    // Find the squares that opponent attacks in our king flank, and the squares
    // which are attacked twice in that flank but not defended by our pawns.
    b1 = attackedBy[Them][ALL_PIECES] & kf & Camp;
    b2 = b1 & attackedBy2[Them] & ~attackedBy[Us][PAWN];

    // King tropism, to anticipate slow motion attacks on our king
    score -= CloseEnemies[pos.variant()] * (popcount(b1) + popcount(b2));

    if (T)
        Trace::add(KING, Us, score);

    return score;
  }


  // Evaluation::threats() assigns bonuses according to the types of the
  // attacking and the attacked pieces.
  template<Tracing T> template<Color Us>
  Score Evaluation<T>::threats() const {

    constexpr Color     Them     = (Us == WHITE ? BLACK   : WHITE);
    constexpr Direction Up       = (Us == WHITE ? NORTH   : SOUTH);
    constexpr Bitboard  TRank3BB = (Us == WHITE ? Rank3BB : Rank6BB);

    Bitboard b, weak, defended, nonPawnEnemies, stronglyProtected, safeThreats;
    Score score = SCORE_ZERO;
#ifdef ANTI
    if (pos.is_anti())
    {
        constexpr Bitboard TRank2BB = (Us == WHITE ? Rank2BB : Rank7BB);
        bool weCapture = attackedBy[Us][ALL_PIECES] & pos.pieces(Them);
        bool theyCapture = attackedBy[Them][ALL_PIECES] & pos.pieces(Us);

        // Penalties for possible captures
        if (weCapture)
        {
            // Penalty if we only attack unprotected pieces
            bool theyDefended = attackedBy[Us][ALL_PIECES] & pos.pieces(Them) & attackedBy[Them][ALL_PIECES];
            for (PieceType pt = PAWN; pt <= KING; ++pt)
            {
                if (attackedBy[Us][pt] & pos.pieces(Them) & ~attackedBy2[Us])
                    score -= AttacksAnti[theyCapture][theyDefended][pt];
                else if (attackedBy[Us][pt] & pos.pieces(Them))
                    score -= AttacksAnti[theyCapture][theyDefended][NO_PIECE_TYPE];
            }
            // If both colors attack pieces, increase penalty with piece count
            if (theyCapture)
                score -= PieceCountAnti * pos.count<ALL_PIECES>(Us);
        }
        // Bonus if we threaten to force captures (ignoring possible discoveries)
        if (!weCapture || theyCapture)
        {
            b = pos.pieces(Us, PAWN);
            Bitboard pawnPushes = shift<Up>(b | (shift<Up>(b & TRank2BB) & ~pos.pieces())) & ~pos.pieces();
            Bitboard pieceMoves = (attackedBy[Us][KNIGHT] | attackedBy[Us][BISHOP] | attackedBy[Us][ROOK]
                                 | attackedBy[Us][QUEEN] | attackedBy[Us][KING]) & ~pos.pieces();
            Bitboard unprotectedPawnPushes = pawnPushes & ~attackedBy[Us][ALL_PIECES];
            Bitboard unprotectedPieceMoves = pieceMoves & ~attackedBy2[Us];

            score += ThreatsAnti[0] * popcount(attackedBy[Them][ALL_PIECES] & (pawnPushes | pieceMoves));
            score += ThreatsAnti[1] * popcount(attackedBy[Them][ALL_PIECES] & (unprotectedPawnPushes | unprotectedPieceMoves));
        }
        nonPawnEnemies = 0;
        stronglyProtected = 0;
    }
    else
#endif
#ifdef ATOMIC
    if (pos.is_atomic())
    {
        Bitboard attacks = pos.pieces(Them) & attackedBy[Us][ALL_PIECES] & ~attackedBy[Us][KING];
        while (attacks)
        {
            Square s = pop_lsb(&attacks);
            Bitboard blast = (pos.attacks_from<KING>(s) & (pos.pieces() ^ pos.pieces(PAWN))) | s;
            int count = popcount(blast & pos.pieces(Them)) - popcount(blast & pos.pieces(Us)) - 1;
            if (blast & pos.pieces(Them, QUEEN))
                count++;
            if ((blast & pos.pieces(Us, QUEEN)) || ((attackedBy[Us][QUEEN] & s) & ~attackedBy2[Us]))
                count--;
            score += std::max(SCORE_ZERO, ThreatByBlast * count);
        }
        nonPawnEnemies = 0;
        stronglyProtected = 0;
    }
    else
#endif
#ifdef LOSERS
    if (pos.is_losers())
    {
        constexpr Bitboard TRank2BB = (Us == WHITE ? Rank2BB : Rank7BB);
        bool weCapture = attackedBy[Us][ALL_PIECES] & pos.pieces(Them);
        bool theyCapture = attackedBy[Them][ALL_PIECES] & pos.pieces(Us);

        // Penalties for possible captures
        if (weCapture)
        {
            // Penalty if we only attack unprotected pieces
            bool theyDefended = attackedBy[Us][ALL_PIECES] & pos.pieces(Them) & attackedBy[Them][ALL_PIECES];
            for (PieceType pt = PAWN; pt <= KING; ++pt)
            {
                if (attackedBy[Us][pt] & pos.pieces(Them) & ~attackedBy2[Us])
                    score -= AttacksLosers[theyCapture][theyDefended][pt];
                else if (attackedBy[Us][pt] & pos.pieces(Them))
                    score -= AttacksLosers[theyCapture][theyDefended][NO_PIECE_TYPE];
            }
        }
        // Bonus if we threaten to force captures (ignoring possible discoveries)
        if (!weCapture || theyCapture)
        {
            b = pos.pieces(Us, PAWN);
            Bitboard pawnPushes = shift<Up>(b | (shift<Up>(b & TRank2BB) & ~pos.pieces())) & ~pos.pieces();
            Bitboard pieceMoves = (attackedBy[Us][KNIGHT] | attackedBy[Us][BISHOP] | attackedBy[Us][ROOK]
                                 | attackedBy[Us][QUEEN] | attackedBy[Us][KING]) & ~pos.pieces();
            Bitboard unprotectedPawnPushes = pawnPushes & ~attackedBy[Us][ALL_PIECES];
            Bitboard unprotectedPieceMoves = pieceMoves & ~attackedBy2[Us];

            score += ThreatsLosers[0] * popcount(attackedBy[Them][ALL_PIECES] & (pawnPushes | pieceMoves));
            score += ThreatsLosers[1] * popcount(attackedBy[Them][ALL_PIECES] & (unprotectedPawnPushes | unprotectedPieceMoves));
        }
        nonPawnEnemies = 0;
        stronglyProtected = 0;
    }
    else
#endif
    {

    // Non-pawn enemies
    nonPawnEnemies = pos.pieces(Them) ^ pos.pieces(Them, PAWN);

    // Squares strongly protected by the enemy, either because they defend the
    // square with a pawn, or because they defend the square twice and we don't.
    stronglyProtected =  attackedBy[Them][PAWN]
                       | (attackedBy2[Them] & ~attackedBy2[Us]);

    // Non-pawn enemies, strongly protected
    defended = nonPawnEnemies & stronglyProtected;

    // Enemies not strongly protected and under our attack
    weak = pos.pieces(Them) & ~stronglyProtected & attackedBy[Us][ALL_PIECES];

    // Bonus according to the kind of attacking pieces
    if (defended | weak)
    {
        b = (defended | weak) & (attackedBy[Us][KNIGHT] | attackedBy[Us][BISHOP]);
        while (b)
        {
            Square s = pop_lsb(&b);
            score += ThreatByMinor[type_of(pos.piece_on(s))];
            if (type_of(pos.piece_on(s)) != PAWN)
                score += ThreatByRank * (int)relative_rank(Them, s);
        }

        b = (pos.pieces(Them, QUEEN) | weak) & attackedBy[Us][ROOK];
        while (b)
        {
            Square s = pop_lsb(&b);
            score += ThreatByRook[type_of(pos.piece_on(s))];
            if (type_of(pos.piece_on(s)) != PAWN)
                score += ThreatByRank * (int)relative_rank(Them, s);
        }

        b = weak & attackedBy[Us][KING];
        if (b)
            score += ThreatByKing[more_than_one(b)];

        score += Hanging * popcount(weak & ~attackedBy[Them][ALL_PIECES]);

        // Bonus for overload (non-pawn enemies attacked and defended exactly once)
        b =  nonPawnEnemies
           & attackedBy[Us][ALL_PIECES]   & ~attackedBy2[Us]
           & attackedBy[Them][ALL_PIECES] & ~attackedBy2[Them];
        score += Overload * popcount(b);
    }

    // Bonus for enemy unopposed weak pawns
    if (pos.pieces(Us, ROOK, QUEEN))
        score += WeakUnopposedPawn * pe->weak_unopposed(Them);

    // Our safe or protected pawns
    b =   pos.pieces(Us, PAWN)
       & (~attackedBy[Them][ALL_PIECES] | attackedBy[Us][ALL_PIECES]);

    safeThreats = pawn_attacks_bb<Us>(b) & nonPawnEnemies;
    score += ThreatBySafePawn * popcount(safeThreats);

    // Find squares where our pawns can push on the next move
    b  = shift<Up>(pos.pieces(Us, PAWN)) & ~pos.pieces();
    b |= shift<Up>(b & TRank3BB) & ~pos.pieces();

    // Keep only the squares which are not completely unsafe
    b &= ~attackedBy[Them][PAWN]
        & (attackedBy[Us][ALL_PIECES] | ~attackedBy[Them][ALL_PIECES]);

    // Bonus for safe pawn threats on the next move
    b =   pawn_attacks_bb<Us>(b)
       &  pos.pieces(Them)
       & ~attackedBy[Us][PAWN];

    score += ThreatByPawnPush * popcount(b);

    // Bonus for threats on the next moves against enemy queen
#ifdef CRAZYHOUSE
    if ((pos.is_house() ? pos.count<QUEEN>(Them) - pos.count_in_hand<QUEEN>(Them) : pos.count<QUEEN>(Them)) == 1)
#else
    if (pos.count<QUEEN>(Them) == 1)
#endif
    {
        Square s = pos.square<QUEEN>(Them);
        safeThreats = mobilityArea[Us] & ~stronglyProtected;

        b = attackedBy[Us][KNIGHT] & pos.attacks_from<KNIGHT>(s);

        score += KnightOnQueen * popcount(b & safeThreats);

        b =  (attackedBy[Us][BISHOP] & pos.attacks_from<BISHOP>(s))
           | (attackedBy[Us][ROOK  ] & pos.attacks_from<ROOK  >(s));

        score += SliderOnQueen * popcount(b & safeThreats & attackedBy2[Us]);
    }
    }

    // Connectivity: ensure that knights, bishops, rooks, and queens are protected
    b = (pos.pieces(Us) ^ pos.pieces(Us, PAWN, KING)) & attackedBy[Us][ALL_PIECES];
    score += Connectivity * popcount(b);

    if (T)
        Trace::add(THREAT, Us, score);

    return score;
  }

  // Evaluation::passed() evaluates the passed pawns and candidate passed
  // pawns of the given color.

  template<Tracing T> template<Color Us>
  Score Evaluation<T>::passed() const {

    constexpr Color     Them = (Us == WHITE ? BLACK : WHITE);
    constexpr Direction Up   = (Us == WHITE ? NORTH : SOUTH);

    auto king_proximity = [&](Color c, Square s) {
      return std::min(distance(pos.square<KING>(c), s), 5);
    };

    Bitboard b, bb, squaresToQueen, defendedSquares, unsafeSquares;
    Score score = SCORE_ZERO;

    b = pe->passed_pawns(Us);

    while (b)
    {
        Square s = pop_lsb(&b);

        assert(!(pos.pieces(Them, PAWN) & forward_file_bb(Us, s + Up)));

        bb = forward_file_bb(Us, s) & (attackedBy[Them][ALL_PIECES] | pos.pieces(Them));
        score -= HinderPassedPawn * popcount(bb);

        int r = relative_rank(Us, s);
        int w = PassedDanger[r];

        Score bonus = PassedRank[pos.variant()][r];

#ifdef GRID
        if (pos.is_grid()) {} else
#endif
        if (w)
        {
            Square blockSq = s + Up;
#ifdef HORDE
            if (pos.is_horde())
            {
                // Assume a horde king distance of approximately 5
                if (pos.is_horde_color(Us))
                    bonus += make_score(0, king_proximity(Them, blockSq) * 5 * w);
                else
                    bonus += make_score(0, 15 * w);
            }
            else
#endif
#ifdef ANTI
            if (pos.is_anti()) {} else
#endif
#ifdef ATOMIC
            if (pos.is_atomic())
                bonus += make_score(0, king_proximity(Them, blockSq) * 5 * w);
            else
#endif
            {
            // Adjust bonus based on the king's proximity
            bonus += make_score(0, (  king_proximity(Them, blockSq) * 5
                                    - king_proximity(Us,   blockSq) * 2) * w);

            // If blockSq is not the queening square then consider also a second push
            if (r != RANK_7)
                bonus -= make_score(0, king_proximity(Us, blockSq + Up) * w);
            }

            // If the pawn is free to advance, then increase the bonus
            if (pos.empty(blockSq))
            {
                // If there is a rook or queen attacking/defending the pawn from behind,
                // consider all the squaresToQueen. Otherwise consider only the squares
                // in the pawn's path attacked or occupied by the enemy.
                defendedSquares = unsafeSquares = squaresToQueen = forward_file_bb(Us, s);

                bb = forward_file_bb(Them, s) & pos.pieces(ROOK, QUEEN) & pos.attacks_from<ROOK>(s);

                if (!(pos.pieces(Us) & bb))
                    defendedSquares &= attackedBy[Us][ALL_PIECES];

                if (!(pos.pieces(Them) & bb))
                    unsafeSquares &= attackedBy[Them][ALL_PIECES] | pos.pieces(Them);

                // If there aren't any enemy attacks, assign a big bonus. Otherwise
                // assign a smaller bonus if the block square isn't attacked.
                int k = !unsafeSquares ? 20 : !(unsafeSquares & blockSq) ? 9 : 0;

                // If the path to the queen is fully defended, assign a big bonus.
                // Otherwise assign a smaller bonus if the block square is defended.
                if (defendedSquares == squaresToQueen)
                    k += 6;
                else if (defendedSquares & blockSq)
                    k += 4;

                bonus += make_score(k * w, k * w);
            }
            else if (pos.pieces(Us) & blockSq)
                bonus += make_score(w + r * 2, w + r * 2);
        } // w != 0

        // Scale down bonus for candidate passers which need more than one
        // pawn push to become passed, or have a pawn in front of them.
        if (   !pos.pawn_passed(Us, s + Up)
            || (pos.pieces(PAWN) & forward_file_bb(Us, s)))
            bonus = bonus / 2;

        score += bonus + PassedFile[file_of(s)];
    }

    if (T)
        Trace::add(PASSED, Us, score);

    return score;
  }


  // Evaluation::space() computes the space evaluation for a given side. The
  // space evaluation is a simple bonus based on the number of safe squares
  // available for minor pieces on the central four files on ranks 2--4. Safe
  // squares one, two or three squares behind a friendly pawn are counted
  // twice. Finally, the space bonus is multiplied by a weight. The aim is to
  // improve play on game opening.

  template<Tracing T> template<Color Us>
  Score Evaluation<T>::space() const {

    constexpr Color Them = (Us == WHITE ? BLACK : WHITE);
    constexpr Bitboard SpaceMask =
      Us == WHITE ? CenterFiles & (Rank2BB | Rank3BB | Rank4BB)
                  : CenterFiles & (Rank7BB | Rank6BB | Rank5BB);

    if (pos.non_pawn_material() < SpaceThreshold[pos.variant()])
        return SCORE_ZERO;

    // Find the available squares for our pieces inside the area defined by SpaceMask
    Bitboard safe =   SpaceMask
                   & ~pos.pieces(Us, PAWN)
                   & ~attackedBy[Them][PAWN];

    // Find all squares which are at most three squares behind some friendly pawn
    Bitboard behind = pos.pieces(Us, PAWN);
    behind |= (Us == WHITE ? behind >>  8 : behind <<  8);
    behind |= (Us == WHITE ? behind >> 16 : behind << 16);

    int bonus = popcount(safe) + popcount(behind & safe);
    int weight = pos.count<ALL_PIECES>(Us) - 2 * pe->open_files();

    Score score = make_score(bonus * weight * weight / 16, 0);
#ifdef KOTH
    if (pos.is_koth())
        score += KothSafeCenter * popcount(behind & safe & Center);
#endif

    if (T)
        Trace::add(SPACE, Us, score);

    return score;
  }

  // Evaluation::variant() computes variant-specific evaluation terms.

  template<Tracing T> template<Color Us>
  Score Evaluation<T>::variant() const {

    constexpr Color Them = (Us == WHITE ? BLACK : WHITE);

    Score score = SCORE_ZERO;

#ifdef HORDE
    if (pos.is_horde() && pos.is_horde_color(Them))
    {
        // Add a bonus according to how close we are to breaking through the pawn wall
        if (pos.pieces(Us, ROOK) | pos.pieces(Us, QUEEN))
        {
            int dist = 8;
            if ((attackedBy[Us][QUEEN] | attackedBy[Us][ROOK]) & rank_bb(relative_rank(Us, RANK_8)))
                dist = 0;
            else
            {
                for (File f = FILE_A; f <= FILE_H; ++f)
                {
                    int pawns = popcount(pos.pieces(Them, PAWN) & file_bb(f));
                    int pawnsl = f > FILE_A ? std::min(popcount(pos.pieces(Them, PAWN) & FileBB[f - 1]), pawns) : 0;
                    int pawnsr = f < FILE_H ? std::min(popcount(pos.pieces(Them, PAWN) & FileBB[f + 1]), pawns) : 0;
                    dist = std::min(dist, pawnsl + pawnsr);
                }
            }
            score += make_score(71, 61) * pos.count<PAWN>(Them) / (1 + dist) / (pos.pieces(Us, QUEEN) ? 2 : 4);
        }
    }
#endif
#ifdef KOTH
    if (pos.is_koth())
    {
        constexpr Direction Up = (Us == WHITE ? NORTH : SOUTH);
        Bitboard pinned = pos.blockers_for_king(Them) & pos.pieces(Them);
        Bitboard center = Center;
        while (center)
        {
            Square s = pop_lsb(&center);
            int dist = distance(pos.square<KING>(Us), s)
                      + ((pinned || (attackedBy[Them][ALL_PIECES] & s)) ? popcount(pos.attackers_to(s) & pos.pieces(Them)) : 0)
                      + !!(pos.pieces(Us) & s)
                      + !!(shift<Up>(pos.pieces(Us, PAWN) & s) & pos.pieces(Them, PAWN));
            assert(dist > 0);
            score += KothDistanceBonus[std::min(dist - 1, 5)];
        }
    }
#endif
#ifdef RACE
    if (pos.is_race())
    {
        Square ksq = pos.square<KING>(Us);
        int s = relative_rank(BLACK, ksq);
        for (Rank kr = rank_of(ksq), r = Rank(kr + 1); r <= RANK_8; ++r)
            if (!(rank_bb(r) & DistanceRingBB[ksq][r - 1 - kr] & ~attackedBy[Them][ALL_PIECES] & ~pos.pieces(Us)))
                s++;
        score += KingRaceBonus[std::min(s, 7)];
    }
#endif
#ifdef THREECHECK
    if (pos.is_three_check())
        score += ChecksGivenBonus[pos.checks_given(Us)];
#endif

    if (T)
        Trace::add(VARIANT, Us, score);

    return score;
  }


  // Evaluation::initiative() computes the initiative correction value
  // for the position. It is a second order bonus/malus based on the
  // known attacking/defending status of the players.

  template<Tracing T>
  Score Evaluation<T>::initiative(Value eg) const {

#ifdef ANTI
    if (pos.is_anti())
        return SCORE_ZERO;
#endif
#ifdef HORDE
    if (pos.is_horde())
        return SCORE_ZERO;
#endif

    int outflanking =  distance<File>(pos.square<KING>(WHITE), pos.square<KING>(BLACK))
                     - distance<Rank>(pos.square<KING>(WHITE), pos.square<KING>(BLACK));

    bool pawnsOnBothFlanks =   (pos.pieces(PAWN) & QueenSide)
                            && (pos.pieces(PAWN) & KingSide);

    // Compute the initiative bonus for the attacking side
    int complexity =   8 * outflanking
                    +  8 * pe->pawn_asymmetry()
                    + 12 * pos.count<PAWN>()
                    + 16 * pawnsOnBothFlanks
                    + 48 * !pos.non_pawn_material()
                    -136 ;

    // Now apply the bonus: note that we find the attacking side by extracting
    // the sign of the endgame value, and that we carefully cap the bonus so
    // that the endgame score will never change sign after the bonus.
    int v = ((eg > 0) - (eg < 0)) * std::max(complexity, -abs(eg));

    if (T)
        Trace::add(INITIATIVE, make_score(0, v));

    return make_score(0, v);
  }


  // Evaluation::scale_factor() computes the scale factor for the winning side

  template<Tracing T>
  ScaleFactor Evaluation<T>::scale_factor(Value eg) const {

    Color strongSide = eg > VALUE_DRAW ? WHITE : BLACK;
    int sf = me->scale_factor(pos, strongSide);

#ifdef ATOMIC
    if (pos.is_atomic()) {} else
#endif
#ifdef HORDE
    if (pos.is_horde() && pos.is_horde_color(~strongSide))
    {
        if (pos.non_pawn_material(~strongSide) >= QueenValueMg)
            sf = ScaleFactor(10);
    }
    else
#endif
#ifdef GRID
    if (pos.is_grid() && pos.non_pawn_material(strongSide) <= RookValueMg)
        sf = 10;
    else
#endif
    // If scale is not already specific, scale down the endgame via general heuristics
    if (sf == SCALE_FACTOR_NORMAL)
    {
        if (pos.opposite_bishops())
        {
            // Endgame with opposite-colored bishops and no other pieces is almost a draw
            if (   pos.non_pawn_material(WHITE) == BishopValueMg
                && pos.non_pawn_material(BLACK) == BishopValueMg)
                sf = 31;

            // Endgame with opposite-colored bishops, but also other pieces. Still
            // a bit drawish, but not as drawish as with only the two bishops.
            else
                sf = 46;
        }
        else
            sf = std::min(40 + 7 * pos.count<PAWN>(strongSide), sf);
    }

    return ScaleFactor(sf);
  }


  // Evaluation::value() is the main function of the class. It computes the various
  // parts of the evaluation and returns the value of the position from the point
  // of view of the side to move.

  template<Tracing T>
  Value Evaluation<T>::value() {

    assert(!pos.checkers());

    if (pos.is_variant_end())
        return pos.variant_result();

    // Probe the material hash table
    me = Material::probe(pos);

    // If we have a specialized evaluation function for the current material
    // configuration, call it and return.
    if (me->specialized_eval_exists())
        return me->evaluate(pos);

    // Initialize score by reading the incrementally updated scores included in
    // the position object (material + piece square tables) and the material
    // imbalance. Score is computed internally from the white point of view.
    Score score = pos.psq_score() + me->imbalance() + pos.this_thread()->contempt;

    // Probe the pawn hash table
    pe = Pawns::probe(pos);
    score += pe->pawn_score(WHITE) - pe->pawn_score(BLACK);

    // Early exit if score is high
    Value v = (mg_value(score) + eg_value(score)) / 2;
    if (pos.variant() == CHESS_VARIANT)
    {
    if (abs(v) > LazyThreshold)
       return pos.side_to_move() == WHITE ? v : -v;
    }

    // Main evaluation begins here

    initialize<WHITE>();
    initialize<BLACK>();

    // Pieces should be evaluated first (populate attack tables)
    score +=  pieces<WHITE, KNIGHT>() - pieces<BLACK, KNIGHT>()
            + pieces<WHITE, BISHOP>() - pieces<BLACK, BISHOP>()
            + pieces<WHITE, ROOK  >() - pieces<BLACK, ROOK  >()
            + pieces<WHITE, QUEEN >() - pieces<BLACK, QUEEN >();

#ifdef CRAZYHOUSE
    if (pos.is_house()) {
        // Positional bonus for potential drop points - unoccupied squares in enemy territory that are not attacked by enemy non-KQ pieces
        mobility[WHITE] += DropMobilityBonus * popcount(~(attackedBy[BLACK][PAWN] | attackedBy[BLACK][KNIGHT] | attackedBy[BLACK][BISHOP] | attackedBy[BLACK][ROOK] | pos.pieces() | Rank1234BB));
        mobility[BLACK] += DropMobilityBonus * popcount(~(attackedBy[WHITE][PAWN] | attackedBy[WHITE][KNIGHT] | attackedBy[WHITE][BISHOP] | attackedBy[WHITE][ROOK] | pos.pieces() | Rank5678BB));
    }
#endif

    score += mobility[WHITE] - mobility[BLACK];

    score +=  king<   WHITE>() - king<   BLACK>()
            + threats<WHITE>() - threats<BLACK>()
            + passed< WHITE>() - passed< BLACK>()
            + space<  WHITE>() - space<  BLACK>();

    if (pos.variant() != CHESS_VARIANT)
        score += variant<WHITE>() - variant<BLACK>();

    score += initiative(eg_value(score));

    // Interpolate between a middlegame and a (scaled by 'sf') endgame score
    ScaleFactor sf = scale_factor(eg_value(score));
    v =  mg_value(score) * int(me->game_phase())
       + eg_value(score) * int(PHASE_MIDGAME - me->game_phase()) * sf / SCALE_FACTOR_NORMAL;

    v /= int(PHASE_MIDGAME);

    // In case of tracing add all remaining individual evaluation terms
    if (T)
    {
        Trace::add(MATERIAL, pos.psq_score());
        Trace::add(IMBALANCE, me->imbalance());
        Trace::add(PAWN, pe->pawn_score(WHITE), pe->pawn_score(BLACK));
        Trace::add(MOBILITY, mobility[WHITE], mobility[BLACK]);
        Trace::add(TOTAL, score);
    }

    return  (pos.side_to_move() == WHITE ? v : -v) // Side to move point of view
           + Eval::Tempo[pos.variant()];
  }

} // namespace


/// evaluate() is the evaluator for the outer world. It returns a static
/// evaluation of the position from the point of view of the side to move.

Value Eval::evaluate(const Position& pos) {
  return Evaluation<NO_TRACE>(pos).value();
}


/// trace() is like evaluate(), but instead of returning a value, it returns
/// a string (suitable for outputting to stdout) that contains the detailed
/// descriptions and values of each evaluation term. Useful for debugging.

std::string Eval::trace(const Position& pos) {

  std::memset(scores, 0, sizeof(scores));

  pos.this_thread()->contempt = SCORE_ZERO; // Reset any dynamic contempt

  Value v = Evaluation<TRACE>(pos).value();

  v = pos.side_to_move() == WHITE ? v : -v; // Trace scores are from white's point of view

  std::stringstream ss;
  ss << std::showpoint << std::noshowpos << std::fixed << std::setprecision(2)
     << "     Term    |    White    |    Black    |    Total   \n"
     << "             |   MG    EG  |   MG    EG  |   MG    EG \n"
     << " ------------+-------------+-------------+------------\n"
     << "    Material | " << Term(MATERIAL)
     << "   Imbalance | " << Term(IMBALANCE)
     << "  Initiative | " << Term(INITIATIVE)
     << "       Pawns | " << Term(PAWN)
     << "     Knights | " << Term(KNIGHT)
     << "     Bishops | " << Term(BISHOP)
     << "       Rooks | " << Term(ROOK)
     << "      Queens | " << Term(QUEEN)
     << "    Mobility | " << Term(MOBILITY)
     << " King safety | " << Term(KING)
     << "     Threats | " << Term(THREAT)
     << "      Passed | " << Term(PASSED)
     << "       Space | " << Term(SPACE)
     << "     Variant | " << Term(VARIANT)
     << " ------------+-------------+-------------+------------\n"
     << "       Total | " << Term(TOTAL);

  ss << "\nTotal evaluation: " << to_cp(v) << " (white side)\n";

  return ss.str();
}<|MERGE_RESOLUTION|>--- conflicted
+++ resolved
@@ -568,8 +568,7 @@
   constexpr Score KingProtector[] = { S(3, 5), S(4, 3), S(3, 0), S(1, -1) };
 
   // Assorted bonuses and penalties
-<<<<<<< HEAD
-  constexpr Score BishopPawns        = S(  8, 12);
+  constexpr Score BishopPawns        = S(  3,  5);
   constexpr Score CloseEnemies[VARIANT_NB] = {
     S( 7,  0),
 #ifdef ANTI
@@ -606,10 +605,6 @@
     S( 7,  0),
 #endif
   };
-=======
-  constexpr Score BishopPawns        = S(  3,  5);
-  constexpr Score CloseEnemies       = S(  7,  0);
->>>>>>> 5a7cdadf
   constexpr Score Connectivity       = S(  3,  1);
   constexpr Score CorneredBishop     = S( 50, 50);
   constexpr Score Hanging            = S( 52, 30);
