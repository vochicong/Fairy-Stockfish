/*
  Stockfish, a UCI chess playing engine derived from Glaurung 2.1
  Copyright (C) 2004-2008 Tord Romstad (Glaurung author)
  Copyright (C) 2008-2015 Marco Costalba, Joona Kiiski, Tord Romstad
  Copyright (C) 2015-2017 Marco Costalba, Joona Kiiski, Gary Linscott, Tord Romstad

  Stockfish is free software: you can redistribute it and/or modify
  it under the terms of the GNU General Public License as published by
  the Free Software Foundation, either version 3 of the License, or
  (at your option) any later version.

  Stockfish is distributed in the hope that it will be useful,
  but WITHOUT ANY WARRANTY; without even the implied warranty of
  MERCHANTABILITY or FITNESS FOR A PARTICULAR PURPOSE.  See the
  GNU General Public License for more details.

  You should have received a copy of the GNU General Public License
  along with this program.  If not, see <http://www.gnu.org/licenses/>.
*/

#include <algorithm>
#include <cassert>
#include <cstring>   // For std::memset
#include <iomanip>
#include <sstream>

#include "bitboard.h"
#include "evaluate.h"
#include "material.h"
#include "pawns.h"

namespace {

  namespace Trace {

    enum Term { // The first 8 entries are for PieceType
      MATERIAL = 8, IMBALANCE, MOBILITY, THREAT, PASSED, SPACE, TOTAL, TERM_NB
    };

    double scores[TERM_NB][COLOR_NB][PHASE_NB];

    double to_cp(Value v) { return double(v) / PawnValueEg; }

    void add(int idx, Color c, Score s) {
      scores[idx][c][MG] = to_cp(mg_value(s));
      scores[idx][c][EG] = to_cp(eg_value(s));
    }

    void add(int idx, Score w, Score b = SCORE_ZERO) {
      add(idx, WHITE, w); add(idx, BLACK, b);
    }

    std::ostream& operator<<(std::ostream& os, Term t) {

      if (t == MATERIAL || t == IMBALANCE || t == Term(PAWN) || t == TOTAL)
          os << "  ---   --- |   ---   --- | ";
      else
          os << std::setw(5) << scores[t][WHITE][MG] << " "
             << std::setw(5) << scores[t][WHITE][EG] << " | "
             << std::setw(5) << scores[t][BLACK][MG] << " "
             << std::setw(5) << scores[t][BLACK][EG] << " | ";

      os << std::setw(5) << scores[t][WHITE][MG] - scores[t][BLACK][MG] << " "
         << std::setw(5) << scores[t][WHITE][EG] - scores[t][BLACK][EG] << " \n";

      return os;
    }
  }

  using namespace Trace;

  // Struct EvalInfo contains various information computed and collected
  // by the evaluation functions.
  struct EvalInfo {

    Material::Entry* me;
    Pawns::Entry* pe;
    Bitboard pinnedPieces[COLOR_NB];
    Bitboard mobilityArea[COLOR_NB];

    // attackedBy[color][piece type] is a bitboard representing all squares
    // attacked by a given color and piece type (can be also ALL_PIECES).
    Bitboard attackedBy[COLOR_NB][PIECE_TYPE_NB];

    // attackedBy2[color] are the squares attacked by 2 pieces of a given color,
    // possibly via x-ray or by one pawn and one piece. Diagonal x-ray through
    // pawn or squares attacked by 2 pawns are not explicitly added.
    Bitboard attackedBy2[COLOR_NB];

    // kingRing[color] is the zone around the king which is considered
    // by the king safety evaluation. This consists of the squares directly
    // adjacent to the king, and the three (or two, for a king on an edge file)
    // squares two ranks in front of the king. For instance, if black's king
    // is on g8, kingRing[BLACK] is a bitboard containing the squares f8, h8,
    // f7, g7, h7, f6, g6 and h6.
    Bitboard kingRing[COLOR_NB];

    // kingAttackersCount[color] is the number of pieces of the given color
    // which attack a square in the kingRing of the enemy king.
    int kingAttackersCount[COLOR_NB];

    // kingAttackersWeight[color] is the sum of the "weights" of the pieces of the
    // given color which attack a square in the kingRing of the enemy king. The
    // weights of the individual piece types are given by the elements in the
    // KingAttackWeights array.
    int kingAttackersWeight[COLOR_NB];

    // kingAdjacentZoneAttacksCount[color] is the number of attacks by the given
    // color to squares directly adjacent to the enemy king. Pieces which attack
    // more than one square are counted multiple times. For instance, if there is
    // a white knight on g5 and black's king is on g8, this white knight adds 2
    // to kingAdjacentZoneAttacksCount[WHITE].
    int kingAdjacentZoneAttacksCount[COLOR_NB];
  };

  #define V(v) Value(v)
  #define S(mg, eg) make_score(mg, eg)

<<<<<<< HEAD
  // MobilityBonus[PieceType][attacked] contains bonuses for middle and end
  // game, indexed by piece type and number of attacked squares in the MobilityArea.
  const Score MobilityBonus[VARIANT_NB][PIECE_TYPE_NB][32] = {
    {
=======
  // MobilityBonus[PieceType][attacked] contains bonuses for middle and end game,
  // indexed by piece type and number of attacked squares in the mobility area.
  const Score MobilityBonus[][32] = {
>>>>>>> cf4a38e0
    {}, {},
    { S(-75,-76), S(-56,-54), S( -9,-26), S( -2,-10), S(  6,  5), S( 15, 11), // Knights
      S( 22, 26), S( 30, 28), S( 36, 29) },
    { S(-48,-58), S(-21,-19), S( 16, -2), S( 26, 12), S( 37, 22), S( 51, 42), // Bishops
      S( 54, 54), S( 63, 58), S( 65, 63), S( 71, 70), S( 79, 74), S( 81, 86),
      S( 92, 90), S( 97, 94) },
    { S(-56,-78), S(-25,-18), S(-11, 26), S( -5, 55), S( -4, 70), S( -1, 81), // Rooks
      S(  8,109), S( 14,120), S( 21,128), S( 23,143), S( 31,154), S( 32,160),
      S( 43,165), S( 49,168), S( 59,169) },
    { S(-40,-35), S(-25,-12), S(  2,  7), S(  4, 19), S( 14, 37), S( 24, 55), // Queens
      S( 25, 62), S( 40, 76), S( 43, 79), S( 47, 87), S( 54, 94), S( 56,102),
      S( 60,111), S( 70,116), S( 72,118), S( 73,122), S( 75,128), S( 77,130),
      S( 85,133), S( 94,136), S( 99,140), S(108,157), S(112,158), S(113,161),
      S(118,174), S(119,177), S(123,191), S(128,199) }
    },
#ifdef ANTI
    {
      {}, {},
      { S(-150,-152), S(-112,-108), S(-18,-52), S( -4,-20), S( 12, 10), S( 30, 22), // Knights
        S(  44,  52), S(  60,  56), S( 72, 58) },
      { S(-96,-116), S(-42,-38), S( 32, -4), S( 52, 24), S( 74, 44), S(102, 84), // Bishops
        S(108, 108), S(126,116), S(130,126), S(142,140), S(158,148), S(162,172),
        S(184, 180), S(194,188) },
      { S(-112,-156), S(-50,-36), S(-22, 52), S(-10,110), S( -8,140), S( -2,162), // Rooks
        S(  16, 218), S( 28,240), S( 42,256), S( 46,286), S( 62,308), S( 64,320),
        S(  86, 330), S( 98,336), S(118,338) },
      { S(-80,-70), S(-50,-24), S(  4, 14), S(  8, 38), S( 28, 74), S( 48,110), // Queens
        S( 50,124), S( 80,152), S( 86,158), S( 94,174), S(108,188), S(112,204),
        S(120,222), S(140,232), S(144,236), S(146,244), S(150,256), S(154,260),
        S(170,266), S(188,272), S(198,280), S(216,314), S(224,316), S(226,322),
        S(236,348), S(238,354), S(246,382), S(256,398) }
    },
#endif
#ifdef ATOMIC
    {
      {}, {},
      { S(-75,-76), S(-56,-54), S( -9,-26), S( -2,-10), S(  6,  5), S( 15, 11), // Knights
        S( 22, 26), S( 30, 28), S( 36, 29) },
      { S(-48,-58), S(-21,-19), S( 16, -2), S( 26, 12), S( 37, 22), S( 51, 42), // Bishops
        S( 54, 54), S( 63, 58), S( 65, 63), S( 71, 70), S( 79, 74), S( 81, 86),
        S( 92, 90), S( 97, 94) },
      { S(-56,-78), S(-25,-18), S(-11, 26), S( -5, 55), S( -4, 70), S( -1, 81), // Rooks
        S(  8,109), S( 14,120), S( 21,128), S( 23,143), S( 31,154), S( 32,160),
        S( 43,165), S( 49,168), S( 59,169) },
      { S(-40,-35), S(-25,-12), S(  2,  7), S(  4, 19), S( 14, 37), S( 24, 55), // Queens
        S( 25, 62), S( 40, 76), S( 43, 79), S( 47, 87), S( 54, 94), S( 56,102),
        S( 60,111), S( 70,116), S( 72,118), S( 73,122), S( 75,128), S( 77,130),
        S( 85,133), S( 94,136), S( 99,140), S(108,157), S(112,158), S(113,161),
        S(118,174), S(119,177), S(123,191), S(128,199) }
    },
#endif
#ifdef CRAZYHOUSE
    {
      {}, {},
      { S(-115,-112), S(-94,-51), S(-90,-24), S(-38, -5), S(  6,  5), S( 15, 11), // Knights
        S(  22,  26), S( 30, 28), S( 36, 29) },
      { S(-150, -63), S(-91,-41), S( 16, -8), S( 26, 12), S( 37, 22), S( 51, 42), // Bishops
        S(  54,  54), S( 63, 58), S( 65, 63), S( 71, 70), S( 79, 74), S( 81, 86),
        S(  92,  90), S( 97, 94) },
      { S( -56, -78), S(-25,-18), S(-11, 26), S( -5, 55), S( -4, 70), S( -1, 81), // Rooks
        S(   8, 109), S( 14,120), S( 21,128), S( 23,143), S( 31,154), S( 32,160),
        S(  43, 165), S( 49,168), S( 59,169) },
      { S( -40, -35), S(-25,-12), S(  2,  7), S(  4, 19), S( 14, 37), S( 24, 55), // Queens
        S(  25,  62), S( 40, 76), S( 43, 79), S( 47, 87), S( 54, 94), S( 56,102),
        S(  60, 111), S( 70,116), S( 72,118), S( 73,122), S( 75,128), S( 77,130),
        S(  85, 133), S( 94,136), S( 99,140), S(108,157), S(112,158), S(113,161),
        S( 118, 174), S(119,177), S(123,191), S(128,199) }
    },
#endif
#ifdef HORDE
    {
      {}, {},
      { S(-75,-76), S(-56,-54), S( -9,-26), S( -2,-10), S(  6,  5), S( 15, 11), // Knights
        S( 22, 26), S( 30, 28), S( 36, 29) },
      { S(-48,-58), S(-21,-19), S( 16, -2), S( 26, 12), S( 37, 22), S( 51, 42), // Bishops
        S( 54, 54), S( 63, 58), S( 65, 63), S( 71, 70), S( 79, 74), S( 81, 86),
        S( 92, 90), S( 97, 94) },
      { S(-56,-78), S(-25,-18), S(-11, 26), S( -5, 55), S( -4, 70), S( -1, 81), // Rooks
        S(  8,109), S( 14,120), S( 21,128), S( 23,143), S( 31,154), S( 32,160),
        S( 43,165), S( 49,168), S( 59,169) },
      { S(-40,-35), S(-25,-12), S(  2,  7), S(  4, 19), S( 14, 37), S( 24, 55), // Queens
        S( 25, 62), S( 40, 76), S( 43, 79), S( 47, 87), S( 54, 94), S( 56,102),
        S( 60,111), S( 70,116), S( 72,118), S( 73,122), S( 75,128), S( 77,130),
        S( 85,133), S( 94,136), S( 99,140), S(108,157), S(112,158), S(113,161),
        S(118,174), S(119,177), S(123,191), S(128,199) }
    },
#endif
#ifdef KOTH
    {
      {}, {},
      { S(-75,-76), S(-56,-54), S( -9,-26), S( -2,-10), S(  6,  5), S( 15, 11), // Knights
        S( 22, 26), S( 30, 28), S( 36, 29) },
      { S(-48,-58), S(-21,-19), S( 16, -2), S( 26, 12), S( 37, 22), S( 51, 42), // Bishops
        S( 54, 54), S( 63, 58), S( 65, 63), S( 71, 70), S( 79, 74), S( 81, 86),
        S( 92, 90), S( 97, 94) },
      { S(-56,-78), S(-25,-18), S(-11, 26), S( -5, 55), S( -4, 70), S( -1, 81), // Rooks
        S(  8,109), S( 14,120), S( 21,128), S( 23,143), S( 31,154), S( 32,160),
        S( 43,165), S( 49,168), S( 59,169) },
      { S(-40,-35), S(-25,-12), S(  2,  7), S(  4, 19), S( 14, 37), S( 24, 55), // Queens
        S( 25, 62), S( 40, 76), S( 43, 79), S( 47, 87), S( 54, 94), S( 56,102),
        S( 60,111), S( 70,116), S( 72,118), S( 73,122), S( 75,128), S( 77,130),
        S( 85,133), S( 94,136), S( 99,140), S(108,157), S(112,158), S(113,161),
        S(118,174), S(119,177), S(123,191), S(128,199) }
    },
#endif
#ifdef LOSERS
    {
      {}, {},
      { S(-75,-76), S(-56,-54), S( -9,-26), S( -2,-10), S(  6,  5), S( 15, 11), // Knights
        S( 22, 26), S( 30, 28), S( 36, 29) },
      { S(-48,-58), S(-21,-19), S( 16, -2), S( 26, 12), S( 37, 22), S( 51, 42), // Bishops
        S( 54, 54), S( 63, 58), S( 65, 63), S( 71, 70), S( 79, 74), S( 81, 86),
        S( 92, 90), S( 97, 94) },
      { S(-56,-78), S(-25,-18), S(-11, 26), S( -5, 55), S( -4, 70), S( -1, 81), // Rooks
        S(  8,109), S( 14,120), S( 21,128), S( 23,143), S( 31,154), S( 32,160),
        S( 43,165), S( 49,168), S( 59,169) },
      { S(-40,-35), S(-25,-12), S(  2,  7), S(  4, 19), S( 14, 37), S( 24, 55), // Queens
        S( 25, 62), S( 40, 76), S( 43, 79), S( 47, 87), S( 54, 94), S( 56,102),
        S( 60,111), S( 70,116), S( 72,118), S( 73,122), S( 75,128), S( 77,130),
        S( 85,133), S( 94,136), S( 99,140), S(108,157), S(112,158), S(113,161),
        S(118,174), S(119,177), S(123,191), S(128,199) }
    },
#endif
#ifdef RACE
    {
      {}, {},
      { S(-75,-76), S(-56,-54), S( -9,-26), S( -2,-10), S(  6,  5), S( 15, 11), // Knights
        S( 22, 26), S( 30, 28), S( 36, 29) },
      { S(-48,-58), S(-21,-19), S( 16, -2), S( 26, 12), S( 37, 22), S( 51, 42), // Bishops
        S( 54, 54), S( 63, 58), S( 65, 63), S( 71, 70), S( 79, 74), S( 81, 86),
        S( 92, 90), S( 97, 94) },
      { S(-56,-78), S(-25,-18), S(-11, 26), S( -5, 55), S( -4, 70), S( -1, 81), // Rooks
        S(  8,109), S( 14,120), S( 21,128), S( 23,143), S( 31,154), S( 32,160),
        S( 43,165), S( 49,168), S( 59,169) },
      { S(-40,-35), S(-25,-12), S(  2,  7), S(  4, 19), S( 14, 37), S( 24, 55), // Queens
        S( 25, 62), S( 40, 76), S( 43, 79), S( 47, 87), S( 54, 94), S( 56,102),
        S( 60,111), S( 70,116), S( 72,118), S( 73,122), S( 75,128), S( 77,130),
        S( 85,133), S( 94,136), S( 99,140), S(108,157), S(112,158), S(113,161),
        S(118,174), S(119,177), S(123,191), S(128,199) }
    },
#endif
#ifdef RELAY
    {
      {}, {},
      { S(-75,-76), S(-56,-54), S( -9,-26), S( -2,-10), S(  6,  5), S( 15, 11), // Knights
        S( 22, 26), S( 30, 28), S( 36, 29) },
      { S(-48,-58), S(-21,-19), S( 16, -2), S( 26, 12), S( 37, 22), S( 51, 42), // Bishops
        S( 54, 54), S( 63, 58), S( 65, 63), S( 71, 70), S( 79, 74), S( 81, 86),
        S( 92, 90), S( 97, 94) },
      { S(-56,-78), S(-25,-18), S(-11, 26), S( -5, 55), S( -4, 70), S( -1, 81), // Rooks
        S(  8,109), S( 14,120), S( 21,128), S( 23,143), S( 31,154), S( 32,160),
        S( 43,165), S( 49,168), S( 59,169) },
      { S(-40,-35), S(-25,-12), S(  2,  7), S(  4, 19), S( 14, 37), S( 24, 55), // Queens
        S( 25, 62), S( 40, 76), S( 43, 79), S( 47, 87), S( 54, 94), S( 56,102),
        S( 60,111), S( 70,116), S( 72,118), S( 73,122), S( 75,128), S( 77,130),
        S( 85,133), S( 94,136), S( 99,140), S(108,157), S(112,158), S(113,161),
        S(118,174), S(119,177), S(123,191), S(128,199) }
    },
#endif
#ifdef THREECHECK
    {
      {}, {},
      { S(-75,-76), S(-56,-54), S( -9,-26), S( -2,-10), S(  6,  5), S( 15, 11), // Knights
        S( 22, 26), S( 30, 28), S( 36, 29) },
      { S(-48,-58), S(-21,-19), S( 16, -2), S( 26, 12), S( 37, 22), S( 51, 42), // Bishops
        S( 54, 54), S( 63, 58), S( 65, 63), S( 71, 70), S( 79, 74), S( 81, 86),
        S( 92, 90), S( 97, 94) },
      { S(-56,-78), S(-25,-18), S(-11, 26), S( -5, 55), S( -4, 70), S( -1, 81), // Rooks
        S(  8,109), S( 14,120), S( 21,128), S( 23,143), S( 31,154), S( 32,160),
        S( 43,165), S( 49,168), S( 59,169) },
      { S(-40,-35), S(-25,-12), S(  2,  7), S(  4, 19), S( 14, 37), S( 24, 55), // Queens
        S( 25, 62), S( 40, 76), S( 43, 79), S( 47, 87), S( 54, 94), S( 56,102),
        S( 60,111), S( 70,116), S( 72,118), S( 73,122), S( 75,128), S( 77,130),
        S( 85,133), S( 94,136), S( 99,140), S(108,157), S(112,158), S(113,161),
        S(118,174), S(119,177), S(123,191), S(128,199) }
    },
#endif
  };

  // Outpost[knight/bishop][supported by pawn] contains bonuses for minor
  // pieces if they can reach an outpost square, bigger if that square is
  // supported by a pawn. If the minor piece occupies an outpost square
  // then score is doubled.
  const Score Outpost[][2] = {
    { S(22, 6), S(33, 9) }, // Knight
    { S( 9, 2), S(14, 4) }  // Bishop
  };

  // RookOnFile[semiopen/open] contains bonuses for each rook when there is no
  // friendly pawn on the rook file.
  const Score RookOnFile[2] = { S(20, 7), S(45, 20) };

  // ThreatBySafePawn[PieceType] contains bonuses according to which piece
  // type is attacked by a pawn which is protected or is not attacked.
  const Score ThreatBySafePawn[PIECE_TYPE_NB] = {
    S(0, 0), S(0, 0), S(176, 139), S(131, 127), S(217, 218), S(203, 215)
  };

  // ThreatByMinor/ByRook[attacked PieceType] contains bonuses according to
  // which piece type attacks which one. Attacks on lesser pieces which are
  // pawn-defended are not considered.
  const Score ThreatByMinor[PIECE_TYPE_NB] = {
    S(0, 0), S(0, 33), S(45, 43), S(46, 47), S(72, 107), S(48, 118)
  };

  const Score ThreatByRook[PIECE_TYPE_NB] = {
    S(0, 0), S(0, 25), S(40, 62), S(40, 59), S( 0, 34), S(35, 48)
  };

  // ThreatByKing[on one/on many] contains bonuses for king attacks on
  // pawns or pieces which are not pawn-defended.
  const Score ThreatByKing[2] = { S(3, 62), S(9, 138) };

  // Passed[variant][mg/eg][Rank] contains midgame and endgame bonuses for passed pawns.
  // We don't use a Score because we process the two components independently.
  const Value Passed[VARIANT_NB][2][RANK_NB] = {
    {
      { V(5), V( 5), V(31), V(73), V(166), V(252) },
      { V(7), V(14), V(38), V(73), V(166), V(252) }
    },
#ifdef ANTI
    {
      { V(5), V( 5), V(31), V(73), V(166), V(252) },
      { V(7), V(14), V(38), V(73), V(166), V(252) }
    },
#endif
#ifdef ATOMIC
    {
      { V(106), V(124), V(147), V(165), V(169), V(177) },
      { V(103), V(118), V(148), V(155), V(142), V(153) }
    },
#endif
#ifdef CRAZYHOUSE
    {
      { V(15), V(23), V(13), V( 88), V(177), V(229) },
      { V(27), V(13), V(19), V(111), V(140), V(203) }
    },
#endif
#ifdef HORDE
    {
      { V(5), V( 5), V(31), V(73), V(166), V(252) },
      { V(7), V(14), V(38), V(73), V(166), V(252) }
    },
#endif
#ifdef KOTH
    {
      { V(5), V( 5), V(31), V(73), V(166), V(252) },
      { V(7), V(14), V(38), V(73), V(166), V(252) }
    },
#endif
#ifdef LOSERS
    {
      { V(5), V( 5), V(31), V(73), V(166), V(252) },
      { V(7), V(14), V(38), V(73), V(166), V(252) }
    },
#endif
#ifdef RACE
    {
      { V(5), V( 5), V(31), V(73), V(166), V(252) },
      { V(7), V(14), V(38), V(73), V(166), V(252) }
    },
#endif
#ifdef RELAY
    {
      { V(5), V( 5), V(31), V(73), V(166), V(252) },
      { V(7), V(14), V(38), V(73), V(166), V(252) }
    },
#endif
#ifdef THREECHECK
    {
      { V(5), V( 5), V(31), V(73), V(166), V(252) },
      { V(7), V(14), V(38), V(73), V(166), V(252) }
    },
#endif
  };

#ifdef THREECHECK
  const Score ChecksGivenBonus[CHECKS_NB] = {
      S(0, 0),
      S(472, 369),
      S(1980, 1159),
      S(0, 0)
  };
#endif

#ifdef KOTH
  const Score KothDistanceBonus[6] = {
    S(1634, 1553), S(400, 384), S(165, 174), S(83, 87), S(49, 50), S(0, 0)
  };
  const Score KothSafeCenter = S(159, 211);
#endif

#ifdef ANTI
  const Score PieceCountAnti    = S(122, 119);
  const Score ThreatsAnti[]     = { S(216, 279), S(441, 341) };
  const Score AttacksAnti[2][2][PIECE_TYPE_NB] = {
    {
      { S( 27, 140), S( 23,  95), S(160, 112), S( 78, 129), S( 65,  75), S( 70, 13), S(146, 123) },
      { S( 58,  82), S( 80, 112), S(124,  87), S(103, 110), S(185, 107), S( 72, 60), S(126,  62) }
    },
    {
      { S(111, 127), S(102,  95), S(121, 183), S(140,  37), S(120,  99), S( 55, 11), S( 88,  93) },
      { S( 56,  69), S( 72, 124), S(109, 154), S( 98, 149), S(129, 113), S(147, 72), S(157, 152) }
    }
  };
#endif

#ifdef LOSERS
  const Score PieceCountLosers    = S(122, 119);
  const Score ThreatsLosers[]     = { S(216, 279), S(441, 341) };
  const Score AttacksLosers[2][2][PIECE_TYPE_NB] = {
    {
      { S( 27, 140), S( 23,  95), S(160, 112), S( 78, 129), S( 65,  75), S( 70, 13), S(146, 123) },
      { S( 58,  82), S( 80, 112), S(124,  87), S(103, 110), S(185, 107), S( 72, 60), S(126,  62) }
    },
    {
      { S(111, 127), S(102,  95), S(121, 183), S(140,  37), S(120,  99), S( 55, 11), S( 88,  93) },
      { S( 56,  69), S( 72, 124), S(109, 154), S( 98, 149), S(129, 113), S(147, 72), S(157, 152) }
    }
  };
#endif

#ifdef CRAZYHOUSE
  const int KingDangerInHand[PIECE_TYPE_NB] = {
    0, 128, 128, 28, 69, 75
  };
#endif

#ifdef RACE
  // Bonus for distance of king from 8th rank
  const Score KingRaceBonus[RANK_NB] = {
    S(14216, 14428), S(5931, 5364), S(4372, 3800), S(2678, 2467),
    S( 1577,  1515), S( 960,  914), S( 518,  480), S(   0,    0)
  };
#endif

  // PassedFile[File] contains a bonus according to the file of a passed pawn
  const Score PassedFile[FILE_NB] = {
    S(  9, 10), S( 2, 10), S( 1, -8), S(-20,-12),
    S(-20,-12), S( 1, -8), S( 2, 10), S(  9, 10)
  };

  // Assorted bonuses and penalties used by evaluation
  const Score MinorBehindPawn     = S(16,  0);
  const Score BishopPawns         = S( 8, 12);
  const Score RookOnPawn          = S( 8, 24);
  const Score TrappedRook         = S(92,  0);
  const Score WeakQueen           = S(50, 10);
  const Score OtherCheck          = S(10, 10);
  const Score CloseEnemies[VARIANT_NB] = {
    S( 7,  0),
#ifdef ANTI
    S( 0,  0),
#endif
#ifdef ATOMIC
    S(17,  0),
#endif
#ifdef CRAZYHOUSE
    S(13, 20),
#endif
#ifdef HORDE
    S( 7,  0),
#endif
#ifdef KOTH
    S( 7,  0),
#endif
#ifdef LOSERS
    S( 7,  0),
#endif
#ifdef RACE
    S( 0,  0),
#endif
#ifdef RELAY
    S( 7,  0),
#endif
#ifdef THREECHECK
    S(15,  0),
#endif
  };
  const Score PawnlessFlank       = S(20, 80);
  const Score LooseEnemies        = S( 0, 25);
  const Score ThreatByHangingPawn = S(71, 61);
  const Score ThreatByRank        = S(16,  3);
  const Score Hanging             = S(48, 27);
  const Score ThreatByPawnPush    = S(38, 22);
  const Score HinderPassedPawn    = S( 7,  0);

  // Penalty for a bishop on a1/h1 (a8/h8 for black) which is trapped by
  // a friendly pawn on b2/g2 (b7/g7 for black). This can obviously only
  // happen in Chess960 games.
  const Score TrappedBishopA1H1 = S(50, 50);

  #undef S
  #undef V

  // KingAttackWeights[PieceType] contains king attack weights by piece type
  const int KingAttackWeights[PIECE_TYPE_NB] = { 0, 0, 78, 56, 45, 11 };

  // Penalties for enemy's safe checks
  const int QueenContactCheck = 997;
  const int QueenCheck        = 745;
  const int RookCheck         = 688;
  const int BishopCheck       = 588;
  const int KnightCheck       = 924;

  // Threshold for lazy evaluation
  const Value LazyThreshold = Value(1500);

  // eval_init() initializes king and attack bitboards for a given color
  // adding pawn attacks. To be done at the beginning of the evaluation.

  template<Color Us>
  void eval_init(const Position& pos, EvalInfo& ei) {

    const Color  Them = (Us == WHITE ? BLACK : WHITE);
    const Square Up   = (Us == WHITE ? NORTH : SOUTH);
    const Square Down = (Us == WHITE ? SOUTH : NORTH);
    const Bitboard LowRanks = (Us == WHITE ? Rank2BB | Rank3BB: Rank7BB | Rank6BB);

    ei.pinnedPieces[Us] = pos.pinned_pieces(Us);

<<<<<<< HEAD
    // Init king safety tables only if we are going to use them
    if (
#ifdef ANTI
    !pos.is_anti() &&
#endif
    (pos.non_pawn_material(Us) >= QueenValueMg)
#ifdef CRAZYHOUSE
    || pos.is_house()
#endif
        )
      {
        ei.kingRing[Them] = b | shift<Down>(b);
        ei.kingAttackersCount[Us] = popcount(b & ei.attackedBy[Us][PAWN]);
        ei.kingAdjacentZoneAttacksCount[Us] = ei.kingAttackersWeight[Us] = 0;
=======
    // Find our pawns on the first two ranks, and those which are blocked
    Bitboard b = pos.pieces(Us, PAWN) & (shift<Down>(pos.pieces()) | LowRanks);

    // Squares occupied by those pawns, by our king, or controlled by enemy pawns
    // are excluded from the mobility area.
    ei.mobilityArea[Us] = ~(b | pos.square<KING>(Us) | ei.pe->pawn_attacks(Them));

    // Initialise the attack bitboards with the king and pawn information
    b = ei.attackedBy[Us][KING] = pos.attacks_from<KING>(pos.square<KING>(Us));
    ei.attackedBy[Us][PAWN] = ei.pe->pawn_attacks(Us);

    ei.attackedBy2[Us]            = b & ei.attackedBy[Us][PAWN];
    ei.attackedBy[Us][ALL_PIECES] = b | ei.attackedBy[Us][PAWN];

    // Init our king safety tables only if we are going to use them
    if (pos.non_pawn_material(Them) >= QueenValueMg)
    {
        ei.kingRing[Us] = b | shift<Up>(b);
        ei.kingAttackersCount[Them] = popcount(b & ei.pe->pawn_attacks(Them));
        ei.kingAdjacentZoneAttacksCount[Them] = ei.kingAttackersWeight[Them] = 0;
>>>>>>> cf4a38e0
    }
    else
        ei.kingRing[Us] = ei.kingAttackersCount[Them] = 0;
  }


  // evaluate_pieces() assigns bonuses and penalties to the pieces of a given
  // color and type.

  template<bool DoTrace, Color Us = WHITE, PieceType Pt = KNIGHT>
  Score evaluate_pieces(const Position& pos, EvalInfo& ei, Score* mobility) {

    const PieceType NextPt = (Us == WHITE ? Pt : PieceType(Pt + 1));
    const Color Them = (Us == WHITE ? BLACK : WHITE);
    const Bitboard OutpostRanks = (Us == WHITE ? Rank4BB | Rank5BB | Rank6BB
                                               : Rank5BB | Rank4BB | Rank3BB);
    const Square* pl = pos.squares<Pt>(Us);

    Bitboard b, bb;
    Square s;
    Score score = SCORE_ZERO;

    ei.attackedBy[Us][Pt] = 0;

    while ((s = *pl++) != SQ_NONE)
    {
        // Find attacked squares, including x-ray attacks for bishops and rooks
        b = Pt == BISHOP ? attacks_bb<BISHOP>(s, pos.pieces() ^ pos.pieces(Us, QUEEN))
          : Pt ==   ROOK ? attacks_bb<  ROOK>(s, pos.pieces() ^ pos.pieces(Us, ROOK, QUEEN))
                         : pos.attacks_from<Pt>(s);

        if (ei.pinnedPieces[Us] & s)
            b &= LineBB[pos.square<KING>(Us)][s];

        ei.attackedBy2[Us] |= ei.attackedBy[Us][ALL_PIECES] & b;
        ei.attackedBy[Us][ALL_PIECES] |= ei.attackedBy[Us][Pt] |= b;

        if (b & ei.kingRing[Them])
        {
            ei.kingAttackersCount[Us]++;
            ei.kingAttackersWeight[Us] += KingAttackWeights[Pt];
            ei.kingAdjacentZoneAttacksCount[Us] += popcount(b & ei.attackedBy[Them][KING]);
        }

#ifdef ANTI
        if (pos.is_anti()) {} else
#endif
        if (Pt == QUEEN)
            b &= ~(  ei.attackedBy[Them][KNIGHT]
                   | ei.attackedBy[Them][BISHOP]
                   | ei.attackedBy[Them][ROOK]);

<<<<<<< HEAD
        int mob = popcount(b & mobilityArea[Us]);
#ifdef ANTI
        if (pos.is_anti())
            mob = popcount(b);
#endif
=======
        int mob = popcount(b & ei.mobilityArea[Us]);
>>>>>>> cf4a38e0

        mobility[Us] += MobilityBonus[pos.variant()][Pt][mob];

#ifdef ANTI
        if (pos.is_anti())
            continue;
#endif
        if (Pt == BISHOP || Pt == KNIGHT)
        {
            // Bonus for outpost squares
            bb = OutpostRanks & ~ei.pe->pawn_attacks_span(Them);
            if (bb & s)
                score += Outpost[Pt == BISHOP][!!(ei.attackedBy[Us][PAWN] & s)] * 2;
            else
            {
                bb &= b & ~pos.pieces(Us);
                if (bb)
                   score += Outpost[Pt == BISHOP][!!(ei.attackedBy[Us][PAWN] & bb)];
            }

            // Bonus when behind a pawn
            if (    relative_rank(Us, s) < RANK_5
                && (pos.pieces(PAWN) & (s + pawn_push(Us))))
                score += MinorBehindPawn;

            // Penalty for pawns on the same color square as the bishop
            if (Pt == BISHOP)
                score -= BishopPawns * ei.pe->pawns_on_same_color_squares(Us, s);

            // An important Chess960 pattern: A cornered bishop blocked by a friendly
            // pawn diagonally in front of it is a very serious problem, especially
            // when that pawn is also blocked.
            if (   Pt == BISHOP
                && pos.is_chess960()
                && (s == relative_square(Us, SQ_A1) || s == relative_square(Us, SQ_H1)))
            {
                Square d = pawn_push(Us) + (file_of(s) == FILE_A ? EAST : WEST);
                if (pos.piece_on(s + d) == make_piece(Us, PAWN))
                    score -= !pos.empty(s + d + pawn_push(Us))                ? TrappedBishopA1H1 * 4
                            : pos.piece_on(s + d + d) == make_piece(Us, PAWN) ? TrappedBishopA1H1 * 2
                                                                              : TrappedBishopA1H1;
            }
        }

        if (Pt == ROOK)
        {
            // Bonus for aligning with enemy pawns on the same rank/file
            if (relative_rank(Us, s) >= RANK_5)
                score += RookOnPawn * popcount(pos.pieces(Them, PAWN) & PseudoAttacks[ROOK][s]);

            // Bonus when on an open or semi-open file
<<<<<<< HEAD
            if (ei.pi->semiopen_file(Us, file_of(s)))
            {
                score += RookOnFile[!!ei.pi->semiopen_file(Them, file_of(s))];
            }
=======
            if (ei.pe->semiopen_file(Us, file_of(s)))
                score += RookOnFile[!!ei.pe->semiopen_file(Them, file_of(s))];
>>>>>>> cf4a38e0

            // Penalty when trapped by the king, even more if the king cannot castle
            else if (mob <= 3)
            {
                Square ksq = pos.square<KING>(Us);

                if (   ((file_of(ksq) < FILE_E) == (file_of(s) < file_of(ksq)))
                    && !ei.pe->semiopen_side(Us, file_of(ksq), file_of(s) < file_of(ksq)))
                    score -= (TrappedRook - make_score(mob * 22, 0)) * (1 + !pos.can_castle(Us));
            }
        }

        if (Pt == QUEEN)
        {
            // Penalty if any relative pin or discovered attack against the queen
            Bitboard pinners;
            if (pos.slider_blockers(pos.pieces(Them, ROOK, BISHOP), s, pinners))
                score -= WeakQueen;
        }
    }

    if (DoTrace)
        Trace::add(Pt, Us, score);

    // Recursively call evaluate_pieces() of next piece type until KING is excluded
    return score - evaluate_pieces<DoTrace, Them, NextPt>(pos, ei, mobility);
  }

  template<>
  Score evaluate_pieces<false, WHITE, KING>(const Position&, EvalInfo&, Score*) { return SCORE_ZERO; }
  template<>
  Score evaluate_pieces< true, WHITE, KING>(const Position&, EvalInfo&, Score*) { return SCORE_ZERO; }


  // evaluate_king() assigns bonuses and penalties to a king of a given color

  const Bitboard CenterFiles = FileCBB | FileDBB | FileEBB | FileFBB;

  const Bitboard KingFlank[FILE_NB] = {
    CenterFiles >> 2, CenterFiles >> 2, CenterFiles >> 2, CenterFiles, CenterFiles,
    CenterFiles << 2, CenterFiles << 2, CenterFiles << 2
  };

  const int maxDanger[VARIANT_NB] = {
    2 * int(BishopValueMg),
#ifdef ANTI
    2 * int(BishopValueMg),
#endif
#ifdef ATOMIC
    2 * int(BishopValueMg),
#endif
#ifdef CRAZYHOUSE
    1693,
#endif
#ifdef HORDE
    2 * int(BishopValueMg),
#endif
#ifdef KOTH
    2 * int(BishopValueMg),
#endif
#ifdef LOSERS
    2 * int(BishopValueMg),
#endif
#ifdef RACE
    2 * int(BishopValueMg),
#endif
#ifdef RELAY
    2 * int(BishopValueMg),
#endif
#ifdef THREECHECK
    4 * int(BishopValueMg),
#endif
  };

  template<Color Us, bool DoTrace>
  Score evaluate_king(const Position& pos, const EvalInfo& ei) {

    const Color Them    = (Us == WHITE ? BLACK : WHITE);
    const Square Up     = (Us == WHITE ? NORTH : SOUTH);
    const Bitboard Camp = (Us == WHITE ? ~Bitboard(0) ^ Rank6BB ^ Rank7BB ^ Rank8BB
                                       : ~Bitboard(0) ^ Rank1BB ^ Rank2BB ^ Rank3BB);

    const Square ksq = pos.square<KING>(Us);
    Bitboard undefended, b, b1, b2, safe, other;
    int kingDanger;

    // King shelter and enemy pawns storm
    Score score = ei.pe->king_safety<Us>(pos, ksq);

    // Main king safety evaluation
    if (ei.kingAttackersCount[Them])
    {
<<<<<<< HEAD
        // Find the attacked squares which are defended only by the king...
        Bitboard dko = ei.attackedBy[Us][KING]
                       & ~ei.attackedBy2[Us];
        // Misleading name, kept for ease of merging with upstream.
        // Contains squares defended only by the king which are attacked.
        undefended = dko & ei.attackedBy[Them][ALL_PIECES];
=======
        // Find the attacked squares which are defended only by our king...
        undefended =   ei.attackedBy[Them][ALL_PIECES]
                    &  ei.attackedBy[Us][KING]
                    & ~ei.attackedBy2[Us];
>>>>>>> cf4a38e0

        // ... and those which are not defended at all in the larger king ring
        b =  ei.attackedBy[Them][ALL_PIECES] & ~ei.attackedBy[Us][ALL_PIECES]
           & ei.kingRing[Us] & ~pos.pieces(Them);

        // Initialize the 'kingDanger' variable, which will be transformed
        // later into a king danger score. The initial value is based on the
        // number and types of the enemy's attacking pieces, the number of
        // attacked and undefended squares around our king and the quality of
        // the pawn shelter (current 'score' value).
        kingDanger =  std::min(807, ei.kingAttackersCount[Them] * ei.kingAttackersWeight[Them])
                    + 101 * ei.kingAdjacentZoneAttacksCount[Them]
                    + 235 * popcount(undefended)
                    + 134 * (popcount(b) + !!ei.pinnedPieces[Us])
                    - 717 * (!(pos.count<QUEEN>(Them)
#ifdef CRAZYHOUSE
                               || pos.is_house()
#endif
                            ))
                    -   7 * mg_value(score) / 5 - 5;
        Bitboard h = 0;

#ifdef CRAZYHOUSE
        if (pos.is_house()) {
            for (PieceType pt = PAWN; pt <= QUEEN; ++pt)
                kingDanger += KingDangerInHand[pt] * pos.count_in_hand(Them, pt);
            h = pos.count_in_hand(Them, QUEEN) ? dko & ~pos.pieces() : 0;
        }
#endif

        // Analyse the enemy's safe queen contact checks. Firstly, find the
        // undefended squares around our king reachable by the enemy queen...
        b = undefended & ei.attackedBy[Them][QUEEN] & ~pos.pieces(Them);
#ifdef ATOMIC
        if (pos.is_atomic())
            b |= ei.attackedBy[Us][KING];
#endif

<<<<<<< HEAD
        // ...and keep squares supported by another enemy piece
        kingDanger += QueenContactCheck * popcount(b & ei.attackedBy2[Them] |
                              // or those where queen can be safely dropped
                                                   h & ei.attackedBy[Them][ALL_PIECES]);
=======
        // ...and keep squares supported by another enemy piece.
        kingDanger += QueenContactCheck * popcount(b & ei.attackedBy2[Them]);
>>>>>>> cf4a38e0

        // Analyse the safe enemy's checks which are possible on next move
        safe  = ~(ei.attackedBy[Us][ALL_PIECES] | pos.pieces(Them));
#ifdef ATOMIC
        if (pos.is_atomic())
            safe |= ei.attackedBy[Us][KING];
#endif

<<<<<<< HEAD
        // ... and some other potential checks, only requiring the square to be
        // safe from pawn-attacks, and not being occupied by a blocked pawn.
        other = ~(   ei.attackedBy[Us][PAWN]
                  | (pos.pieces(Them, PAWN) & shift<Up>(pos.pieces(PAWN))));
#ifdef THREECHECK
        if (pos.is_three_check() && pos.checks_given(Them))
            other = safe = ~pos.pieces(Them);
#endif

=======
>>>>>>> cf4a38e0
        b1 = pos.attacks_from<ROOK  >(ksq);
        b2 = pos.attacks_from<BISHOP>(ksq);

        // Enemy queen safe checks
        if ((b1 | b2) & (h | ei.attackedBy[Them][QUEEN]) & safe)
            kingDanger += QueenCheck;

<<<<<<< HEAD
        // Defended by our queen only
        Bitboard dqo = ~(ei.attackedBy2[Us] | pos.pieces(Them))
                         & ei.attackedBy[Us][QUEEN];
        // For other pieces, also consider the square safe if attacked twice,
        // and only defended by a queen.
        Bitboard dropSafe = (safe | ei.attackedBy[Them][ALL_PIECES] & dqo) & ~pos.pieces(Us);
        safe |=  ei.attackedBy2[Them] & dqo;

#ifdef CRAZYHOUSE
        h = pos.is_house() && pos.count_in_hand(Them, ROOK) ? ~pos.pieces() : 0;
#endif
=======
        // For minors and rooks, also consider the square safe if attacked twice,
        // and only defended by our queen.
        safe |=  ei.attackedBy2[Them]
               & ~(ei.attackedBy2[Us] | pos.pieces(Them))
               & ei.attackedBy[Us][QUEEN];

        // Some other potential checks are also analysed, even from squares
        // currently occupied by the opponent own pieces, as long as the square
        // is not attacked by our pawns, and is not occupied by a blocked pawn.
        other = ~(   ei.attackedBy[Us][PAWN]
                  | (pos.pieces(Them, PAWN) & shift<Up>(pos.pieces(PAWN))));

>>>>>>> cf4a38e0
        // Enemy rooks safe and other checks
        if (b1 & (ei.attackedBy[Them][ROOK] & safe | dropSafe & h))
            kingDanger += RookCheck;

        else if (b1 & (h | ei.attackedBy[Them][ROOK]) & other)
            score -= OtherCheck;
#ifdef CRAZYHOUSE
        h = pos.is_house() && pos.count_in_hand(Them, BISHOP) ? ~pos.pieces() : 0;
#endif

        // Enemy bishops safe and other checks
        if (b2 & (ei.attackedBy[Them][BISHOP] & safe | dropSafe & h))
            kingDanger += BishopCheck;

        else if (b2 & (h | ei.attackedBy[Them][BISHOP]) & other)
            score -= OtherCheck;
#ifdef CRAZYHOUSE
        h = pos.is_house() && pos.count_in_hand(Them, KNIGHT) ? ~pos.pieces() : 0;
#endif
        // Enemy knights safe and other checks
        Bitboard k = pos.attacks_from<KNIGHT>(ksq);
        b = k & ei.attackedBy[Them][KNIGHT];
        if (b & safe | k & h & dropSafe)
            kingDanger += KnightCheck;

        else if ((b | k & h) & other)
            score -= OtherCheck;

<<<<<<< HEAD
#ifdef ATOMIC
    if (pos.is_atomic())
        score -= make_score(100, 100) * popcount(ei.attackedBy[Us][KING] & pos.pieces());
#endif
        // Compute the king danger score and subtract it from the evaluation
=======
        // Transform the kingDanger units into a Score, and substract it from the evaluation
>>>>>>> cf4a38e0
        if (kingDanger > 0)
        {
#ifdef THREECHECK
            if (pos.is_three_check())
            {
                switch(pos.checks_given(Them))
                {
                case CHECKS_NB:
                case CHECKS_3:
                case CHECKS_2:  kingDanger += 2 * kingDanger; break;
                case CHECKS_1:  kingDanger += kingDanger; break;
                case CHECKS_0:  kingDanger += kingDanger / 2; break;
                }
            }
#endif
            int v = std::min(kingDanger * kingDanger / 4096, maxDanger[pos.variant()]);
            score -=
#ifdef CRAZYHOUSE
                     pos.is_house() ? make_score(v, v) :
#endif
                     make_score(v, 0);
        }
    }

    // King tropism: firstly, find squares that opponent attacks in our king flank
    File kf = file_of(ksq);
    b = ei.attackedBy[Them][ALL_PIECES] & KingFlank[kf] & Camp;

    assert(((Us == WHITE ? b << 4 : b >> 4) & b) == 0);
    assert(popcount(Us == WHITE ? b << 4 : b >> 4) == popcount(b));

    // Secondly, add the squares which are attacked twice in that flank and
    // which are not defended by our pawns.
    b =  (Us == WHITE ? b << 4 : b >> 4)
       | (b & ei.attackedBy2[Them] & ~ei.attackedBy[Us][PAWN]);

    score -= CloseEnemies[pos.variant()] * popcount(b);

    // Penalty when our king is on a pawnless flank
    if (!(pos.pieces(PAWN) & KingFlank[kf]))
        score -= PawnlessFlank;

    if (DoTrace)
        Trace::add(KING, Us, score);

    return score;
  }


  // evaluate_threats() assigns bonuses according to the types of the attacking
  // and the attacked pieces.

  template<Color Us, bool DoTrace>
  Score evaluate_threats(const Position& pos, const EvalInfo& ei) {

    const Color Them        = (Us == WHITE ? BLACK      : WHITE);
    const Square Up         = (Us == WHITE ? NORTH      : SOUTH);
    const Square Left       = (Us == WHITE ? NORTH_WEST : SOUTH_EAST);
    const Square Right      = (Us == WHITE ? NORTH_EAST : SOUTH_WEST);
    const Bitboard TRank2BB = (Us == WHITE ? Rank2BB    : Rank7BB);
    const Bitboard TRank7BB = (Us == WHITE ? Rank7BB    : Rank2BB);

    Bitboard b, weak, defended, safeThreats;
    Score score = SCORE_ZERO;
#ifdef ANTI
    if (pos.is_anti())
    {
        bool weCapture = ei.attackedBy[Us][ALL_PIECES] & pos.pieces(Them);
        bool theyCapture = ei.attackedBy[Them][ALL_PIECES] & pos.pieces(Us);

        // Penalties for possible captures
        if (weCapture)
        {
            // Penalty if we only attack unprotected pieces
            bool theyDefended = ei.attackedBy[Us][ALL_PIECES] & pos.pieces(Them) & ei.attackedBy[Them][ALL_PIECES];
            for (PieceType pt = PAWN; pt <= KING; ++pt)
            {
                if (ei.attackedBy[Us][pt] & pos.pieces(Them) & ~ei.attackedBy2[Us])
                    score -= AttacksAnti[theyCapture][theyDefended][pt];
                else if (ei.attackedBy[Us][pt] & pos.pieces(Them))
                    score -= AttacksAnti[theyCapture][theyDefended][NO_PIECE_TYPE];
            }
            // If both colors attack pieces, increase penalty with piece count
            if (theyCapture)
                score -= PieceCountAnti * pos.count<ALL_PIECES>(Us);
        }
        // Bonus if we threaten to force captures (ignoring possible discoveries)
        if (!weCapture || theyCapture)
        {
            b = pos.pieces(Us, PAWN);
            Bitboard pawnPushes = shift<Up>(b | (shift<Up>(b & TRank2BB) & ~pos.pieces())) & ~pos.pieces();
            Bitboard pieceMoves = (ei.attackedBy[Us][KNIGHT] | ei.attackedBy[Us][BISHOP] | ei.attackedBy[Us][ROOK]
                                 | ei.attackedBy[Us][QUEEN] | ei.attackedBy[Us][KING]) & ~pos.pieces();
            Bitboard threats = pawnPushes | pieceMoves;
            Bitboard unprotectedPawnPushes = pawnPushes & ~ei.attackedBy[Us][ALL_PIECES];
            Bitboard unprotectedPieceMoves = pieceMoves & ~ei.attackedBy2[Us];
            safeThreats = unprotectedPawnPushes | unprotectedPieceMoves;

            score += ThreatsAnti[0] * popcount(ei.attackedBy[Them][ALL_PIECES] & threats);
            score += ThreatsAnti[1] * popcount(ei.attackedBy[Them][ALL_PIECES] & safeThreats);
        }
    }
    else
#endif
#ifdef LOSERS
    if (pos.is_losers())
    {
        bool weCapture = ei.attackedBy[Us][ALL_PIECES] & pos.pieces(Them);
        bool theyCapture = ei.attackedBy[Them][ALL_PIECES] & pos.pieces(Us);

        // Penalties for possible captures
        if (weCapture)
        {
            // Penalty if we only attack unprotected pieces
            bool theyDefended = ei.attackedBy[Us][ALL_PIECES] & pos.pieces(Them) & ei.attackedBy[Them][ALL_PIECES];
            for (PieceType pt = PAWN; pt <= KING; ++pt)
            {
                if (ei.attackedBy[Us][pt] & pos.pieces(Them) & ~ei.attackedBy2[Us])
                    score -= AttacksLosers[theyCapture][theyDefended][pt];
                else if (ei.attackedBy[Us][pt] & pos.pieces(Them))
                    score -= AttacksLosers[theyCapture][theyDefended][NO_PIECE_TYPE];
            }
            // If both colors attack pieces, increase penalty with piece count
            if (theyCapture)
                score -= PieceCountLosers * pos.count<ALL_PIECES>(Us);
        }
        // Bonus if we threaten to force captures (ignoring possible discoveries)
        if (!weCapture || theyCapture)
        {
            b = pos.pieces(Us, PAWN);
            Bitboard pawnPushes = shift<Up>(b | (shift<Up>(b & TRank2BB) & ~pos.pieces())) & ~pos.pieces();
            Bitboard pieceMoves = (ei.attackedBy[Us][KNIGHT] | ei.attackedBy[Us][BISHOP] | ei.attackedBy[Us][ROOK]
                                 | ei.attackedBy[Us][QUEEN] | ei.attackedBy[Us][KING]) & ~pos.pieces();
            Bitboard threats = pawnPushes | pieceMoves;
            Bitboard unprotectedPawnPushes = pawnPushes & ~ei.attackedBy[Us][ALL_PIECES];
            Bitboard unprotectedPieceMoves = pieceMoves & ~ei.attackedBy2[Us];
            safeThreats = unprotectedPawnPushes | unprotectedPieceMoves;

            score += ThreatsLosers[0] * popcount(ei.attackedBy[Them][ALL_PIECES] & threats);
            score += ThreatsLosers[1] * popcount(ei.attackedBy[Them][ALL_PIECES] & safeThreats);
        }
    }
    else
#endif
    {

#ifdef ATOMIC
    if (pos.is_atomic()) {} else
#endif
    // Small bonus if the opponent has loose pawns or pieces
    if (   (pos.pieces(Them) ^ pos.pieces(Them, QUEEN, KING))
        & ~(ei.attackedBy[Us][ALL_PIECES] | ei.attackedBy[Them][ALL_PIECES]))
        score += LooseEnemies;

    // Non-pawn enemies attacked by a pawn
#ifdef ATOMIC
    if (pos.is_atomic())
        weak = 0;
    else
#endif
    weak = (pos.pieces(Them) ^ pos.pieces(Them, PAWN)) & ei.attackedBy[Us][PAWN];

    if (weak)
    {
        b = pos.pieces(Us, PAWN) & ( ~ei.attackedBy[Them][ALL_PIECES]
                                    | ei.attackedBy[Us][ALL_PIECES]);

        safeThreats = (shift<Right>(b) | shift<Left>(b)) & weak;

        if (weak ^ safeThreats)
            score += ThreatByHangingPawn;

        while (safeThreats)
            score += ThreatBySafePawn[type_of(pos.piece_on(pop_lsb(&safeThreats)))];
    }

    // Non-pawn enemies defended by a pawn
#ifdef ATOMIC
    if (pos.is_atomic())
        defended = pos.pieces(Them) ^ pos.pieces(Them, PAWN);
    else
#endif
    defended = (pos.pieces(Them) ^ pos.pieces(Them, PAWN)) & ei.attackedBy[Them][PAWN];

    // Enemies not defended by a pawn and under our attack
#ifdef ATOMIC
    if (pos.is_atomic())
        weak = 0;
    else
#endif
    weak =   pos.pieces(Them)
          & ~ei.attackedBy[Them][PAWN]
          &  ei.attackedBy[Us][ALL_PIECES];

    // Add a bonus according to the kind of attacking pieces
    if (defended | weak)
    {
        b = (defended | weak) & (ei.attackedBy[Us][KNIGHT] | ei.attackedBy[Us][BISHOP]);
        while (b)
        {
            Square s = pop_lsb(&b);
            score += ThreatByMinor[type_of(pos.piece_on(s))];
            if (type_of(pos.piece_on(s)) != PAWN)
                score += ThreatByRank * (int)relative_rank(Them, s);
        }

        b = (pos.pieces(Them, QUEEN) | weak) & ei.attackedBy[Us][ROOK];
        while (b)
        {
            Square s = pop_lsb(&b);
            score += ThreatByRook[type_of(pos.piece_on(s))];
            if (type_of(pos.piece_on(s)) != PAWN)
                score += ThreatByRank * (int)relative_rank(Them, s);
        }

        score += Hanging * popcount(weak & ~ei.attackedBy[Them][ALL_PIECES]);

        b = weak & ei.attackedBy[Us][KING];
#ifdef ATOMIC
        if (pos.is_atomic()) {} else
#endif
        if (b)
            score += ThreatByKing[more_than_one(b)];
    }

    // Bonus if some pawns can safely push and attack an enemy piece
    b = pos.pieces(Us, PAWN) & ~TRank7BB;
    b = shift<Up>(b | (shift<Up>(b & TRank2BB) & ~pos.pieces()));

#ifdef ATOMIC
    if (pos.is_atomic())
        b &=  ~pos.pieces();
    else
#endif
    b &=  ~pos.pieces()
        & ~ei.attackedBy[Them][PAWN]
        & (ei.attackedBy[Us][ALL_PIECES] | ~ei.attackedBy[Them][ALL_PIECES]);

    b =  (shift<Left>(b) | shift<Right>(b))
       &  pos.pieces(Them)
       & ~ei.attackedBy[Us][PAWN];

    score += ThreatByPawnPush * popcount(b);

#ifdef THREECHECK
    if (pos.is_three_check())
        score += ChecksGivenBonus[pos.checks_given(Us)];
#endif
#ifdef HORDE
    if (pos.is_horde() && pos.is_horde_color(Them))
    {
        // Add a bonus according to how close we are to breaking through the pawn wall
        if (pos.pieces(Us, ROOK) | pos.pieces(Us, QUEEN))
        {
            int min = 8;
            if ((ei.attackedBy[Us][QUEEN] | ei.attackedBy[Us][ROOK]) & rank_bb(RANK_1))
                min = 0;
            else
            {
                for (File f = FILE_A; f <= FILE_H; ++f)
                {
                    int pawns = popcount(pos.pieces(Them, PAWN) & file_bb(f));
                    int pawnsl = f > FILE_A ? std::min(popcount(pos.pieces(Them, PAWN) & FileBB[f - 1]), pawns) : 0;
                    int pawnsr = f < FILE_H ? std::min(popcount(pos.pieces(Them, PAWN) & FileBB[f + 1]), pawns) : 0;
                    min = std::min(min, pawnsl + pawnsr);
                }
            }
            score += ThreatByHangingPawn * pos.count<PAWN>(Them) / (1 + min) / (pos.pieces(Us, QUEEN) ? 2 : 4);
        }
    }
#endif
    }
    if (DoTrace)
        Trace::add(THREAT, Us, score);

    return score;
  }


  // evaluate_passed_pawns() evaluates the passed pawns of the given color

  template<Color Us, bool DoTrace>
  Score evaluate_passed_pawns(const Position& pos, const EvalInfo& ei) {

    const Color Them = (Us == WHITE ? BLACK : WHITE);

    Bitboard b, bb, squaresToQueen, defendedSquares, unsafeSquares;
    Score score = SCORE_ZERO;

<<<<<<< HEAD
#ifdef RACE
    if (pos.is_race())
    {
        Square ksq = pos.square<KING>(Us);
        int s = relative_rank(BLACK, ksq);
        for (Rank kr = rank_of(ksq), r = Rank(kr + 1); r <= RANK_8; ++r)
            if (!(rank_bb(r) & DistanceRingBB[ksq][r - 1 - kr] & ~ei.attackedBy[Them][ALL_PIECES] & ~pos.pieces(Us)))
                s++;
        score = KingRaceBonus[std::min(s, 7)];
    }
    else
    {
#endif
    b = ei.pi->passed_pawns(Us);
=======
    b = ei.pe->passed_pawns(Us);
>>>>>>> cf4a38e0

#ifdef KOTH
    if (pos.is_koth())
    {
        Square ksq = pos.square<KING>(Us);
        Square center[4] = {SQ_E4, SQ_D4, SQ_D5, SQ_E5};
        for (int i = 0; i<4; i++)
        {
            int dist = distance(ksq, center[i])
                      + popcount(pos.attackers_to(center[i]) & pos.pieces(Them))
                      + popcount(pos.pieces(Us) & center[i]) ;
            assert(dist > 0);
            score += KothDistanceBonus[std::min(dist - 1, 5)];
        }
    }
#endif
    while (b)
    {
        Square s = pop_lsb(&b);

        assert(pos.pawn_passed(Us, s));
        assert(!(pos.pieces(PAWN) & forward_bb(Us, s)));

        bb = forward_bb(Us, s) & (ei.attackedBy[Them][ALL_PIECES] | pos.pieces(Them));
        score -= HinderPassedPawn * popcount(bb);

        int r = relative_rank(Us, s) - RANK_2;
        int rr = r * (r - 1);

        Value mbonus = Passed[pos.variant()][MG][r], ebonus = Passed[pos.variant()][EG][r];

        if (rr)
        {
            Square pawnPush = pawn_push(Us);
            Square blockSq = s + pawnPush;
#ifdef HORDE
            if (pos.is_horde())
            {
                // Assume a horde king distance of approximately 5
                if (pos.is_horde_color(Us))
                    ebonus += distance(pos.square<KING>(Them), blockSq) * 5 * rr - 10 * rr;
                else
                    ebonus += 25 * rr - distance(pos.square<KING>(Us), blockSq) * 2 * rr;
            }
            else
#endif
#ifdef ANTI
            if (pos.is_anti()) {} else
#endif
#ifdef ATOMIC
            if (pos.is_atomic())
                ebonus +=  distance(pos.square<KING>(Them), blockSq) * 5 * rr;
            else
#endif
            {
            // Adjust bonus based on the king's proximity
            ebonus +=  distance(pos.square<KING>(Them), blockSq) * 5 * rr
                     - distance(pos.square<KING>(Us  ), blockSq) * 2 * rr;

            // If blockSq is not the queening square then consider also a second push
            if (relative_rank(Us, blockSq) != RANK_8)
                ebonus -= distance(pos.square<KING>(Us), blockSq + pawnPush) * rr;
            }

            // If the pawn is free to advance, then increase the bonus
            if (pos.empty(blockSq))
            {
                // If there is a rook or queen attacking/defending the pawn from behind,
                // consider all the squaresToQueen. Otherwise consider only the squares
                // in the pawn's path attacked or occupied by the enemy.
                defendedSquares = unsafeSquares = squaresToQueen = forward_bb(Us, s);

                bb = forward_bb(Them, s) & pos.pieces(ROOK, QUEEN) & pos.attacks_from<ROOK>(s);

                if (!(pos.pieces(Us) & bb))
                    defendedSquares &= ei.attackedBy[Us][ALL_PIECES];

                if (!(pos.pieces(Them) & bb))
                {
                    unsafeSquares &= ei.attackedBy[Them][ALL_PIECES] | pos.pieces(Them);
                }

                // If there aren't any enemy attacks, assign a big bonus. Otherwise
                // assign a smaller bonus if the block square isn't attacked.
                int k = !unsafeSquares ? 18 : !(unsafeSquares & blockSq) ? 8 : 0;

                // If the path to the queen is fully defended, assign a big bonus.
                // Otherwise assign a smaller bonus if the block square is defended.
                if (defendedSquares == squaresToQueen)
                    k += 6;
                else if (defendedSquares & blockSq)
                    k += 4;

                mbonus += k * rr, ebonus += k * rr;
            }
            else if (pos.pieces(Us) & blockSq)
                mbonus += rr + r * 2, ebonus += rr + r * 2;
        } // rr != 0

        // Assign a small bonus when the opponent has no pieces left
        if (!pos.non_pawn_material(Them))
            ebonus += 20;

        score += make_score(mbonus, ebonus) + PassedFile[file_of(s)];
    }
#ifdef RACE
    }
#endif
    if (DoTrace)
        Trace::add(PASSED, Us, score);

    // Add the scores to the middlegame and endgame eval
    return score;
  }


  // evaluate_space() computes the space evaluation for a given side. The
  // space evaluation is a simple bonus based on the number of safe squares
  // available for minor pieces on the central four files on ranks 2--4. Safe
  // squares one, two or three squares behind a friendly pawn are counted
  // twice. Finally, the space bonus is multiplied by a weight. The aim is to
  // improve play on game opening.
  template<Color Us>
  Score evaluate_space(const Position& pos, const EvalInfo& ei) {

    const Color Them = (Us == WHITE ? BLACK : WHITE);
    const Bitboard SpaceMask =
      Us == WHITE ? CenterFiles & (Rank2BB | Rank3BB | Rank4BB)
                  : CenterFiles & (Rank7BB | Rank6BB | Rank5BB);

    // Find the safe squares for our pieces inside the area defined by
    // SpaceMask. A square is unsafe if it is attacked by an enemy
    // pawn, or if it is undefended and attacked by an enemy piece.
    Bitboard safe =   SpaceMask
                   & ~pos.pieces(Us, PAWN)
                   & ~ei.attackedBy[Them][PAWN]
                   & (ei.attackedBy[Us][ALL_PIECES] | ~ei.attackedBy[Them][ALL_PIECES]);
#ifdef HORDE
    if (pos.is_horde())
        safe =   ~ei.attackedBy[Them][PAWN]
               & (ei.attackedBy[Us][ALL_PIECES] | ~ei.attackedBy[Them][ALL_PIECES]);
#endif

    // Find all squares which are at most three squares behind some friendly pawn
    Bitboard behind = pos.pieces(Us, PAWN);
    behind |= (Us == WHITE ? behind >>  8 : behind <<  8);
    behind |= (Us == WHITE ? behind >> 16 : behind << 16);
#ifdef HORDE
    if (pos.is_horde())
        behind |= (Us == WHITE ? behind >> 24 : behind << 24);
#endif

    // Since SpaceMask[Us] is fully on our half of the board...
#ifdef HORDE
    assert(pos.is_horde() || unsigned(safe >> (Us == WHITE ? 32 : 0)) == 0);
#else
    assert(unsigned(safe >> (Us == WHITE ? 32 : 0)) == 0);
#endif

    // ...count safe + (behind & safe) with a single popcount.
    int bonus = popcount((Us == WHITE ? safe << 32 : safe >> 32) | (behind & safe));
#ifdef HORDE
    if (pos.is_horde())
        bonus = popcount(safe) + popcount(behind & safe);
    else
#endif
    bonus = std::min(16, bonus);
<<<<<<< HEAD
    int weight = pos.count<ALL_PIECES>(Us) - 2 * ei.pi->open_files();
#ifdef THREECHECK
    if (pos.is_three_check())
        weight -= pos.checks_count();
#endif
#ifdef HORDE
    if (pos.is_horde() && pos.is_horde_color(Us))
        return make_score(bonus * weight * weight / 200, 0);
#endif
#ifdef KOTH
    if (pos.is_koth())
        return make_score(bonus * weight * weight / 22, 0)
              + KothSafeCenter * popcount(safe & behind & (Rank4BB | Rank5BB) & (FileDBB | FileEBB));
#endif
=======
    int weight = pos.count<ALL_PIECES>(Us) - 2 * ei.pe->open_files();
>>>>>>> cf4a38e0

    return make_score(bonus * weight * weight / 18, 0);
  }


  // evaluate_initiative() computes the initiative correction value for the
  // position, i.e., second order bonus/malus based on the known attacking/defending
  // status of the players.
  Score evaluate_initiative(const Position& pos, int asymmetry, Value eg) {

#ifdef ANTI
    if (pos.is_anti())
        return make_score(TempoValue[pos.variant()][MG], TempoValue[pos.variant()][EG]);
#endif
    int kingDistance =  distance<File>(pos.square<KING>(WHITE), pos.square<KING>(BLACK))
                      - distance<Rank>(pos.square<KING>(WHITE), pos.square<KING>(BLACK));
    int pawns = pos.count<PAWN>(WHITE) + pos.count<PAWN>(BLACK);

    // Compute the initiative bonus for the attacking side
    int initiative = TempoValue[pos.variant()][EG] + 8 * (asymmetry + kingDistance - 15) + 12 * pawns;

    // Now apply the bonus: note that we find the attacking side by extracting
    // the sign of the endgame value, and that we carefully cap the bonus so
    // that the endgame score will never be divided by more than two.
    int value = ((eg > 0) - (eg < 0)) * std::max(initiative, -abs(eg / 2));

    return make_score(TempoValue[pos.variant()][MG], value);
  }


  // evaluate_scale_factor() computes the scale factor for the winning side
  ScaleFactor evaluate_scale_factor(const Position& pos, const EvalInfo& ei, Value eg) {

    Color strongSide = eg > VALUE_DRAW ? WHITE : BLACK;
    ScaleFactor sf = ei.me->scale_factor(pos, strongSide);

    // If we don't already have an unusual scale factor, check for certain
    // types of endgames, and use a lower scale for those.
#ifdef ATOMIC
    if (pos.is_atomic()) {} else
#endif
    if (    ei.me->game_phase() < PHASE_MIDGAME
        && (sf == SCALE_FACTOR_NORMAL || sf == SCALE_FACTOR_ONEPAWN))
    {
        if (pos.opposite_bishops())
        {
            // Endgame with opposite-colored bishops and no other pieces (ignoring pawns)
            // is almost a draw, in case of KBP vs KB, it is even more a draw.
            if (   pos.non_pawn_material(WHITE) == BishopValueMg
                && pos.non_pawn_material(BLACK) == BishopValueMg)
                sf = more_than_one(pos.pieces(PAWN)) ? ScaleFactor(31) : ScaleFactor(9);

            // Endgame with opposite-colored bishops, but also other pieces. Still
            // a bit drawish, but not as drawish as with only the two bishops.
            else
                sf = ScaleFactor(46);
        }
        // Endings where weaker side can place his king in front of the opponent's
        // pawns are drawish.
        else if (    abs(eg) <= BishopValueEg
                 &&  pos.count<PAWN>(strongSide) <= 2
                 && !pos.pawn_passed(~strongSide, pos.square<KING>(~strongSide)))
            sf = ScaleFactor(37 + 7 * pos.count<PAWN>(strongSide));
    }

    return sf;
  }

} // namespace

/// evaluate() is the main evaluation function. It returns a static evaluation
/// of the position from the point of view of the side to move.

template<bool DoTrace>
Value Eval::evaluate(const Position& pos) {

  assert(!pos.checkers());

  Score mobility[COLOR_NB] = { SCORE_ZERO, SCORE_ZERO };
  Value v;
  EvalInfo ei;

  if (pos.is_variant_end())
      return pos.variant_result();

  // Probe the material hash table
  ei.me = Material::probe(pos);

  // If we have a specialized evaluation function for the current material
  // configuration, call it and return.
  if (ei.me->specialized_eval_exists())
      return ei.me->evaluate(pos);

  // Initialize score by reading the incrementally updated scores included in
  // the position object (material + piece square tables) and the material
  // imbalance. Score is computed internally from the white point of view.
  Score score = pos.psq_score() + ei.me->imbalance();

  // Probe the pawn hash table
  ei.pe = Pawns::probe(pos);
  score += ei.pe->pawns_score();

<<<<<<< HEAD
  // We have taken into account all cheap evaluation terms.
  // If score exceeds a threshold return a lazy evaluation.
  Value lazy = lazy_eval(mg_value(score), eg_value(score));
  if (pos.variant() == CHESS_VARIANT)
  if (lazy)
      return pos.side_to_move() == WHITE ? lazy : -lazy;

  // Initialize attack and king safety bitboards
  ei.attackedBy[WHITE][ALL_PIECES] = ei.attackedBy[BLACK][ALL_PIECES] = 0;
#ifdef ANTI
  if (pos.is_anti())
  {
      for (Color c = WHITE; c <= BLACK; ++c)
      {
          ei.attackedBy[c][KING] = 0;
          Bitboard kings = pos.pieces(c, KING);
          while (kings)
              ei.attackedBy[c][KING] |= pos.attacks_from<KING>(pop_lsb(&kings));
      }
  }
  else
#endif
  {
  ei.attackedBy[WHITE][KING] = pos.attacks_from<KING>(pos.square<KING>(WHITE));
  ei.attackedBy[BLACK][KING] = pos.attacks_from<KING>(pos.square<KING>(BLACK));
  }
=======
  // Early exit if score is high
  v = (mg_value(score) + eg_value(score)) / 2;
  if (abs(v) > LazyThreshold)
     return pos.side_to_move() == WHITE ? v : -v;

  // Initialize attack and king safety bitboards
>>>>>>> cf4a38e0
  eval_init<WHITE>(pos, ei);
  eval_init<BLACK>(pos, ei);

  // Evaluate all pieces but king and pawns
  score += evaluate_pieces<DoTrace>(pos, ei, mobility);
  score += mobility[WHITE] - mobility[BLACK];

#ifdef ANTI
  if (pos.is_anti()) {} else
#endif
#ifdef RACE
  if (pos.is_race()) {} else
#endif
  // Evaluate kings after all other pieces because we need full attack
  // information when computing the king safety evaluation.
  score +=  evaluate_king<WHITE, DoTrace>(pos, ei)
          - evaluate_king<BLACK, DoTrace>(pos, ei);

  // Evaluate tactical threats, we need full attack information including king
  score +=  evaluate_threats<WHITE, DoTrace>(pos, ei)
          - evaluate_threats<BLACK, DoTrace>(pos, ei);

  // Evaluate passed pawns, we need full attack information including king
  score +=  evaluate_passed_pawns<WHITE, DoTrace>(pos, ei)
          - evaluate_passed_pawns<BLACK, DoTrace>(pos, ei);

  // Evaluate space for both sides, only during opening
#ifdef HORDE
  if (pos.is_horde())
  {
      score +=  evaluate_space<WHITE>(pos, ei)
              - evaluate_space<BLACK>(pos, ei);
  }
  else
  {
#endif
  if (pos.non_pawn_material(WHITE) + pos.non_pawn_material(BLACK) >= 12222)
      score +=  evaluate_space<WHITE>(pos, ei)
              - evaluate_space<BLACK>(pos, ei);

  // Evaluate position potential for the winning side
<<<<<<< HEAD
  score += evaluate_initiative(pos, ei.pi->pawn_asymmetry(), eg_value(score));
#ifdef HORDE
  }
#endif
=======
  score += evaluate_initiative(pos, ei.pe->pawn_asymmetry(), eg_value(score));
>>>>>>> cf4a38e0

  // Evaluate scale factor for the winning side
  ScaleFactor sf = evaluate_scale_factor(pos, ei, eg_value(score));

  // Interpolate between a middlegame and a (scaled by 'sf') endgame score
  v =  mg_value(score) * int(ei.me->game_phase())
     + eg_value(score) * int(PHASE_MIDGAME - ei.me->game_phase()) * sf / SCALE_FACTOR_NORMAL;

  v /= int(PHASE_MIDGAME);

  // In case of tracing add all remaining individual evaluation terms
  if (DoTrace)
  {
      Trace::add(MATERIAL, pos.psq_score());
      Trace::add(IMBALANCE, ei.me->imbalance());
      Trace::add(PAWN, ei.pe->pawns_score());
      Trace::add(MOBILITY, mobility[WHITE], mobility[BLACK]);
      if (pos.non_pawn_material(WHITE) + pos.non_pawn_material(BLACK) >= 12222)
          Trace::add(SPACE, evaluate_space<WHITE>(pos, ei)
                          , evaluate_space<BLACK>(pos, ei));
      Trace::add(TOTAL, score);
  }

  return (pos.side_to_move() == WHITE ? v : -v) + Eval::Tempo[pos.variant()]; // Side to move point of view
}

// Explicit template instantiations
template Value Eval::evaluate<true >(const Position&);
template Value Eval::evaluate<false>(const Position&);


/// trace() is like evaluate(), but instead of returning a value, it returns
/// a string (suitable for outputting to stdout) that contains the detailed
/// descriptions and values of each evaluation term. Useful for debugging.

std::string Eval::trace(const Position& pos) {

  std::memset(scores, 0, sizeof(scores));

  Value v = evaluate<true>(pos);
  v = pos.side_to_move() == WHITE ? v : -v; // White's point of view

  std::stringstream ss;
  ss << std::showpoint << std::noshowpos << std::fixed << std::setprecision(2)
     << "      Eval term |    White    |    Black    |    Total    \n"
     << "                |   MG    EG  |   MG    EG  |   MG    EG  \n"
     << "----------------+-------------+-------------+-------------\n"
     << "       Material | " << Term(MATERIAL)
     << "      Imbalance | " << Term(IMBALANCE)
     << "          Pawns | " << Term(PAWN)
     << "        Knights | " << Term(KNIGHT)
     << "         Bishop | " << Term(BISHOP)
     << "          Rooks | " << Term(ROOK)
     << "         Queens | " << Term(QUEEN)
     << "       Mobility | " << Term(MOBILITY)
     << "    King safety | " << Term(KING)
     << "        Threats | " << Term(THREAT)
     << "   Passed pawns | " << Term(PASSED)
     << "          Space | " << Term(SPACE)
     << "----------------+-------------+-------------+-------------\n"
     << "          Total | " << Term(TOTAL);

  ss << "\nTotal Evaluation: " << to_cp(v) << " (white side)\n";

  return ss.str();
}<|MERGE_RESOLUTION|>--- conflicted
+++ resolved
@@ -116,16 +116,10 @@
   #define V(v) Value(v)
   #define S(mg, eg) make_score(mg, eg)
 
-<<<<<<< HEAD
-  // MobilityBonus[PieceType][attacked] contains bonuses for middle and end
-  // game, indexed by piece type and number of attacked squares in the MobilityArea.
-  const Score MobilityBonus[VARIANT_NB][PIECE_TYPE_NB][32] = {
-    {
-=======
   // MobilityBonus[PieceType][attacked] contains bonuses for middle and end game,
   // indexed by piece type and number of attacked squares in the mobility area.
-  const Score MobilityBonus[][32] = {
->>>>>>> cf4a38e0
+  const Score MobilityBonus[VARIANT_NB][PIECE_TYPE_NB][32] = {
+    {
     {}, {},
     { S(-75,-76), S(-56,-54), S( -9,-26), S( -2,-10), S(  6,  5), S( 15, 11), // Knights
       S( 22, 26), S( 30, 28), S( 36, 29) },
@@ -547,22 +541,6 @@
 
     ei.pinnedPieces[Us] = pos.pinned_pieces(Us);
 
-<<<<<<< HEAD
-    // Init king safety tables only if we are going to use them
-    if (
-#ifdef ANTI
-    !pos.is_anti() &&
-#endif
-    (pos.non_pawn_material(Us) >= QueenValueMg)
-#ifdef CRAZYHOUSE
-    || pos.is_house()
-#endif
-        )
-      {
-        ei.kingRing[Them] = b | shift<Down>(b);
-        ei.kingAttackersCount[Us] = popcount(b & ei.attackedBy[Us][PAWN]);
-        ei.kingAdjacentZoneAttacksCount[Us] = ei.kingAttackersWeight[Us] = 0;
-=======
     // Find our pawns on the first two ranks, and those which are blocked
     Bitboard b = pos.pieces(Us, PAWN) & (shift<Down>(pos.pieces()) | LowRanks);
 
@@ -571,6 +549,17 @@
     ei.mobilityArea[Us] = ~(b | pos.square<KING>(Us) | ei.pe->pawn_attacks(Them));
 
     // Initialise the attack bitboards with the king and pawn information
+#ifdef ANTI
+    if (pos.is_anti())
+    {
+        ei.attackedBy[Us][KING] = 0;
+        Bitboard kings = pos.pieces(Us, KING);
+        while (kings)
+            ei.attackedBy[Us][KING] |= pos.attacks_from<KING>(pop_lsb(&kings));
+        b = ei.attackedBy[Us][KING];
+    }
+    else
+#endif
     b = ei.attackedBy[Us][KING] = pos.attacks_from<KING>(pos.square<KING>(Us));
     ei.attackedBy[Us][PAWN] = ei.pe->pawn_attacks(Us);
 
@@ -578,12 +567,19 @@
     ei.attackedBy[Us][ALL_PIECES] = b | ei.attackedBy[Us][PAWN];
 
     // Init our king safety tables only if we are going to use them
-    if (pos.non_pawn_material(Them) >= QueenValueMg)
+    if ((
+#ifdef ANTI
+        !pos.is_anti() &&
+#endif
+        (pos.non_pawn_material(Them) >= QueenValueMg))
+#ifdef CRAZYHOUSE
+        || pos.is_house()
+#endif
+    )
     {
         ei.kingRing[Us] = b | shift<Up>(b);
         ei.kingAttackersCount[Them] = popcount(b & ei.pe->pawn_attacks(Them));
         ei.kingAdjacentZoneAttacksCount[Them] = ei.kingAttackersWeight[Them] = 0;
->>>>>>> cf4a38e0
     }
     else
         ei.kingRing[Us] = ei.kingAttackersCount[Them] = 0;
@@ -636,15 +632,11 @@
                    | ei.attackedBy[Them][BISHOP]
                    | ei.attackedBy[Them][ROOK]);
 
-<<<<<<< HEAD
-        int mob = popcount(b & mobilityArea[Us]);
+        int mob = popcount(b & ei.mobilityArea[Us]);
 #ifdef ANTI
         if (pos.is_anti())
             mob = popcount(b);
 #endif
-=======
-        int mob = popcount(b & ei.mobilityArea[Us]);
->>>>>>> cf4a38e0
 
         mobility[Us] += MobilityBonus[pos.variant()][Pt][mob];
 
@@ -696,15 +688,8 @@
                 score += RookOnPawn * popcount(pos.pieces(Them, PAWN) & PseudoAttacks[ROOK][s]);
 
             // Bonus when on an open or semi-open file
-<<<<<<< HEAD
-            if (ei.pi->semiopen_file(Us, file_of(s)))
-            {
-                score += RookOnFile[!!ei.pi->semiopen_file(Them, file_of(s))];
-            }
-=======
             if (ei.pe->semiopen_file(Us, file_of(s)))
                 score += RookOnFile[!!ei.pe->semiopen_file(Them, file_of(s))];
->>>>>>> cf4a38e0
 
             // Penalty when trapped by the king, even more if the king cannot castle
             else if (mob <= 3)
@@ -797,19 +782,10 @@
     // Main king safety evaluation
     if (ei.kingAttackersCount[Them])
     {
-<<<<<<< HEAD
-        // Find the attacked squares which are defended only by the king...
-        Bitboard dko = ei.attackedBy[Us][KING]
-                       & ~ei.attackedBy2[Us];
-        // Misleading name, kept for ease of merging with upstream.
-        // Contains squares defended only by the king which are attacked.
-        undefended = dko & ei.attackedBy[Them][ALL_PIECES];
-=======
         // Find the attacked squares which are defended only by our king...
         undefended =   ei.attackedBy[Them][ALL_PIECES]
                     &  ei.attackedBy[Us][KING]
                     & ~ei.attackedBy2[Us];
->>>>>>> cf4a38e0
 
         // ... and those which are not defended at all in the larger king ring
         b =  ei.attackedBy[Them][ALL_PIECES] & ~ei.attackedBy[Us][ALL_PIECES]
@@ -836,7 +812,7 @@
         if (pos.is_house()) {
             for (PieceType pt = PAWN; pt <= QUEEN; ++pt)
                 kingDanger += KingDangerInHand[pt] * pos.count_in_hand(Them, pt);
-            h = pos.count_in_hand(Them, QUEEN) ? dko & ~pos.pieces() : 0;
+            h = pos.count_in_hand(Them, QUEEN) ? undefended & ~pos.pieces() : 0;
         }
 #endif
 
@@ -848,15 +824,10 @@
             b |= ei.attackedBy[Us][KING];
 #endif
 
-<<<<<<< HEAD
         // ...and keep squares supported by another enemy piece
         kingDanger += QueenContactCheck * popcount(b & ei.attackedBy2[Them] |
                               // or those where queen can be safely dropped
                                                    h & ei.attackedBy[Them][ALL_PIECES]);
-=======
-        // ...and keep squares supported by another enemy piece.
-        kingDanger += QueenContactCheck * popcount(b & ei.attackedBy2[Them]);
->>>>>>> cf4a38e0
 
         // Analyse the safe enemy's checks which are possible on next move
         safe  = ~(ei.attackedBy[Us][ALL_PIECES] | pos.pieces(Them));
@@ -865,9 +836,25 @@
             safe |= ei.attackedBy[Us][KING];
 #endif
 
-<<<<<<< HEAD
-        // ... and some other potential checks, only requiring the square to be
-        // safe from pawn-attacks, and not being occupied by a blocked pawn.
+        b1 = pos.attacks_from<ROOK  >(ksq);
+        b2 = pos.attacks_from<BISHOP>(ksq);
+
+        // Enemy queen safe checks
+        if ((b1 | b2) & (h | ei.attackedBy[Them][QUEEN]) & safe)
+            kingDanger += QueenCheck;
+
+        // Defended by our queen only
+        Bitboard dqo =  ei.attackedBy2[Them]
+               & ~(ei.attackedBy2[Us] | pos.pieces(Them))
+               & ei.attackedBy[Us][QUEEN];
+        // For minors and rooks, also consider the square safe if attacked twice,
+        // and only defended by our queen.
+        Bitboard dropSafe = (safe | ei.attackedBy[Them][ALL_PIECES] & dqo) & ~pos.pieces(Us);
+        safe |=  dqo;
+
+        // Some other potential checks are also analysed, even from squares
+        // currently occupied by the opponent own pieces, as long as the square
+        // is not attacked by our pawns, and is not occupied by a blocked pawn.
         other = ~(   ei.attackedBy[Us][PAWN]
                   | (pos.pieces(Them, PAWN) & shift<Up>(pos.pieces(PAWN))));
 #ifdef THREECHECK
@@ -875,61 +862,30 @@
             other = safe = ~pos.pieces(Them);
 #endif
 
-=======
->>>>>>> cf4a38e0
-        b1 = pos.attacks_from<ROOK  >(ksq);
-        b2 = pos.attacks_from<BISHOP>(ksq);
-
-        // Enemy queen safe checks
-        if ((b1 | b2) & (h | ei.attackedBy[Them][QUEEN]) & safe)
-            kingDanger += QueenCheck;
-
-<<<<<<< HEAD
-        // Defended by our queen only
-        Bitboard dqo = ~(ei.attackedBy2[Us] | pos.pieces(Them))
-                         & ei.attackedBy[Us][QUEEN];
-        // For other pieces, also consider the square safe if attacked twice,
-        // and only defended by a queen.
-        Bitboard dropSafe = (safe | ei.attackedBy[Them][ALL_PIECES] & dqo) & ~pos.pieces(Us);
-        safe |=  ei.attackedBy2[Them] & dqo;
-
+        // Enemy rooks safe and other checks
 #ifdef CRAZYHOUSE
         h = pos.is_house() && pos.count_in_hand(Them, ROOK) ? ~pos.pieces() : 0;
 #endif
-=======
-        // For minors and rooks, also consider the square safe if attacked twice,
-        // and only defended by our queen.
-        safe |=  ei.attackedBy2[Them]
-               & ~(ei.attackedBy2[Us] | pos.pieces(Them))
-               & ei.attackedBy[Us][QUEEN];
-
-        // Some other potential checks are also analysed, even from squares
-        // currently occupied by the opponent own pieces, as long as the square
-        // is not attacked by our pawns, and is not occupied by a blocked pawn.
-        other = ~(   ei.attackedBy[Us][PAWN]
-                  | (pos.pieces(Them, PAWN) & shift<Up>(pos.pieces(PAWN))));
-
->>>>>>> cf4a38e0
-        // Enemy rooks safe and other checks
         if (b1 & (ei.attackedBy[Them][ROOK] & safe | dropSafe & h))
             kingDanger += RookCheck;
 
         else if (b1 & (h | ei.attackedBy[Them][ROOK]) & other)
             score -= OtherCheck;
+
+        // Enemy bishops safe and other checks
 #ifdef CRAZYHOUSE
         h = pos.is_house() && pos.count_in_hand(Them, BISHOP) ? ~pos.pieces() : 0;
 #endif
-
-        // Enemy bishops safe and other checks
         if (b2 & (ei.attackedBy[Them][BISHOP] & safe | dropSafe & h))
             kingDanger += BishopCheck;
 
         else if (b2 & (h | ei.attackedBy[Them][BISHOP]) & other)
             score -= OtherCheck;
+
+        // Enemy knights safe and other checks
 #ifdef CRAZYHOUSE
         h = pos.is_house() && pos.count_in_hand(Them, KNIGHT) ? ~pos.pieces() : 0;
 #endif
-        // Enemy knights safe and other checks
         Bitboard k = pos.attacks_from<KNIGHT>(ksq);
         b = k & ei.attackedBy[Them][KNIGHT];
         if (b & safe | k & h & dropSafe)
@@ -938,15 +894,11 @@
         else if ((b | k & h) & other)
             score -= OtherCheck;
 
-<<<<<<< HEAD
 #ifdef ATOMIC
     if (pos.is_atomic())
         score -= make_score(100, 100) * popcount(ei.attackedBy[Us][KING] & pos.pieces());
 #endif
-        // Compute the king danger score and subtract it from the evaluation
-=======
         // Transform the kingDanger units into a Score, and substract it from the evaluation
->>>>>>> cf4a38e0
         if (kingDanger > 0)
         {
 #ifdef THREECHECK
@@ -1236,7 +1188,6 @@
     Bitboard b, bb, squaresToQueen, defendedSquares, unsafeSquares;
     Score score = SCORE_ZERO;
 
-<<<<<<< HEAD
 #ifdef RACE
     if (pos.is_race())
     {
@@ -1250,10 +1201,7 @@
     else
     {
 #endif
-    b = ei.pi->passed_pawns(Us);
-=======
     b = ei.pe->passed_pawns(Us);
->>>>>>> cf4a38e0
 
 #ifdef KOTH
     if (pos.is_koth())
@@ -1421,8 +1369,7 @@
     else
 #endif
     bonus = std::min(16, bonus);
-<<<<<<< HEAD
-    int weight = pos.count<ALL_PIECES>(Us) - 2 * ei.pi->open_files();
+    int weight = pos.count<ALL_PIECES>(Us) - 2 * ei.pe->open_files();
 #ifdef THREECHECK
     if (pos.is_three_check())
         weight -= pos.checks_count();
@@ -1436,9 +1383,6 @@
         return make_score(bonus * weight * weight / 22, 0)
               + KothSafeCenter * popcount(safe & behind & (Rank4BB | Rank5BB) & (FileDBB | FileEBB));
 #endif
-=======
-    int weight = pos.count<ALL_PIECES>(Us) - 2 * ei.pe->open_files();
->>>>>>> cf4a38e0
 
     return make_score(bonus * weight * weight / 18, 0);
   }
@@ -1541,41 +1485,15 @@
   ei.pe = Pawns::probe(pos);
   score += ei.pe->pawns_score();
 
-<<<<<<< HEAD
-  // We have taken into account all cheap evaluation terms.
-  // If score exceeds a threshold return a lazy evaluation.
-  Value lazy = lazy_eval(mg_value(score), eg_value(score));
   if (pos.variant() == CHESS_VARIANT)
-  if (lazy)
-      return pos.side_to_move() == WHITE ? lazy : -lazy;
-
-  // Initialize attack and king safety bitboards
-  ei.attackedBy[WHITE][ALL_PIECES] = ei.attackedBy[BLACK][ALL_PIECES] = 0;
-#ifdef ANTI
-  if (pos.is_anti())
   {
-      for (Color c = WHITE; c <= BLACK; ++c)
-      {
-          ei.attackedBy[c][KING] = 0;
-          Bitboard kings = pos.pieces(c, KING);
-          while (kings)
-              ei.attackedBy[c][KING] |= pos.attacks_from<KING>(pop_lsb(&kings));
-      }
-  }
-  else
-#endif
-  {
-  ei.attackedBy[WHITE][KING] = pos.attacks_from<KING>(pos.square<KING>(WHITE));
-  ei.attackedBy[BLACK][KING] = pos.attacks_from<KING>(pos.square<KING>(BLACK));
-  }
-=======
   // Early exit if score is high
   v = (mg_value(score) + eg_value(score)) / 2;
   if (abs(v) > LazyThreshold)
      return pos.side_to_move() == WHITE ? v : -v;
+  }
 
   // Initialize attack and king safety bitboards
->>>>>>> cf4a38e0
   eval_init<WHITE>(pos, ei);
   eval_init<BLACK>(pos, ei);
 
@@ -1617,14 +1535,10 @@
               - evaluate_space<BLACK>(pos, ei);
 
   // Evaluate position potential for the winning side
-<<<<<<< HEAD
-  score += evaluate_initiative(pos, ei.pi->pawn_asymmetry(), eg_value(score));
+  score += evaluate_initiative(pos, ei.pe->pawn_asymmetry(), eg_value(score));
 #ifdef HORDE
   }
 #endif
-=======
-  score += evaluate_initiative(pos, ei.pe->pawn_asymmetry(), eg_value(score));
->>>>>>> cf4a38e0
 
   // Evaluate scale factor for the winning side
   ScaleFactor sf = evaluate_scale_factor(pos, ei, eg_value(score));
