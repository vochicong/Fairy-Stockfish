/*
  Stockfish, a UCI chess playing engine derived from Glaurung 2.1
  Copyright (C) 2004-2008 Tord Romstad (Glaurung author)
  Copyright (C) 2008-2015 Marco Costalba, Joona Kiiski, Tord Romstad
  Copyright (C) 2015-2016 Marco Costalba, Joona Kiiski, Gary Linscott, Tord Romstad

  Stockfish is free software: you can redistribute it and/or modify
  it under the terms of the GNU General Public License as published by
  the Free Software Foundation, either version 3 of the License, or
  (at your option) any later version.

  Stockfish is distributed in the hope that it will be useful,
  but WITHOUT ANY WARRANTY; without even the implied warranty of
  MERCHANTABILITY or FITNESS FOR A PARTICULAR PURPOSE.  See the
  GNU General Public License for more details.

  You should have received a copy of the GNU General Public License
  along with this program.  If not, see <http://www.gnu.org/licenses/>.
*/

#include <algorithm>
#include <cassert>
#include <cstring>   // For std::memset
#include <iomanip>
#include <sstream>

#include "bitboard.h"
#include "evaluate.h"
#include "material.h"
#include "pawns.h"

namespace {

  namespace Trace {

    enum Term { // The first 8 entries are for PieceType
      MATERIAL = 8, IMBALANCE, MOBILITY, THREAT, PASSED, SPACE, TOTAL, TERM_NB
    };

    double scores[TERM_NB][COLOR_NB][PHASE_NB];

    double to_cp(Value v) { return double(v) / PawnValueEg; }

    void add(int idx, Color c, Score s) {
      scores[idx][c][MG] = to_cp(mg_value(s));
      scores[idx][c][EG] = to_cp(eg_value(s));
    }

    void add(int idx, Score w, Score b = SCORE_ZERO) {
      add(idx, WHITE, w); add(idx, BLACK, b);
    }

    std::ostream& operator<<(std::ostream& os, Term t) {

      if (t == MATERIAL || t == IMBALANCE || t == Term(PAWN) || t == TOTAL)
          os << "  ---   --- |   ---   --- | ";
      else
          os << std::setw(5) << scores[t][WHITE][MG] << " "
             << std::setw(5) << scores[t][WHITE][EG] << " | "
             << std::setw(5) << scores[t][BLACK][MG] << " "
             << std::setw(5) << scores[t][BLACK][EG] << " | ";

      os << std::setw(5) << scores[t][WHITE][MG] - scores[t][BLACK][MG] << " "
         << std::setw(5) << scores[t][WHITE][EG] - scores[t][BLACK][EG] << " \n";

      return os;
    }
  }

  using namespace Trace;

  // Struct EvalInfo contains various information computed and collected
  // by the evaluation functions.
  struct EvalInfo {

    // attackedBy[color][piece type] is a bitboard representing all squares
    // attacked by a given color and piece type (can be also ALL_PIECES).
    Bitboard attackedBy[COLOR_NB][PIECE_TYPE_NB];

    // attackedBy2[color] are the squares attacked by 2 pieces of a given color,
    // possibly via x-ray or by one pawn and one piece. Diagonal x-ray through
    // pawn or squares attacked by 2 pawns are not explicitly added.
    Bitboard attackedBy2[COLOR_NB];

    // kingRing[color] is the zone around the king which is considered
    // by the king safety evaluation. This consists of the squares directly
    // adjacent to the king, and the three (or two, for a king on an edge file)
    // squares two ranks in front of the king. For instance, if black's king
    // is on g8, kingRing[BLACK] is a bitboard containing the squares f8, h8,
    // f7, g7, h7, f6, g6 and h6.
    Bitboard kingRing[COLOR_NB];

    // kingAttackersCount[color] is the number of pieces of the given color
    // which attack a square in the kingRing of the enemy king.
    int kingAttackersCount[COLOR_NB];

    // kingAttackersWeight[color] is the sum of the "weights" of the pieces of the
    // given color which attack a square in the kingRing of the enemy king. The
    // weights of the individual piece types are given by the elements in the
    // KingAttackWeights array.
    int kingAttackersWeight[COLOR_NB];

    // kingAdjacentZoneAttacksCount[color] is the number of attacks by the given
    // color to squares directly adjacent to the enemy king. Pieces which attack
    // more than one square are counted multiple times. For instance, if there is
    // a white knight on g5 and black's king is on g8, this white knight adds 2
    // to kingAdjacentZoneAttacksCount[WHITE].
    int kingAdjacentZoneAttacksCount[COLOR_NB];

    Bitboard pinnedPieces[COLOR_NB];
    Material::Entry* me;
    Pawns::Entry* pi;
  };

  #define V(v) Value(v)
  #define S(mg, eg) make_score(mg, eg)

  // MobilityBonus[PieceType][attacked] contains bonuses for middle and end
  // game, indexed by piece type and number of attacked squares in the MobilityArea.
  const Score MobilityBonus[][32] = {
    {}, {},
    { S(-75,-76), S(-56,-54), S( -9,-26), S( -2,-10), S(  6,  5), S( 15, 11), // Knights
      S( 22, 26), S( 30, 28), S( 36, 29) },
    { S(-48,-58), S(-21,-19), S( 16, -2), S( 26, 12), S( 37, 22), S( 51, 42), // Bishops
      S( 54, 54), S( 63, 58), S( 65, 63), S( 71, 70), S( 79, 74), S( 81, 86),
      S( 92, 90), S( 97, 94) },
    { S(-56,-78), S(-25,-18), S(-11, 26), S( -5, 55), S( -4, 70), S( -1, 81), // Rooks
      S(  8,109), S( 14,120), S( 21,128), S( 23,143), S( 31,154), S( 32,160),
      S( 43,165), S( 49,168), S( 59,169) },
    { S(-40,-35), S(-25,-12), S(  2,  7), S(  4, 19), S( 14, 37), S( 24, 55), // Queens
      S( 25, 62), S( 40, 76), S( 43, 79), S( 47, 87), S( 54, 94), S( 56,102),
      S( 60,111), S( 70,116), S( 72,118), S( 73,122), S( 75,128), S( 77,130),
      S( 85,133), S( 94,136), S( 99,140), S(108,157), S(112,158), S(113,161),
      S(118,174), S(119,177), S(123,191), S(128,199) }
  };

  // Outpost[knight/bishop][supported by pawn] contains bonuses for knights and
  // bishops outposts, bigger if outpost piece is supported by a pawn.
  const Score Outpost[][2] = {
    { S(43,11), S(65,20) }, // Knights
    { S(20, 3), S(29, 8) }  // Bishops
  };

  // ReachableOutpost[knight/bishop][supported by pawn] contains bonuses for
  // knights and bishops which can reach an outpost square in one move, bigger
  // if outpost square is supported by a pawn.
  const Score ReachableOutpost[][2] = {
    { S(21, 5), S(35, 8) }, // Knights
    { S( 8, 0), S(14, 4) }  // Bishops
  };

  // RookOnFile[semiopen/open] contains bonuses for each rook when there is no
  // friendly pawn on the rook file.
  const Score RookOnFile[2] = { S(20, 7), S(45, 20) };

  // ThreatBySafePawn[PieceType] contains bonuses according to which piece
  // type is attacked by a pawn which is protected or is not attacked.
  const Score ThreatBySafePawn[PIECE_TYPE_NB] = {
    S(0, 0), S(0, 0), S(176, 139), S(131, 127), S(217, 218), S(203, 215) };

  // Threat[by minor/by rook][attacked PieceType] contains
  // bonuses according to which piece type attacks which one.
  // Attacks on lesser pieces which are pawn-defended are not considered.
  const Score Threat[][PIECE_TYPE_NB] = {
    { S(0, 0), S(0, 33), S(45, 43), S(46, 47), S(72,107), S(48,118) }, // by Minor
    { S(0, 0), S(0, 25), S(40, 62), S(40, 59), S( 0, 34), S(35, 48) }  // by Rook
  };

  // ThreatByKing[on one/on many] contains bonuses for King attacks on
  // pawns or pieces which are not pawn-defended.
  const Score ThreatByKing[2] = { S(3, 62), S(9, 138) };

  // Passed[mg/eg][Rank] contains midgame and endgame bonuses for passed pawns.
  // We don't use a Score because we process the two components independently.
  const Value Passed[][RANK_NB] = {
    { V(5), V( 5), V(31), V(73), V(166), V(252) },
    { V(7), V(14), V(38), V(73), V(166), V(252) }
  };

#ifdef THREECHECK
  const Score ChecksGivenBonus[CHECKS_NB] = {
      S(0, 0),
      S(2 * PawnValueMg, 2 * PawnValueEg),
      S(5 * PawnValueMg, 4 * PawnValueEg),
      S(9 * PawnValueMg, 9 * PawnValueEg)
  };
#endif

#ifdef ANTI
  const Score AntiPieceScore      = S(-500, -500);
#endif

  // PassedFile[File] contains a bonus according to the file of a passed pawn
  const Score PassedFile[FILE_NB] = {
    S(  9, 10), S( 2, 10), S( 1, -8), S(-20,-12),
    S(-20,-12), S( 1, -8), S( 2, 10), S( 9, 10)
  };

  // Assorted bonuses and penalties used by evaluation
  const Score MinorBehindPawn     = S(16,  0);
  const Score BishopPawns         = S( 8, 12);
  const Score RookOnPawn          = S( 8, 24);
  const Score TrappedRook         = S(92,  0);
  const Score CloseEnemies        = S( 7,  0);
  const Score SafeCheck           = S(20, 20);
  const Score OtherCheck          = S(10, 10);
  const Score ThreatByHangingPawn = S(71, 61);
  const Score LooseEnemies        = S( 0, 25);
  const Score WeakQueen           = S(35,  0);
  const Score Hanging             = S(48, 27);
  const Score ThreatByPawnPush    = S(38, 22);
  const Score Unstoppable         = S( 0, 20);

  // Penalty for a bishop on a1/h1 (a8/h8 for black) which is trapped by
  // a friendly pawn on b2/g2 (b7/g7 for black). This can obviously only
  // happen in Chess960 games.
  const Score TrappedBishopA1H1 = S(50, 50);

  #undef S
  #undef V

  // King danger constants and variables. The king danger scores are looked-up
  // in KingDanger[]. Various little "meta-bonuses" measuring the strength
  // of the enemy attack are added up into an integer, which is used as an
  // index to KingDanger[].
  Score KingDanger[400];

  // KingAttackWeights[PieceType] contains king attack weights by piece type
  const int KingAttackWeights[PIECE_TYPE_NB] = { 0, 0, 7, 5, 4, 1 };

  // Penalties for enemy's safe checks
  const int QueenContactCheck = 89;
  const int QueenCheck        = 62;
  const int RookCheck         = 57;
  const int BishopCheck       = 48;
  const int KnightCheck       = 78;


  // eval_init() initializes king and attack bitboards for a given color
  // adding pawn attacks. To be done at the beginning of the evaluation.

  template<Color Us>
  void eval_init(const Position& pos, EvalInfo& ei) {

    const Color  Them = (Us == WHITE ? BLACK   : WHITE);
    const Square Down = (Us == WHITE ? DELTA_S : DELTA_N);

    ei.pinnedPieces[Us] = pos.pinned_pieces(Us);
    Bitboard b = ei.attackedBy[Them][KING];
    ei.attackedBy[Them][ALL_PIECES] |= b;
    ei.attackedBy[Us][ALL_PIECES] |= ei.attackedBy[Us][PAWN] = ei.pi->pawn_attacks(Us);
    ei.attackedBy2[Us] = ei.attackedBy[Us][PAWN] & ei.attackedBy[Us][KING];

    // Init king safety tables only if we are going to use them
    if (pos.non_pawn_material(Us) >= QueenValueMg)
    {
        ei.kingRing[Them] = b | shift_bb<Down>(b);
        b &= ei.attackedBy[Us][PAWN];
        ei.kingAttackersCount[Us] = popcount(b);
        ei.kingAdjacentZoneAttacksCount[Us] = ei.kingAttackersWeight[Us] = 0;
    }
    else
        ei.kingRing[Them] = ei.kingAttackersCount[Us] = 0;
  }


  // evaluate_pieces() assigns bonuses and penalties to the pieces of a given
  // color and type.

  template<bool DoTrace, Color Us = WHITE, PieceType Pt = KNIGHT>
  Score evaluate_pieces(const Position& pos, EvalInfo& ei, Score* mobility,
                        const Bitboard* mobilityArea) {
    Bitboard b, bb;
    Square s;
    Score score = SCORE_ZERO;

    const PieceType NextPt = (Us == WHITE ? Pt : PieceType(Pt + 1));
    const Color Them = (Us == WHITE ? BLACK : WHITE);
    const Bitboard OutpostRanks = (Us == WHITE ? Rank4BB | Rank5BB | Rank6BB
                                               : Rank5BB | Rank4BB | Rank3BB);
    const Square* pl = pos.squares<Pt>(Us);

    ei.attackedBy[Us][Pt] = 0;

    while ((s = *pl++) != SQ_NONE)
    {
        // Find attacked squares, including x-ray attacks for bishops and rooks
        b = Pt == BISHOP ? attacks_bb<BISHOP>(s, pos.pieces() ^ pos.pieces(Us, QUEEN))
          : Pt ==   ROOK ? attacks_bb<  ROOK>(s, pos.pieces() ^ pos.pieces(Us, ROOK, QUEEN))
                         : pos.attacks_from<Pt>(s);

        if (ei.pinnedPieces[Us] & s)
            b &= LineBB[pos.square<KING>(Us)][s];

        ei.attackedBy2[Us] |= ei.attackedBy[Us][ALL_PIECES] & b;
        ei.attackedBy[Us][ALL_PIECES] |= ei.attackedBy[Us][Pt] |= b;

        if (b & ei.kingRing[Them])
        {
            ei.kingAttackersCount[Us]++;
            ei.kingAttackersWeight[Us] += KingAttackWeights[Pt];
            ei.kingAdjacentZoneAttacksCount[Us] += popcount(b & ei.attackedBy[Them][KING]);
        }

        if (Pt == QUEEN)
            b &= ~(  ei.attackedBy[Them][KNIGHT]
                   | ei.attackedBy[Them][BISHOP]
                   | ei.attackedBy[Them][ROOK]);

        int mob = popcount(b & mobilityArea[Us]);

        mobility[Us] += MobilityBonus[Pt][mob];

        if (Pt == BISHOP || Pt == KNIGHT)
        {
            // Bonus for outpost squares
            bb = OutpostRanks & ~ei.pi->pawn_attacks_span(Them);
            if (bb & s)
                score += Outpost[Pt == BISHOP][!!(ei.attackedBy[Us][PAWN] & s)];
            else
            {
                bb &= b & ~pos.pieces(Us);
                if (bb)
                   score += ReachableOutpost[Pt == BISHOP][!!(ei.attackedBy[Us][PAWN] & bb)];
            }

            // Bonus when behind a pawn
            if (    relative_rank(Us, s) < RANK_5
                && (pos.pieces(PAWN) & (s + pawn_push(Us))))
                score += MinorBehindPawn;

            // Penalty for pawns on the same color square as the bishop
            if (Pt == BISHOP)
                score -= BishopPawns * ei.pi->pawns_on_same_color_squares(Us, s);

            // An important Chess960 pattern: A cornered bishop blocked by a friendly
            // pawn diagonally in front of it is a very serious problem, especially
            // when that pawn is also blocked.
            if (   Pt == BISHOP
                && pos.is_chess960()
                && (s == relative_square(Us, SQ_A1) || s == relative_square(Us, SQ_H1)))
            {
                Square d = pawn_push(Us) + (file_of(s) == FILE_A ? DELTA_E : DELTA_W);
                if (pos.piece_on(s + d) == make_piece(Us, PAWN))
                    score -= !pos.empty(s + d + pawn_push(Us))                ? TrappedBishopA1H1 * 4
                            : pos.piece_on(s + d + d) == make_piece(Us, PAWN) ? TrappedBishopA1H1 * 2
                                                                              : TrappedBishopA1H1;
            }
        }

        if (Pt == ROOK)
        {
            // Bonus for aligning with enemy pawns on the same rank/file
            if (relative_rank(Us, s) >= RANK_5)
                score += RookOnPawn * popcount(pos.pieces(Them, PAWN) & PseudoAttacks[ROOK][s]);

            // Bonus when on an open or semi-open file
            if (ei.pi->semiopen_file(Us, file_of(s)))
            {
                score += RookOnFile[!!ei.pi->semiopen_file(Them, file_of(s))];
            }

            // Penalize when trapped by the king, even more if the king cannot castle
            else if (mob <= 3)
            {
                Square ksq = pos.square<KING>(Us);

                if (   ((file_of(ksq) < FILE_E) == (file_of(s) < file_of(ksq)))
                    && (rank_of(ksq) == rank_of(s) || relative_rank(Us, ksq) == RANK_1)
                    && !ei.pi->semiopen_side(Us, file_of(ksq), file_of(s) < file_of(ksq)))
                    score -= (TrappedRook - make_score(mob * 22, 0)) * (1 + !pos.can_castle(Us));
            }
        }

        if (Pt == QUEEN)
        {
            // Penalty if any relative pin or discovered attack against the queen
            if (pos.slider_blockers(pos.pieces(Them, ROOK, BISHOP), s))
                score -= WeakQueen;
        }
    }

    if (DoTrace)
        Trace::add(Pt, Us, score);

    // Recursively call evaluate_pieces() of next piece type until KING is excluded
    return score - evaluate_pieces<DoTrace, Them, NextPt>(pos, ei, mobility, mobilityArea);
  }

  template<>
  Score evaluate_pieces<false, WHITE, KING>(const Position&, EvalInfo&, Score*, const Bitboard*) { return SCORE_ZERO; }
  template<>
  Score evaluate_pieces< true, WHITE, KING>(const Position&, EvalInfo&, Score*, const Bitboard*) { return SCORE_ZERO; }


  // evaluate_king() assigns bonuses and penalties to a king of a given color

  const Bitboard WhiteCamp = Rank1BB | Rank2BB | Rank3BB | Rank4BB | Rank5BB;
  const Bitboard BlackCamp = Rank8BB | Rank7BB | Rank6BB | Rank5BB | Rank4BB;
  const Bitboard QueenSide   = FileABB | FileBBB | FileCBB | FileDBB;
  const Bitboard CenterFiles = FileCBB | FileDBB | FileEBB | FileFBB;
  const Bitboard KingSide    = FileEBB | FileFBB | FileGBB | FileHBB;

  const Bitboard KingFlank[COLOR_NB][FILE_NB] = {
    { QueenSide   & WhiteCamp, QueenSide & WhiteCamp, QueenSide & WhiteCamp, CenterFiles & WhiteCamp,
      CenterFiles & WhiteCamp, KingSide  & WhiteCamp, KingSide  & WhiteCamp, KingSide    & WhiteCamp },
    { QueenSide   & BlackCamp, QueenSide & BlackCamp, QueenSide & BlackCamp, CenterFiles & BlackCamp,
      CenterFiles & BlackCamp, KingSide  & BlackCamp, KingSide  & BlackCamp, KingSide    & BlackCamp },
  };

  template<Color Us, bool DoTrace>
  Score evaluate_king(const Position& pos, const EvalInfo& ei) {

    const Color Them = (Us == WHITE ? BLACK   : WHITE);
    const Square  Up = (Us == WHITE ? DELTA_N : DELTA_S);

    Bitboard undefended, b, b1, b2, safe, other;
    int attackUnits;
    const Square ksq = pos.square<KING>(Us);

    // King shelter and enemy pawns storm
    Score score = ei.pi->king_safety<Us>(pos, ksq);
#ifdef RACE
    if (pos.is_race())
        score = make_score(0, 0);
    else
    {
#endif

    // Main king safety evaluation
    if (ei.kingAttackersCount[Them])
    {
        // Find the attacked squares which are defended only by the king...
        undefended =   ei.attackedBy[Them][ALL_PIECES]
                    &  ei.attackedBy[Us][KING]
                    & ~ei.attackedBy2[Us];

        // ... and those which are not defended at all in the larger king ring
        b =  ei.attackedBy[Them][ALL_PIECES] & ~ei.attackedBy[Us][ALL_PIECES]
           & ei.kingRing[Us] & ~pos.pieces(Them);

        // Initialize the 'attackUnits' variable, which is used later on as an
        // index into the KingDanger[] array. The initial value is based on the
        // number and types of the enemy's attacking pieces, the number of
        // attacked and undefended squares around our king and the quality of
        // the pawn shelter (current 'score' value).
        attackUnits =  std::min(72, ei.kingAttackersCount[Them] * ei.kingAttackersWeight[Them])
                     +  9 * ei.kingAdjacentZoneAttacksCount[Them]
                     + 21 * popcount(undefended)
                     + 12 * (popcount(b) + !!ei.pinnedPieces[Us])
                     - 64 * !pos.count<QUEEN>(Them)
                     - mg_value(score) / 8;

        // Analyse the enemy's safe queen contact checks. Firstly, find the
        // undefended squares around the king reachable by the enemy queen...
        b = undefended & ei.attackedBy[Them][QUEEN] & ~pos.pieces(Them);
#ifdef ATOMIC
        if (pos.is_atomic())
            b |= ei.attackedBy[Us][KING];
#endif

        // ...and keep squares supported by another enemy piece
        attackUnits += QueenContactCheck * popcount(b & ei.attackedBy2[Them]);

        // Analyse the safe enemy's checks which are possible on next move...
        safe  = ~(ei.attackedBy[Us][ALL_PIECES] | pos.pieces(Them));
#ifdef ATOMIC
        if (pos.is_atomic())
            safe |= ei.attackedBy[Us][KING];
#endif

        // ... and some other potential checks, only requiring the square to be
        // safe from pawn-attacks, and not being occupied by a blocked pawn.
        other = ~(   ei.attackedBy[Us][PAWN]
                  | (pos.pieces(Them, PAWN) & shift_bb<Up>(pos.pieces(PAWN))));
#ifdef THREECHECK
        if (pos.is_three_check() && (pos.side_to_move() == Us ? pos.checks_taken() : pos.checks_given()))
            other = safe = ~pos.pieces(Them);
#endif

        b1 = pos.attacks_from<ROOK  >(ksq);
        b2 = pos.attacks_from<BISHOP>(ksq);

        // Enemy queen safe checks
        if ((b1 | b2) & ei.attackedBy[Them][QUEEN] & safe)
            attackUnits += QueenCheck, score -= SafeCheck;

        // For other pieces, also consider the square safe if attacked twice,
        // and only defended by a queen.
        safe |=  ei.attackedBy2[Them]
               & ~(ei.attackedBy2[Us] | pos.pieces(Them))
               & ei.attackedBy[Us][QUEEN];

        // Enemy rooks safe and other checks
        if (b1 & ei.attackedBy[Them][ROOK] & safe)
            attackUnits += RookCheck, score -= SafeCheck;

        else if (b1 & ei.attackedBy[Them][ROOK] & other)
            score -= OtherCheck;

        // Enemy bishops safe and other checks
        if (b2 & ei.attackedBy[Them][BISHOP] & safe)
            attackUnits += BishopCheck, score -= SafeCheck;

        else if (b2 & ei.attackedBy[Them][BISHOP] & other)
            score -= OtherCheck;

        // Enemy knights safe and other checks
        b = pos.attacks_from<KNIGHT>(ksq) & ei.attackedBy[Them][KNIGHT];
        if (b & safe)
            attackUnits += KnightCheck, score -= SafeCheck;

        else if (b & other)
            score -= OtherCheck;

#ifdef ATOMIC
    if (pos.is_atomic())
        score -= popcount(ei.attackedBy[Us][KING] & pos.pieces()) * make_score(100, 100);
#endif
        // Finally, extract the king danger score from the KingDanger[]
        // array and subtract the score from the evaluation.
#ifdef THREECHECK
        if (pos.is_three_check())
        {
            switch(pos.side_to_move() == Us ? pos.checks_taken() : pos.checks_given())
            {
            case CHECKS_NB:
            case CHECKS_3:
            case CHECKS_2:  attackUnits += 2 * attackUnits; break;
            case CHECKS_1:  attackUnits += attackUnits; break;
            case CHECKS_0:  attackUnits += attackUnits / 2; break;
            }
        }
#endif
        score -= KingDanger[std::max(std::min(attackUnits, 399), 0)];
    }
#ifdef RACE
    }
#endif

    // King tropism: firstly, find squares that opponent attacks in our king flank
    b = ei.attackedBy[Them][ALL_PIECES] & KingFlank[Us][file_of(ksq)];

    assert(((Us == WHITE ? b << 4 : b >> 4) & b) == 0);
    assert(popcount(Us == WHITE ? b << 4 : b >> 4) == popcount(b));

    // Secondly, add the squares which are attacked twice in that flank and
    // which are not defended by our pawns.
    b =  (Us == WHITE ? b << 4 : b >> 4)
       | (b & ei.attackedBy2[Them] & ~ei.attackedBy[Us][PAWN]);

    score -= CloseEnemies * popcount(b);

    if (DoTrace)
        Trace::add(KING, Us, score);

    return score;
  }


  // evaluate_threats() assigns bonuses according to the types of the attacking
  // and the attacked pieces.

  template<Color Us, bool DoTrace>
  Score evaluate_threats(const Position& pos, const EvalInfo& ei) {

    const Color Them        = (Us == WHITE ? BLACK    : WHITE);
    const Square Up         = (Us == WHITE ? DELTA_N  : DELTA_S);
    const Square Left       = (Us == WHITE ? DELTA_NW : DELTA_SE);
    const Square Right      = (Us == WHITE ? DELTA_NE : DELTA_SW);
    const Bitboard TRank2BB = (Us == WHITE ? Rank2BB  : Rank7BB);
    const Bitboard TRank7BB = (Us == WHITE ? Rank7BB  : Rank2BB);

    enum { Minor, Rook };

    Bitboard b, weak, defended, safeThreats;
    Score score = SCORE_ZERO;
#ifdef ANTI
    if (pos.is_anti())
    {
        // Penalty if we attack only unprotected pieces and opponent does not attack any pieces
        if ((ei.attackedBy[Us][ALL_PIECES] & pos.pieces(Them) & ~ei.attackedBy[Them][ALL_PIECES])
            && !(ei.attackedBy[Us][ALL_PIECES] & pos.pieces(Them) & ei.attackedBy[Them][ALL_PIECES])
            && !(ei.attackedBy[Them][ALL_PIECES] & pos.pieces(Us)))
            score += 2 * AntiPieceScore;
        // if both colors attack pieces, penalize more the color with more pieces
        else if ((ei.attackedBy[Us][ALL_PIECES] & pos.pieces(Them)) && (ei.attackedBy[Them][ALL_PIECES] & pos.pieces(Us)))
            score += pos.count<ALL_PIECES>(Us) * AntiPieceScore / 4;

        // Bonus if we threaten to force captures
        Bitboard push1 = shift_bb<Up>(pos.pieces(Us, PAWN)) & ~pos.pieces();
        Bitboard push2 = shift_bb<Up>(shift_bb<Up>(TRank2BB & pos.pieces(Us, PAWN)) & ~pos.pieces()) & ~pos.pieces();
        Bitboard pawn_pushes = push1 | push2;
        Bitboard piece_moves =  (ei.attackedBy[Us][KNIGHT] | ei.attackedBy[Us][BISHOP] | ei.attackedBy[Us][ROOK]
                              | ei.attackedBy[Us][QUEEN] | ei.attackedBy[Us][KING]) & ~pos.pieces();
        Bitboard movesbb = pawn_pushes | piece_moves;
        Bitboard unprotected_pawn_pushes = pawn_pushes & ~ei.attackedBy[Us][ALL_PIECES];
        Bitboard unprotected_piece_moves = piece_moves & ~ei.attackedBy2[Us];
        Bitboard unprotected_moves = unprotected_pawn_pushes | unprotected_piece_moves;

        score -= popcount(ei.attackedBy[Them][ALL_PIECES] & movesbb) * AntiPieceScore / 2;
        score -= popcount(ei.attackedBy[Them][ALL_PIECES] & unprotected_moves) * AntiPieceScore;
    }
    else
    {
#endif

#ifdef ATOMIC
    if (pos.is_atomic()) {} else
#endif
    // Small bonus if the opponent has loose pawns or pieces
    if (   (pos.pieces(Them) ^ pos.pieces(Them, QUEEN, KING))
        & ~(ei.attackedBy[Us][ALL_PIECES] | ei.attackedBy[Them][ALL_PIECES]))
        score += LooseEnemies;

    // Non-pawn enemies attacked by a pawn
    weak = (pos.pieces(Them) ^ pos.pieces(Them, PAWN)) & ei.attackedBy[Us][PAWN];

    if (weak)
    {
        b = pos.pieces(Us, PAWN) & ( ~ei.attackedBy[Them][ALL_PIECES]
                                    | ei.attackedBy[Us][ALL_PIECES]);

        safeThreats = (shift_bb<Right>(b) | shift_bb<Left>(b)) & weak;

        if (weak ^ safeThreats)
            score += ThreatByHangingPawn;

        while (safeThreats)
            score += ThreatBySafePawn[type_of(pos.piece_on(pop_lsb(&safeThreats)))];
    }

    // Non-pawn enemies defended by a pawn
#ifdef ATOMIC
    if (pos.is_atomic())
        defended = pos.pieces(Them) ^ pos.pieces(Them, PAWN);
    else
#endif
    defended = (pos.pieces(Them) ^ pos.pieces(Them, PAWN)) & ei.attackedBy[Them][PAWN];

    // Enemies not defended by a pawn and under our attack
#ifdef ATOMIC
    if (pos.is_atomic())
        weak = 0;
    else
#endif
    weak =   pos.pieces(Them)
          & ~ei.attackedBy[Them][PAWN]
          &  ei.attackedBy[Us][ALL_PIECES];

    // Add a bonus according to the kind of attacking pieces
    if (defended | weak)
    {
        b = (defended | weak) & (ei.attackedBy[Us][KNIGHT] | ei.attackedBy[Us][BISHOP]);
        while (b)
            score += Threat[Minor][type_of(pos.piece_on(pop_lsb(&b)))];

        b = (pos.pieces(Them, QUEEN) | weak) & ei.attackedBy[Us][ROOK];
        while (b)
            score += Threat[Rook ][type_of(pos.piece_on(pop_lsb(&b)))];

        score += Hanging * popcount(weak & ~ei.attackedBy[Them][ALL_PIECES]);

        b = weak & ei.attackedBy[Us][KING];
#ifdef ATOMIC
        if (pos.is_atomic()) {} else
#endif
        if (b)
            score += ThreatByKing[more_than_one(b)];
    }

    // Bonus if some pawns can safely push and attack an enemy piece
    b = pos.pieces(Us, PAWN) & ~TRank7BB;
    b = shift_bb<Up>(b | (shift_bb<Up>(b & TRank2BB) & ~pos.pieces()));

#ifdef ATOMIC
    if (pos.is_atomic())
        b &=  ~pos.pieces();
    else
#endif
    b &=  ~pos.pieces()
        & ~ei.attackedBy[Them][PAWN]
        & (ei.attackedBy[Us][ALL_PIECES] | ~ei.attackedBy[Them][ALL_PIECES]);

    b =  (shift_bb<Left>(b) | shift_bb<Right>(b))
       &  pos.pieces(Them)
       & ~ei.attackedBy[Us][PAWN];

    score += ThreatByPawnPush * popcount(b);

#ifdef HORDE
    if (pos.is_horde() && Us == BLACK)
    {
        // Add a bonus according to how close black is to breaking through the pawn wall
        if (pos.pieces(BLACK, ROOK) | pos.pieces(BLACK, QUEEN))
        {
            int min = 8;
            if ((ei.attackedBy[Us][QUEEN] | ei.attackedBy[Us][ROOK]) & rank_bb(RANK_1))
                min = 0;
            else
            {
                for (File f = FILE_A; f <= FILE_H; ++f)
                {
                    int pawns = popcount(pos.pieces(WHITE, PAWN) & file_bb(f));
                    int pawnsl = f > FILE_A ? std::min(popcount(pos.pieces(WHITE, PAWN) & FileBB[f - 1]), pawns) : 0;
                    int pawnsr = f < FILE_H ? std::min(popcount(pos.pieces(WHITE, PAWN) & FileBB[f + 1]), pawns) : 0;
                    min = std::min(min, pawnsl + pawnsr);
                }
            }
            score += ThreatByHangingPawn * pos.count<PAWN>(WHITE) / (1 + min) / (pos.pieces(BLACK, QUEEN) ? 2 : 4);
        }
    }
#endif
#ifdef ANTI
    }
#endif
    if (DoTrace)
        Trace::add(THREAT, Us, score);

    return score;
  }


  // evaluate_passed_pawns() evaluates the passed pawns of the given color

  template<Color Us, bool DoTrace>
  Score evaluate_passed_pawns(const Position& pos, const EvalInfo& ei) {

    const Color Them = (Us == WHITE ? BLACK : WHITE);
#ifdef RACE
    const Color Up = pos.is_race() ? WHITE : Us;
#else
    const Color Up = Us;
#endif

    Bitboard b, squaresToQueen, defendedSquares, unsafeSquares;
    Score score = SCORE_ZERO;

#ifdef RACE
    if (pos.is_race())
    {
        Square ksq = pos.square<KING>(Us);
        int s = relative_rank(BLACK, ksq);
        for (Rank i = Rank(rank_of(ksq) + 1); i < RANK_8; ++i)
            if (!(rank_bb(i) & DistanceRingBB[ksq][i - 1 - rank_of(ksq)] & ~ei.attackedBy[Them][ALL_PIECES] & ~pos.pieces(Us)))
                s++;
        Value v = MidgameLimit / (s + 1);
        score = make_score(v, v);
    }
    else
    {
#endif
    b = ei.pi->passed_pawns(Us);

#ifdef KOTH
    if (pos.is_koth())
    {
        Square ksq = pos.square<KING>(Us);
        Square center[4] = {SQ_E4, SQ_D4, SQ_D5, SQ_E5};
        for (int i = 0; i<4; i++)
        {
            int dist = distance(ksq, center[i])+popcount(pos.attackers_to(center[i]) & pos.pieces(Them))+popcount(pos.pieces(Us) & center[i]) ;
            assert(dist > 0);
            Value bonus = RookValueMg / (dist * dist);
            score += make_score(bonus, bonus);
        }
    }
#endif
    while (b)
    {
        Square s = pop_lsb(&b);

        assert(pos.pawn_passed(Us, s));
        assert(!(pos.pieces(PAWN) & forward_bb(Us, s)));

        int r = relative_rank(Up, s) - RANK_2;
        int rr = r * (r - 1);

        Value mbonus = Passed[MG][r], ebonus = Passed[EG][r];

        if (rr)
        {
            Square pawnPush = pawn_push(Up);
            Square blockSq = s + pawnPush;
#ifdef HORDE
            if (pos.is_horde())
            {
                // Assume a horde king distance of approximately 5
                if (Us == WHITE)
                    ebonus += distance(pos.square<KING>(Them), blockSq) * 5 * rr - 10 * rr;
                else
                    ebonus += 25 * rr - distance(pos.square<KING>(Us), blockSq) * 2 * rr;
            }
            else
#endif
#ifdef ATOMIC
            if (pos.is_atomic())
            {
                // Adjust bonus based on proximity to promotion
                ebonus += relative_rank(Us, s) * 5 * rr;
            }
            else
#endif
#ifdef ANTI
            if (pos.is_anti())
            {
                // Adjust bonus based on the kings' proximities
                Square ksq;
                const Square* kl = pos.squares<KING>(Them);
                while ((ksq = *kl++) != SQ_NONE)
                    ebonus += distance(ksq, blockSq) * 5 * rr;
                kl = pos.squares<KING>(Us);
                while ((ksq = *kl++) != SQ_NONE)
                {
                    ebonus -= distance(ksq, blockSq) * 2 * rr;
                    // If blockSq is not the queening square then consider also a second push
                    if (relative_rank(Up, blockSq) != RANK_8)
                        ebonus -= distance(ksq, blockSq + pawnPush) * rr;
                }
            }
            else
#endif
            {
            // Adjust bonus based on the king's proximity
            ebonus +=  distance(pos.square<KING>(Them), blockSq) * 5 * rr
                     - distance(pos.square<KING>(Us  ), blockSq) * 2 * rr;

            // If blockSq is not the queening square then consider also a second push
            if (relative_rank(Up, blockSq) != RANK_8)
                ebonus -= distance(pos.square<KING>(Us), blockSq + pawnPush) * rr;
            }

            // If the pawn is free to advance, then increase the bonus
            if (pos.empty(blockSq))
            {
                // If there is a rook or queen attacking/defending the pawn from behind,
                // consider all the squaresToQueen. Otherwise consider only the squares
                // in the pawn's path attacked or occupied by the enemy.
                defendedSquares = unsafeSquares = squaresToQueen = forward_bb(Us, s);

                Bitboard bb = forward_bb(Them, s) & pos.pieces(ROOK, QUEEN) & pos.attacks_from<ROOK>(s);

                if (!(pos.pieces(Us) & bb))
                    defendedSquares &= ei.attackedBy[Us][ALL_PIECES];

                if (!(pos.pieces(Them) & bb))
                {
                    unsafeSquares &= ei.attackedBy[Them][ALL_PIECES] | pos.pieces(Them);
                }

                // If there aren't any enemy attacks, assign a big bonus. Otherwise
                // assign a smaller bonus if the block square isn't attacked.
                int k = !unsafeSquares ? 18 : !(unsafeSquares & blockSq) ? 8 : 0;

                // If the path to the queen is fully defended, assign a big bonus.
                // Otherwise assign a smaller bonus if the block square is defended.
                if (defendedSquares == squaresToQueen)
                    k += 6;
                else if (defendedSquares & blockSq)
                    k += 4;

                mbonus += k * rr, ebonus += k * rr;
            }
            else if (pos.pieces(Us) & blockSq)
                mbonus += rr + r * 2, ebonus += rr + r * 2;
        } // rr != 0

        score += make_score(mbonus, ebonus) + PassedFile[file_of(s)];
    }
#ifdef RACE
    }
#endif
    if (DoTrace)
        Trace::add(PASSED, Us, score);

    // Add the scores to the middlegame and endgame eval
    return score;
  }


  // evaluate_space() computes the space evaluation for a given side. The
  // space evaluation is a simple bonus based on the number of safe squares
  // available for minor pieces on the central four files on ranks 2--4. Safe
  // squares one, two or three squares behind a friendly pawn are counted
  // twice. Finally, the space bonus is multiplied by a weight. The aim is to
  // improve play on game opening.
  template<Color Us>
  Score evaluate_space(const Position& pos, const EvalInfo& ei) {

    const Color Them = (Us == WHITE ? BLACK : WHITE);
    const Bitboard SpaceMask =
      Us == WHITE ? (FileCBB | FileDBB | FileEBB | FileFBB) & (Rank2BB | Rank3BB | Rank4BB)
                  : (FileCBB | FileDBB | FileEBB | FileFBB) & (Rank7BB | Rank6BB | Rank5BB);

    // Find the safe squares for our pieces inside the area defined by
    // SpaceMask. A square is unsafe if it is attacked by an enemy
    // pawn, or if it is undefended and attacked by an enemy piece.
    Bitboard safe =   SpaceMask
                   & ~pos.pieces(Us, PAWN)
                   & ~ei.attackedBy[Them][PAWN]
                   & (ei.attackedBy[Us][ALL_PIECES] | ~ei.attackedBy[Them][ALL_PIECES]);
#ifdef HORDE
    if (pos.is_horde())
        safe =   ~ei.attackedBy[Them][PAWN]
               & (ei.attackedBy[Us][ALL_PIECES] | ~ei.attackedBy[Them][ALL_PIECES]);
#endif

    // Find all squares which are at most three squares behind some friendly pawn
    Bitboard behind = pos.pieces(Us, PAWN);
    behind |= (Us == WHITE ? behind >>  8 : behind <<  8);
    behind |= (Us == WHITE ? behind >> 16 : behind << 16);
#ifdef HORDE
    if (pos.is_horde())
        behind |= (Us == WHITE ? behind >> 24 : behind << 24);
#endif

    // Since SpaceMask[Us] is fully on our half of the board...
#ifdef HORDE
    assert(pos.is_horde() || unsigned(safe >> (Us == WHITE ? 32 : 0)) == 0);
#else
    assert(unsigned(safe >> (Us == WHITE ? 32 : 0)) == 0);
#endif

    // ...count safe + (behind & safe) with a single popcount
    int bonus = popcount((Us == WHITE ? safe << 32 : safe >> 32) | (behind & safe));
#ifdef HORDE
    if (pos.is_horde())
        bonus = popcount(safe) + popcount(behind & safe);
    else
#endif
    bonus = std::min(16, bonus);
<<<<<<< HEAD
    int weight = pos.count<ALL_PIECES>(Us);
#ifdef THREECHECK
    if (pos.is_three_check())
        weight -= pos.checks_count();
#endif
#ifdef HORDE
    if (pos.is_horde() && Us == WHITE)
    {
        weight += pos.non_pawn_material(BLACK) / PawnValueMg;
        bonus = bonus * weight * weight / 200;
        return make_score(bonus, bonus) + make_score(pos.non_pawn_material(BLACK) * 2 / 9, 0);
    }
#endif
#ifdef KOTH
    if (pos.is_koth())
    {
        int koth_bonus = 200 * popcount(safe & behind & (Rank4BB | Rank5BB) & (FileDBB | FileEBB));
        return make_score(bonus * weight * weight / 22, 0) + make_score(koth_bonus, koth_bonus);
    }
#endif
=======
    int weight = pos.count<ALL_PIECES>(Us) - 2 * ei.pi->open_files();
>>>>>>> c5828c4e

    return make_score(bonus * weight * weight / 18, 0);
  }


  // evaluate_initiative() computes the initiative correction value for the
  // position, i.e., second order bonus/malus based on the known attacking/defending
  // status of the players.
  Score evaluate_initiative(const Position& pos, int asymmetry, Value eg) {

    int kingDistance;
#ifdef ANTI
    // Assume an antichess king distance of approximately 5
    if (pos.is_anti())
        kingDistance = 5;
    else
#endif
    kingDistance =  distance<File>(pos.square<KING>(WHITE), pos.square<KING>(BLACK))
                  - distance<Rank>(pos.square<KING>(WHITE), pos.square<KING>(BLACK));
    int pawns = pos.count<PAWN>(WHITE) + pos.count<PAWN>(BLACK);

    // Compute the initiative bonus for the attacking side
    int initiative = 8 * (asymmetry + kingDistance - 15) + 12 * pawns;

    // Now apply the bonus: note that we find the attacking side by extracting
    // the sign of the endgame value, and that we carefully cap the bonus so
    // that the endgame score will never be divided by more than two.
    int value = ((eg > 0) - (eg < 0)) * std::max(initiative, -abs(eg / 2));

    return make_score(0, value);
  }


  // evaluate_scale_factor() computes the scale factor for the winning side
  ScaleFactor evaluate_scale_factor(const Position& pos, const EvalInfo& ei, Value eg) {

    Color strongSide = eg > VALUE_DRAW ? WHITE : BLACK;
    ScaleFactor sf = ei.me->scale_factor(pos, strongSide);

    // If we don't already have an unusual scale factor, check for certain
    // types of endgames, and use a lower scale for those.
    if (    ei.me->game_phase() < PHASE_MIDGAME
        && (sf == SCALE_FACTOR_NORMAL || sf == SCALE_FACTOR_ONEPAWN))
    {
        if (pos.opposite_bishops())
        {
            // Endgame with opposite-colored bishops and no other pieces (ignoring pawns)
            // is almost a draw, in case of KBP vs KB, it is even more a draw.
            if (   pos.non_pawn_material(WHITE) == BishopValueMg
                && pos.non_pawn_material(BLACK) == BishopValueMg)
                sf = more_than_one(pos.pieces(PAWN)) ? ScaleFactor(31) : ScaleFactor(9);

            // Endgame with opposite-colored bishops, but also other pieces. Still
            // a bit drawish, but not as drawish as with only the two bishops.
            else
                sf = ScaleFactor(46);
        }
        // Endings where weaker side can place his king in front of the opponent's
        // pawns are drawish.
        else if (    abs(eg) <= BishopValueEg
                 &&  pos.count<PAWN>(strongSide) <= 2
                 && !pos.pawn_passed(~strongSide, pos.square<KING>(~strongSide)))
            sf = ScaleFactor(37 + 7 * pos.count<PAWN>(strongSide));
    }

    return sf;
  }

} // namespace

/// evaluate() is the main evaluation function. It returns a static evaluation
/// of the position from the point of view of the side to move.

template<bool DoTrace>
Value Eval::evaluate(const Position& pos) {

  assert(!pos.checkers());

  EvalInfo ei;
  Score score, mobility[COLOR_NB] = { SCORE_ZERO, SCORE_ZERO };

  // Initialize score by reading the incrementally updated scores included in
  // the position object (material + piece square tables). Score is computed
  // internally from the white point of view.
  score = pos.psq_score();

#ifdef KOTH
    // Possibly redundant static evaluator
    if (pos.is_koth())
    {
        if (pos.is_koth_win())
            return VALUE_MATE;
        if (pos.is_koth_loss())
            return -VALUE_MATE;
    }
#endif
#ifdef RACE
    // Possibly redundant static evaluator
    if (pos.is_race())
    {
        if (pos.is_race_draw())
            return VALUE_DRAW;
        if (pos.is_race_win())
            return VALUE_MATE;
        if (pos.is_race_loss())
            return -VALUE_MATE;
    }
#endif
#ifdef THREECHECK
    if (pos.is_three_check())
    {
        // Possibly redundant static evaluator
        if (pos.is_three_check_win())
            return VALUE_MATE;
        if (pos.is_three_check_loss())
            return -VALUE_MATE;

        if (pos.side_to_move() == WHITE)
        {
            score += ChecksGivenBonus[pos.checks_given()];
            score -= ChecksGivenBonus[pos.checks_taken()];
        }
        else
        {
            score -= ChecksGivenBonus[pos.checks_given()];
            score += ChecksGivenBonus[pos.checks_taken()];
        }
    }
#endif
#ifdef HORDE
    // Possibly redundant static evaluator
    if (pos.is_horde())
    {
        if (pos.is_horde_loss())
            return -VALUE_MATE;
    }
#endif
#ifdef ATOMIC
    // Possibly redundant static evaluator
    if (pos.is_atomic())
    {
        if (pos.is_atomic_win())
            return VALUE_MATE;
        if (pos.is_atomic_loss())
            return -VALUE_MATE;
    }
#endif
#ifdef ANTI
    // Possibly redundant static evaluator
    if (pos.is_anti())
    {
        if (pos.is_anti_win())
            return VALUE_MATE;
        if (pos.is_anti_loss())
            return -VALUE_MATE;
    }
#endif

  // Probe the material hash table
  ei.me = Material::probe(pos);
  score += ei.me->imbalance();

  // If we have a specialized evaluation function for the current material
  // configuration, call it and return.
#ifdef KOTH
  if (pos.is_koth()) {} else
#endif
#ifdef RACE
  if (pos.is_race()) {} else
#endif
#ifdef THREECHECK
  if (pos.is_three_check()) {} else
#endif
#ifdef HORDE
  if (pos.is_horde()) {} else
#endif
#ifdef ATOMIC
  if (pos.is_atomic()) {} else
#endif
#ifdef ANTI
  if (pos.is_anti()) {} else
#endif
  if (ei.me->specialized_eval_exists())
      return ei.me->evaluate(pos);

  // Probe the pawn hash table
  ei.pi = Pawns::probe(pos);
  score += ei.pi->pawns_score();

  // Initialize attack and king safety bitboards
  ei.attackedBy[WHITE][ALL_PIECES] = ei.attackedBy[BLACK][ALL_PIECES] = 0;
  ei.attackedBy[WHITE][KING] = pos.attacks_from<KING>(pos.square<KING>(WHITE));
  ei.attackedBy[BLACK][KING] = pos.attacks_from<KING>(pos.square<KING>(BLACK));
  eval_init<WHITE>(pos, ei);
  eval_init<BLACK>(pos, ei);

  // Pawns blocked or on ranks 2 and 3 will be excluded from the mobility area
  Bitboard blockedPawns[] = {
    pos.pieces(WHITE, PAWN) & (shift_bb<DELTA_S>(pos.pieces()) | Rank2BB | Rank3BB),
    pos.pieces(BLACK, PAWN) & (shift_bb<DELTA_N>(pos.pieces()) | Rank7BB | Rank6BB)
  };

  // Do not include in mobility area squares protected by enemy pawns, or occupied
  // by our blocked pawns or king.
  Bitboard mobilityArea[] = {
    ~(ei.attackedBy[BLACK][PAWN] | blockedPawns[WHITE] | pos.square<KING>(WHITE)),
    ~(ei.attackedBy[WHITE][PAWN] | blockedPawns[BLACK] | pos.square<KING>(BLACK))
  };

  // Evaluate all pieces but king and pawns
  score += evaluate_pieces<DoTrace>(pos, ei, mobility, mobilityArea);
  score += mobility[WHITE] - mobility[BLACK];

#ifdef ANTI
  if (pos.is_anti()) {} else
#endif
  // Evaluate kings after all other pieces because we need full attack
  // information when computing the king safety evaluation.
  score +=  evaluate_king<WHITE, DoTrace>(pos, ei)
          - evaluate_king<BLACK, DoTrace>(pos, ei);

  // Evaluate tactical threats, we need full attack information including king
  score +=  evaluate_threats<WHITE, DoTrace>(pos, ei)
          - evaluate_threats<BLACK, DoTrace>(pos, ei);

  // Evaluate passed pawns, we need full attack information including king
  score +=  evaluate_passed_pawns<WHITE, DoTrace>(pos, ei)
          - evaluate_passed_pawns<BLACK, DoTrace>(pos, ei);

  // If both sides have only pawns, score for potential unstoppable pawns
  if (!pos.non_pawn_material(WHITE) && !pos.non_pawn_material(BLACK))
  {
      Bitboard b;
      if ((b = ei.pi->passed_pawns(WHITE)) != 0)
          score += Unstoppable * int(relative_rank(WHITE, frontmost_sq(WHITE, b)));

      if ((b = ei.pi->passed_pawns(BLACK)) != 0)
          score -= Unstoppable * int(relative_rank(BLACK, frontmost_sq(BLACK, b)));
  }

  // Evaluate space for both sides, only during opening
#ifdef HORDE
  if (pos.is_horde())
  {
      score +=  evaluate_space<WHITE>(pos, ei)
              - evaluate_space<BLACK>(pos, ei);
  }
  else
  {
#endif
  if (pos.non_pawn_material(WHITE) + pos.non_pawn_material(BLACK) >= 12222)
      score +=  evaluate_space<WHITE>(pos, ei)
              - evaluate_space<BLACK>(pos, ei);

  // Evaluate position potential for the winning side
  score += evaluate_initiative(pos, ei.pi->pawn_asymmetry(), eg_value(score));
#ifdef HORDE
  }
#endif
#ifdef ATOMIC
  if (pos.is_atomic())
      score -= make_score(pos.non_pawn_material(WHITE) - pos.non_pawn_material(BLACK),pos.non_pawn_material(WHITE) - pos.non_pawn_material(BLACK))/4;
#endif

  // Evaluate scale factor for the winning side
  ScaleFactor sf = evaluate_scale_factor(pos, ei, eg_value(score));

  // Interpolate between a middlegame and a (scaled by 'sf') endgame score
  Value v =  mg_value(score) * int(ei.me->game_phase())
           + eg_value(score) * int(PHASE_MIDGAME - ei.me->game_phase()) * sf / SCALE_FACTOR_NORMAL;

  v /= int(PHASE_MIDGAME);

  // In case of tracing add all remaining individual evaluation terms
  if (DoTrace)
  {
      Trace::add(MATERIAL, pos.psq_score());
      Trace::add(IMBALANCE, ei.me->imbalance());
      Trace::add(PAWN, ei.pi->pawns_score());
      Trace::add(MOBILITY, mobility[WHITE], mobility[BLACK]);
      Trace::add(SPACE, evaluate_space<WHITE>(pos, ei)
                      , evaluate_space<BLACK>(pos, ei));
      Trace::add(TOTAL, score);
  }

  return (pos.side_to_move() == WHITE ? v : -v) + Eval::Tempo; // Side to move point of view
}

// Explicit template instantiations
template Value Eval::evaluate<true >(const Position&);
template Value Eval::evaluate<false>(const Position&);


/// trace() is like evaluate(), but instead of returning a value, it returns
/// a string (suitable for outputting to stdout) that contains the detailed
/// descriptions and values of each evaluation term. Useful for debugging.

std::string Eval::trace(const Position& pos) {

  std::memset(scores, 0, sizeof(scores));

  Value v = evaluate<true>(pos);
  v = pos.side_to_move() == WHITE ? v : -v; // White's point of view

  std::stringstream ss;
  ss << std::showpoint << std::noshowpos << std::fixed << std::setprecision(2)
     << "      Eval term |    White    |    Black    |    Total    \n"
     << "                |   MG    EG  |   MG    EG  |   MG    EG  \n"
     << "----------------+-------------+-------------+-------------\n"
     << "       Material | " << Term(MATERIAL)
     << "      Imbalance | " << Term(IMBALANCE)
     << "          Pawns | " << Term(PAWN)
     << "        Knights | " << Term(KNIGHT)
     << "         Bishop | " << Term(BISHOP)
     << "          Rooks | " << Term(ROOK)
     << "         Queens | " << Term(QUEEN)
     << "       Mobility | " << Term(MOBILITY)
     << "    King safety | " << Term(KING)
     << "        Threats | " << Term(THREAT)
     << "   Passed pawns | " << Term(PASSED)
     << "          Space | " << Term(SPACE)
     << "----------------+-------------+-------------+-------------\n"
     << "          Total | " << Term(TOTAL);

  ss << "\nTotal Evaluation: " << to_cp(v) << " (white side)\n";

  return ss.str();
}


/// init() computes evaluation weights, usually at startup

void Eval::init() {

  const int MaxSlope = 322;
  const int Peak = 47410;
  int t = 0;

  for (int i = 0; i < 400; ++i)
  {
      t = std::min(Peak, std::min(i * i - 16, t + MaxSlope));
      KingDanger[i] = make_score(t * 268 / 7700, 0);
  }
}<|MERGE_RESOLUTION|>--- conflicted
+++ resolved
@@ -929,8 +929,7 @@
     else
 #endif
     bonus = std::min(16, bonus);
-<<<<<<< HEAD
-    int weight = pos.count<ALL_PIECES>(Us);
+    int weight = pos.count<ALL_PIECES>(Us) - 2 * ei.pi->open_files();
 #ifdef THREECHECK
     if (pos.is_three_check())
         weight -= pos.checks_count();
@@ -950,9 +949,6 @@
         return make_score(bonus * weight * weight / 22, 0) + make_score(koth_bonus, koth_bonus);
     }
 #endif
-=======
-    int weight = pos.count<ALL_PIECES>(Us) - 2 * ei.pi->open_files();
->>>>>>> c5828c4e
 
     return make_score(bonus * weight * weight / 18, 0);
   }
