/*
  Stockfish, a UCI chess playing engine derived from Glaurung 2.1
  Copyright (C) 2004-2008 Tord Romstad (Glaurung author)
  Copyright (C) 2008-2015 Marco Costalba, Joona Kiiski, Tord Romstad
  Copyright (C) 2015-2018 Marco Costalba, Joona Kiiski, Gary Linscott, Tord Romstad

  Stockfish is free software: you can redistribute it and/or modify
  it under the terms of the GNU General Public License as published by
  the Free Software Foundation, either version 3 of the License, or
  (at your option) any later version.

  Stockfish is distributed in the hope that it will be useful,
  but WITHOUT ANY WARRANTY; without even the implied warranty of
  MERCHANTABILITY or FITNESS FOR A PARTICULAR PURPOSE.  See the
  GNU General Public License for more details.

  You should have received a copy of the GNU General Public License
  along with this program.  If not, see <http://www.gnu.org/licenses/>.
*/

#include <algorithm>
#include <cassert>
#include <cstring>   // For std::memset
#include <iomanip>
#include <sstream>

#include "bitboard.h"
#include "evaluate.h"
#include "material.h"
#include "pawns.h"
#include "thread.h"

namespace Trace {

  enum Tracing { NO_TRACE, TRACE };

  enum Term { // The first 8 entries are reserved for PieceType
    MATERIAL = 8, IMBALANCE, MOBILITY, THREAT, PASSED, SPACE, INITIATIVE, VARIANT, TOTAL, TERM_NB
  };

  Score scores[TERM_NB][COLOR_NB];

  double to_cp(Value v) { return double(v) / PawnValueEg; }

  void add(int idx, Color c, Score s) {
    scores[idx][c] = s;
  }

  void add(int idx, Score w, Score b = SCORE_ZERO) {
    scores[idx][WHITE] = w;
    scores[idx][BLACK] = b;
  }

  std::ostream& operator<<(std::ostream& os, Score s) {
    os << std::setw(5) << to_cp(mg_value(s)) << " "
       << std::setw(5) << to_cp(eg_value(s));
    return os;
  }

  std::ostream& operator<<(std::ostream& os, Term t) {

    if (t == MATERIAL || t == IMBALANCE || t == INITIATIVE || t == TOTAL)
        os << " ----  ----"    << " | " << " ----  ----";
    else
        os << scores[t][WHITE] << " | " << scores[t][BLACK];

    os << " | " << scores[t][WHITE] - scores[t][BLACK] << "\n";
    return os;
  }
}

using namespace Trace;

namespace {

  constexpr Bitboard QueenSide   = FileABB | FileBBB | FileCBB | FileDBB;
  constexpr Bitboard CenterFiles = FileCBB | FileDBB | FileEBB | FileFBB;
  constexpr Bitboard KingSide    = FileEBB | FileFBB | FileGBB | FileHBB;
  constexpr Bitboard Center      = (FileDBB | FileEBB) & (Rank4BB | Rank5BB);

  constexpr Bitboard KingFlank[FILE_NB] = {
    QueenSide,   QueenSide, QueenSide,
    CenterFiles, CenterFiles,
    KingSide,    KingSide,  KingSide
  };

  // Threshold for lazy and space evaluation
  constexpr Value LazyThreshold  = Value(1500);
  constexpr Value SpaceThreshold[VARIANT_NB] = {
    Value(12222),
#ifdef ANTI
    Value(12222),
#endif
#ifdef ATOMIC
    Value(12222),
#endif
#ifdef CRAZYHOUSE
    Value(12222),
#endif
#ifdef EXTINCTION
    Value(12222),
#endif
#ifdef GRID
    2 * MidgameLimit,
#endif
#ifdef HORDE
    Value(12222),
#endif
#ifdef KOTH
    VALUE_ZERO,
#endif
#ifdef LOSERS
    Value(12222),
#endif
#ifdef RACE
    Value(12222),
#endif
#ifdef THREECHECK
    Value(12222),
#endif
#ifdef TWOKINGS
    Value(12222),
#endif
  };

  // KingAttackWeights[PieceType] contains king attack weights by piece type
  constexpr int KingAttackWeights[VARIANT_NB][PIECE_TYPE_NB] = {
    { 0, 0, 77, 55, 44, 10 },
#ifdef ANTI
    {},
#endif
#ifdef ATOMIC
    { 0, 0, 76, 64, 46, 11 },
#endif
#ifdef CRAZYHOUSE
    { 0, 0, 112, 87, 63, 2 },
#endif
#ifdef EXTINCTION
    {},
#endif
#ifdef GRID
    { 0, 0, 89, 62, 47, 11 },
#endif
#ifdef HORDE
    { 0, 0, 77, 55, 44, 10 },
#endif
#ifdef KOTH
    { 0, 0, 76, 48, 44, 10 },
#endif
#ifdef LOSERS
    { 0, 0, 77, 55, 44, 10 },
#endif
#ifdef RACE
    {},
#endif
#ifdef THREECHECK
    { 0, 0, 115, 64, 62, 35 },
#endif
#ifdef TWOKINGS
    { 0, 0, 77, 55, 44, 10 },
#endif
  };

  // Per-variant king danger malus factors
  constexpr int KingDangerParams[VARIANT_NB][7] = {
    {    64,  183,  122, -860,   -7,   17,    0 },
#ifdef ANTI
    {},
#endif
#ifdef ATOMIC
    {   274,  166,  146, -654,  -12,   -7,   29 },
#endif
#ifdef CRAZYHOUSE
    {   119,  439,  130, -613,   -6,   -1,  320 },
#endif
#ifdef EXTINCTION
    {},
#endif
#ifdef GRID
    {   119,  211,  158, -722,   -9,   41,    0 },
#endif
#ifdef HORDE
    {   101,  235,  134, -717,  -11,   -5,    0 },
#endif
#ifdef KOTH
    {    85,  229,  131, -658,   -9,   -5,    0 },
#endif
#ifdef LOSERS
    {   101,  235,  134, -717, -357,   -5,    0 },
#endif
#ifdef RACE
    {},
#endif
#ifdef THREECHECK
    {    85,  136,  106, -613,   -7,  -73,  181 },
#endif
#ifdef TWOKINGS
    {    92,  155,  136, -967,   -8,   38,    0 },
#endif
  };

  // Penalties for enemy's safe checks
  constexpr int QueenSafeCheck  = 780;
  constexpr int RookSafeCheck   = 880;
  constexpr int BishopSafeCheck = 435;
  constexpr int KnightSafeCheck = 790;
#ifdef CRAZYHOUSE
  constexpr int PawnSafeCheck   = 435;
#endif
#ifdef ATOMIC
  constexpr int IndirectKingAttack = 883;
#endif
#ifdef THREECHECK
  // In Q8 fixed point
  constexpr int ThreeCheckKSFactors[CHECKS_NB] = { 571, 619, 858, 0 };
#endif

#define S(mg, eg) make_score(mg, eg)

  // MobilityBonus[PieceType-2][attacked] contains bonuses for middle and end game,
  // indexed by piece type and number of attacked squares in the mobility area.
  constexpr Score MobilityBonus[VARIANT_NB][4][32] = {
    {
    { S(-75,-76), S(-57,-54), S( -9,-28), S( -2,-10), S(  6,  5), S( 14, 12), // Knights
      S( 22, 26), S( 29, 29), S( 36, 29) },
    { S(-48,-59), S(-20,-23), S( 16, -3), S( 26, 13), S( 38, 24), S( 51, 42), // Bishops
      S( 55, 54), S( 63, 57), S( 63, 65), S( 68, 73), S( 81, 78), S( 81, 86),
      S( 91, 88), S( 98, 97) },
    { S(-58,-76), S(-27,-18), S(-15, 28), S(-10, 55), S( -5, 69), S( -2, 82), // Rooks
      S(  9,112), S( 16,118), S( 30,132), S( 29,142), S( 32,155), S( 38,165),
      S( 46,166), S( 48,169), S( 58,171) },
    { S(-39,-36), S(-21,-15), S(  3,  8), S(  3, 18), S( 14, 34), S( 22, 54), // Queens
      S( 28, 61), S( 41, 73), S( 43, 79), S( 48, 92), S( 56, 94), S( 60,104),
      S( 60,113), S( 66,120), S( 67,123), S( 70,126), S( 71,133), S( 73,136),
      S( 79,140), S( 88,143), S( 88,148), S( 99,166), S(102,170), S(102,175),
      S(106,184), S(109,191), S(113,206), S(116,212) }
    },
#ifdef ANTI
    {
      { S(-150,-152), S(-112,-108), S(-18,-52), S( -4,-20), S( 12, 10), S( 30, 22), // Knights
        S(  44,  52), S(  60,  56), S( 72, 58) },
      { S(-96,-116), S(-42,-38), S( 32, -4), S( 52, 24), S( 74, 44), S(102, 84), // Bishops
        S(108, 108), S(126,116), S(130,126), S(142,140), S(158,148), S(162,172),
        S(184, 180), S(194,188) },
      { S(-112,-156), S(-50,-36), S(-22, 52), S(-10,110), S( -8,140), S( -2,162), // Rooks
        S(  16, 218), S( 28,240), S( 42,256), S( 46,286), S( 62,308), S( 64,320),
        S(  86, 330), S( 98,336), S(118,338) },
      { S(-80,-70), S(-50,-24), S(  4, 14), S(  8, 38), S( 28, 74), S( 48,110), // Queens
        S( 50,124), S( 80,152), S( 86,158), S( 94,174), S(108,188), S(112,204),
        S(120,222), S(140,232), S(144,236), S(146,244), S(150,256), S(154,260),
        S(170,266), S(188,272), S(198,280), S(216,314), S(224,316), S(226,322),
        S(236,348), S(238,354), S(246,382), S(256,398) }
    },
#endif
#ifdef ATOMIC
    {
      { S(-85,-78), S(-78,-63), S(-35,-40), S( -2,-24), S( 14,  8), S( 23, 25), // Knights
        S( 39, 26), S( 30, 23), S( 36, 29) },
      { S(-55,-64), S(-17,-34), S( 13, -9), S( 24, 20), S( 22, 25), S( 57, 38), // Bishops
        S( 32, 52), S( 67, 66), S( 52, 52), S( 57, 74), S( 73, 77), S( 85, 81),
        S( 92, 90), S(110, 86) },
      { S(-60,-73), S(-33,-28), S(-18,  9), S(-19, 30), S(-19, 58), S( 20, 77), // Rooks
        S( 12,106), S( 11,133), S( 21,134), S( 33,165), S( 34,169), S( 39,183),
        S( 25,171), S( 61,181), S( 58,158) },
      { S(-43,-43), S(-14,-16), S( -5,  1), S(  0, 23), S(  6, 24), S( 24, 58), // Queens
        S( 20, 55), S( 31, 67), S( 47, 90), S( 28, 79), S( 47, 89), S( 69,104),
        S( 64,111), S( 75,128), S( 72,114), S( 48,132), S( 58,130), S( 76,134),
        S( 84,124), S(109,131), S(114,143), S(103,140), S(105,146), S(109,165),
        S(116,156), S(127,176), S(130,174), S(129,204) }
    },
#endif
#ifdef CRAZYHOUSE
    {
      { S(-126, -96), S(-103,-31), S(-90,-27), S(-40,  3), S(  0,  3), S(  4,  0), // Knights
        S(  20,  12), S(  15, 33), S( 50, 46) },
      { S(-156, -79), S(-115,-43), S( 42,-14), S( 35, 26), S( 64, 26), S( 74, 38), // Bishops
        S(  70,  46), S(  83, 71), S( 70, 68), S( 66, 80), S( 64, 68), S( 70, 77),
        S(  97,  92), S(  89, 98) },
      { S( -53, -53), S( -22, -8), S(-48, 30), S(-14, 57), S( -4, 77), S( 11, 87), // Rooks
        S(   7, 115), S(  12,123), S( 27,120), S(  6,140), S( 55,156), S( 18,161),
        S(  51, 161), S(  54,171), S( 52,166) },
      { S( -26, -56), S( -24,-14), S(  7, 14), S(  8, 15), S( 18, 34), S( 14, 41), // Queens
        S(  28,  58), S(  33, 66), S( 40, 70), S( 47, 74), S( 50,100), S( 52,106),
        S(  59, 111), S(  50, 95), S( 60,115), S( 61,126), S( 75,144), S( 82,119),
        S(  95, 137), S( 102,138), S(100,142), S(119,154), S(129,156), S(107,156),
        S( 111, 177), S( 115,181), S(124,197), S(124,199) }
    },
#endif
#ifdef EXTINCTION
    {
      { S(-123, -90), S( -91,-32), S(-61,-29), S(-38,  3), S(  0,  3), S(  4,  0), // Knights
        S(  19,  12), S(  15, 33), S( 52, 45) },
      { S(-153, -80), S(-112,-41), S( 41,-14), S( 35, 24), S( 62, 26), S( 75, 41), // Bishops
        S(  72,  48), S(  85, 74), S( 74, 65), S( 66, 79), S( 64, 69), S( 73, 80),
        S( 107,  92), S(  96,101) },
      { S( -59, -51), S( -20, -8), S(-54, 32), S(-15, 54), S( -4, 70), S( 11, 84), // Rooks
        S(   6, 113), S(  13,123), S( 27,114), S(  6,144), S( 60,162), S( 19,162),
        S(  48, 170), S(  57,170), S( 52,177) },
      { S( -27, -56), S( -24,-14), S(  7, 13), S(  9, 16), S( 18, 37), S( 14, 40), // Queens
        S(  29,  56), S(  34, 64), S( 39, 73), S( 49, 65), S( 50, 98), S( 50,106),
        S(  60, 107), S(  53, 92), S( 62,119), S( 69,130), S( 77,145), S( 84,120),
        S(  90, 153), S(  98,131), S(106,139), S(116,147), S(127,157), S(112,154),
        S( 121, 174), S( 124,167), S(126,194), S(130,190) }
    },
#endif
#ifdef GRID
    {
      { S(-75,-76), S(-57,-54), S( -9,-28), S( -2,-10), S(  6,  5), S( 14, 12), // Knights
        S( 22, 26), S( 29, 29), S( 36, 29) },
      { S(-48,-59), S(-20,-23), S( 16, -3), S( 26, 13), S( 38, 24), S( 51, 42), // Bishops
        S( 55, 54), S( 63, 57), S( 63, 65), S( 68, 73), S( 81, 78), S( 81, 86),
        S( 91, 88), S( 98, 97) },
      { S(-58,-76), S(-27,-18), S(-15, 28), S(-10, 55), S( -5, 69), S( -2, 82), // Rooks
        S(  9,112), S( 16,118), S( 30,132), S( 29,142), S( 32,155), S( 38,165),
        S( 46,166), S( 48,169), S( 58,171) },
      { S(-39,-36), S(-21,-15), S(  3,  8), S(  3, 18), S( 14, 34), S( 22, 54), // Queens
        S( 28, 61), S( 41, 73), S( 43, 79), S( 48, 92), S( 56, 94), S( 60,104),
        S( 60,113), S( 66,120), S( 67,123), S( 70,126), S( 71,133), S( 73,136),
        S( 79,140), S( 88,143), S( 88,148), S( 99,166), S(102,170), S(102,175),
        S(106,184), S(109,191), S(113,206), S(116,212) }
    },
#endif
#ifdef HORDE
    {
      { S(-126,-90), S( -7,-22), S( -46,-25), S( 19,7), S( -53, 71), S( 31, -1), // Knights
        S(  -6, 51), S(-12, 47), S( -9, -56) },
      { S( -46,-2), S(30,66), S( 18, -27), S( 86, 21), S( 65, 11), S(147, 45), // Bishops
        S(  98, 38), S( 95, 52), S(122, 45), S( 95, 33), S( 89,103), S( 85, -9),
        S( 105, 70), S(131, 82) },
      { S( -56,-78), S(-25,-18), S(-11, 26), S( -5, 55), S( -4, 70), S( -1, 81), // Rooks
        S(   8,109), S( 14,120), S( 21,128), S( 23,143), S( 31,154), S( 32,160),
        S(  43,165), S( 49,168), S( 59,169) },
      { S( -40,-35), S(-25,-12), S(  2,  7), S(  4, 19), S( 14, 37), S( 24, 55), // Queens
        S(  25, 62), S( 40, 76), S( 43, 79), S( 47, 87), S( 54, 94), S( 56,102),
        S(  60,111), S( 70,116), S( 72,118), S( 73,122), S( 75,128), S( 77,130),
        S(  85,133), S( 94,136), S( 99,140), S(108,157), S(112,158), S(113,161),
        S( 118,174), S(119,177), S(123,191), S(128,199) }
    },
#endif
#ifdef KOTH
    {
      { S(-75,-76), S(-56,-54), S( -9,-26), S( -2,-10), S(  6,  5), S( 15, 11), // Knights
        S( 22, 26), S( 30, 28), S( 36, 29) },
      { S(-48,-58), S(-21,-19), S( 16, -2), S( 26, 12), S( 37, 22), S( 51, 42), // Bishops
        S( 54, 54), S( 63, 58), S( 65, 63), S( 71, 70), S( 79, 74), S( 81, 86),
        S( 92, 90), S( 97, 94) },
      { S(-56,-78), S(-25,-18), S(-11, 26), S( -5, 55), S( -4, 70), S( -1, 81), // Rooks
        S(  8,109), S( 14,120), S( 21,128), S( 23,143), S( 31,154), S( 32,160),
        S( 43,165), S( 49,168), S( 59,169) },
      { S(-40,-35), S(-25,-12), S(  2,  7), S(  4, 19), S( 14, 37), S( 24, 55), // Queens
        S( 25, 62), S( 40, 76), S( 43, 79), S( 47, 87), S( 54, 94), S( 56,102),
        S( 60,111), S( 70,116), S( 72,118), S( 73,122), S( 75,128), S( 77,130),
        S( 85,133), S( 94,136), S( 99,140), S(108,157), S(112,158), S(113,161),
        S(118,174), S(119,177), S(123,191), S(128,199) }
    },
#endif
#ifdef LOSERS
    {
      { S(-150,-152), S(-112,-108), S(-18,-52), S( -4,-20), S( 12, 10), S( 30, 22), // Knights
        S(  44,  52), S(  60,  56), S( 72, 58) },
      { S(-96,-116), S(-42,-38), S( 32, -4), S( 52, 24), S( 74, 44), S(102, 84), // Bishops
        S(108, 108), S(126,116), S(130,126), S(142,140), S(158,148), S(162,172),
        S(184, 180), S(194,188) },
      { S(-112,-156), S(-50,-36), S(-22, 52), S(-10,110), S( -8,140), S( -2,162), // Rooks
        S(  16, 218), S( 28,240), S( 42,256), S( 46,286), S( 62,308), S( 64,320),
        S(  86, 330), S( 98,336), S(118,338) },
      { S(-80,-70), S(-50,-24), S(  4, 14), S(  8, 38), S( 28, 74), S( 48,110), // Queens
        S( 50,124), S( 80,152), S( 86,158), S( 94,174), S(108,188), S(112,204),
        S(120,222), S(140,232), S(144,236), S(146,244), S(150,256), S(154,260),
        S(170,266), S(188,272), S(198,280), S(216,314), S(224,316), S(226,322),
        S(236,348), S(238,354), S(246,382), S(256,398) }
    },
#endif
#ifdef RACE
    {
      { S(-132,-117), S( -89,-110), S(-13,-49), S(-11,-15), S(-10,-30), S( 29, 17), // Knights
        S(  13,  32), S(  79,  69), S(109, 79) },
      { S(-101,-119), S( -19, -27), S( 27, -9), S( 35, 30), S( 62, 31), S(115, 72), // Bishops
        S(  91,  99), S( 138, 122), S(129,119), S(158,156), S(153,162), S(143,189),
        S( 172, 181), S( 196, 204) },
      { S(-131,-162), S( -57, -37), S( -8, 47), S( 12, 93), S(  3,127), S( 10,139), // Rooks
        S(   3, 240), S(  18, 236), S( 44,251), S( 44,291), S( 49,301), S( 67,316),
        S( 100, 324), S(  97, 340), S(110,324) },
      { S( -87, -68), S( -73,  -2), S( -7,  9), S( -5, 16), S( 39, 76), S( 39,118), // Queens
        S(  64, 131), S(  86, 169), S( 86,175), S( 78,166), S( 97,195), S(123,216),
        S( 137, 200), S( 155, 247), S(159,260), S(136,252), S(156,279), S(160,251),
        S( 165, 251), S( 194, 267), S(204,271), S(216,331), S(226,304), S(223,295),
        S( 239, 316), S( 228, 365), S(240,385), S(249,377) }
    },
#endif
#ifdef THREECHECK
    {
      { S(-74,-76), S(-55,-54), S( -9,-26), S( -2,-10), S(  6,  5), S( 15, 11), // Knights
        S( 22, 26), S( 31, 27), S( 37, 29) },
      { S(-49,-56), S(-23,-18), S( 15, -2), S( 25, 12), S( 36, 22), S( 50, 42), // Bishops
        S( 53, 54), S( 64, 57), S( 67, 63), S( 71, 68), S( 84, 76), S( 79, 87),
        S( 95, 91), S( 98, 93) },
      { S(-57,-76), S(-25,-18), S(-11, 25), S( -5, 53), S( -4, 70), S( -1, 78), // Rooks
        S(  8,111), S( 14,116), S( 22,125), S( 24,148), S( 31,159), S( 31,173),
        S( 44,163), S( 50,162), S( 56,168) },
      { S(-42,-35), S(-25,-12), S(  2,  7), S(  4, 19), S( 14, 37), S( 24, 53), // Queens
        S( 26, 63), S( 39, 80), S( 42, 77), S( 48, 88), S( 53, 96), S( 57, 96),
        S( 61,108), S( 71,116), S( 70,116), S( 74,125), S( 75,133), S( 78,133),
        S( 85,137), S( 97,135), S(103,141), S(107,165), S(109,153), S(115,162),
        S(119,164), S(121,184), S(121,192), S(131,203) }
    },
#endif
#ifdef TWOKINGS
    {
      { S(-75,-76), S(-57,-54), S( -9,-28), S( -2,-10), S(  6,  5), S( 14, 12), // Knights
        S( 22, 26), S( 29, 29), S( 36, 29) },
      { S(-48,-59), S(-20,-23), S( 16, -3), S( 26, 13), S( 38, 24), S( 51, 42), // Bishops
        S( 55, 54), S( 63, 57), S( 63, 65), S( 68, 73), S( 81, 78), S( 81, 86),
        S( 91, 88), S( 98, 97) },
      { S(-58,-76), S(-27,-18), S(-15, 28), S(-10, 55), S( -5, 69), S( -2, 82), // Rooks
        S(  9,112), S( 16,118), S( 30,132), S( 29,142), S( 32,155), S( 38,165),
        S( 46,166), S( 48,169), S( 58,171) },
      { S(-39,-36), S(-21,-15), S(  3,  8), S(  3, 18), S( 14, 34), S( 22, 54), // Queens
        S( 28, 61), S( 41, 73), S( 43, 79), S( 48, 92), S( 56, 94), S( 60,104),
        S( 60,113), S( 66,120), S( 67,123), S( 70,126), S( 71,133), S( 73,136),
        S( 79,140), S( 88,143), S( 88,148), S( 99,166), S(102,170), S(102,175),
        S(106,184), S(109,191), S(113,206), S(116,212) }
    },
#endif
  };

  // Outpost[knight/bishop][supported by pawn] contains bonuses for minor
  // pieces if they occupy or can reach an outpost square, bigger if that
  // square is supported by a pawn.
  constexpr Score Outpost[][2] = {
    { S(22, 6), S(36,12) }, // Knight
    { S( 9, 2), S(15, 5) }  // Bishop
  };

  // RookOnFile[semiopen/open] contains bonuses for each rook when there is
  // no (friendly) pawn on the rook file.
  constexpr Score RookOnFile[] = { S(20, 7), S(45, 20) };

  // ThreatByMinor/ByRook[attacked PieceType] contains bonuses according to
  // which piece type attacks which one. Attacks on lesser pieces which are
  // pawn-defended are not considered.
  constexpr Score ThreatByMinor[PIECE_TYPE_NB] = {
    S(0, 0), S(0, 31), S(39, 42), S(57, 44), S(68, 112), S(47, 120)
  };

  constexpr Score ThreatByRook[PIECE_TYPE_NB] = {
    S(0, 0), S(0, 24), S(38, 71), S(38, 61), S(0, 38), S(36, 38)
  };

<<<<<<< HEAD
  // ThreatByKing[on one/on many] contains bonuses for king attacks on
  // pawns or pieces which are not pawn-defended.
  constexpr Score ThreatByKing[] = { S(30, 62), S(-9, 160) };

#ifdef ATOMIC
  constexpr Score ThreatByBlast = S(80, 80);
#endif

#ifdef THREECHECK
  constexpr Score ChecksGivenBonus[CHECKS_NB] = {
      S(0, 0),
      S(444, 181),
      S(2425, 603),
      S(0, 0)
  };
#endif

#ifdef KOTH
  constexpr Score KothDistanceBonus[6] = {
    S(1949, 1934), S(454, 364), S(151, 158), S(75, 85), S(42, 49), S(0, 0)
  };
  constexpr Score KothSafeCenter = S(163, 207);
#endif

#ifdef ANTI
  constexpr Score PieceCountAnti    = S(119, 123);
  constexpr Score ThreatsAnti[]     = { S(192, 203), S(411, 322) };
  constexpr Score AttacksAnti[2][2][PIECE_TYPE_NB] = {
    {
      { S( 30, 141), S( 26,  94), S(161, 105), S( 70, 123), S( 61,  72), S( 78, 12), S(139, 115) },
      { S( 56,  89), S( 82, 107), S(114,  93), S(110, 115), S(188, 112), S( 73, 59), S(122,  59) }
    },
    {
      { S(119, 142), S( 99, 105), S(123, 193), S(142,  37), S(118,  96), S( 50, 12), S( 91,  85) },
      { S( 58,  81), S( 66, 110), S(105, 153), S(100, 143), S(140, 113), S(145, 73), S(153, 154) }
    }
  };
#endif

#ifdef LOSERS
  constexpr Score ThreatsLosers[]     = { S(216, 279), S(441, 341) };
  constexpr Score AttacksLosers[2][2][PIECE_TYPE_NB] = {
    {
      { S( 27, 140), S( 23,  95), S(160, 112), S( 78, 129), S( 65,  75), S( 70, 13), S(146, 123) },
      { S( 58,  82), S( 80, 112), S(124,  87), S(103, 110), S(185, 107), S( 72, 60), S(126,  62) }
    },
    {
      { S(111, 127), S(102,  95), S(121, 183), S(140,  37), S(120,  99), S( 55, 11), S( 88,  93) },
      { S( 56,  69), S( 72, 124), S(109, 154), S( 98, 149), S(129, 113), S(147, 72), S(157, 152) }
    }
  };
#endif

#ifdef CRAZYHOUSE
  constexpr int KingDangerInHand[PIECE_TYPE_NB] = {
    79, 16, 200, 61, 138, 152
  };
  constexpr Score DropMobilityBonus = S(30, 30);
#endif

#ifdef RACE
  // Bonus for distance of king from 8th rank
  constexpr Score KingRaceBonus[RANK_NB] = {
    S(14282, 14493), S(6369, 5378), S(4224, 3557), S(2633, 2219),
    S( 1614,  1456), S( 975,  885), S( 528,  502), S(   0,    0)
  };
#endif

=======
>>>>>>> 0f480957
  // PassedRank[Rank] contains a bonus according to the rank of a passed pawn
  constexpr Score PassedRank[VARIANT_NB][RANK_NB] = {
    {
    S(0, 0), S(4, 17), S(7, 20), S(14, 36), S(42, 62), S(165, 171), S(279, 252)
    },
#ifdef ANTI
    { S(0, 0), S(5, 7), S(5, 14), S(31, 38), S(73, 73), S(166, 166), S(252, 252) },
#endif
#ifdef ATOMIC
    { S(0, 0), S(95, 86), S(118, 43), S(94, 61), S(142, 62), S(196, 150), S(204, 256) },
#endif
#ifdef CRAZYHOUSE
    { S(0, 0), S(15, 27), S(23, 13), S(13, 19), S(88, 111), S(177, 140), S(229, 293) },
#endif
#ifdef EXTINCTION
    { S(0, 0), S(5, 7), S(5, 14), S(31, 38), S(73, 73), S(166, 166), S(252, 252) },
#endif
#ifdef GRID
    { S(0, 0), S(11, 2), S(4, 0), S(27, 34), S(58, 17), S(168, 165), S(251, 253) },
#endif
#ifdef HORDE
    { S(0, 0), S(-66, 10), S(-25, 7), S(66, -12), S(68, 81), S(72, 210), S(250, 258) },
#endif
#ifdef KOTH
    { S(0, 0), S(5, 7), S(5, 14), S(31, 38), S(73, 73), S(166, 166), S(252, 252) },
#endif
#ifdef LOSERS
    { S(0, 0), S(5, 8), S(5, 13), S(31, 36), S(72, 72), S(170, 159), S(276, 251) },
#endif
#ifdef RACE
    {},
#endif
#ifdef THREECHECK
    { S(0, 0), S(5, 7), S(5, 14), S(31, 38), S(73, 73), S(166, 166), S(252, 252) },
#endif
#ifdef TWOKINGS
    { S(0, 0), S(5, 7), S(5, 14), S(31, 38), S(73, 73), S(166, 166), S(252, 252) },
#endif
  };

  // PassedFile[File] contains a bonus according to the file of a passed pawn
  constexpr Score PassedFile[FILE_NB] = {
    S( 11, 14), S( 0, -5), S(-2, -8), S(-25,-13),
    S(-25,-13), S(-2, -8), S( 0, -5), S( 11, 14)
  };

  // PassedDanger[Rank] contains a term to weight the passed score
  constexpr int PassedDanger[RANK_NB] = { 0, 0, 0, 2, 7, 12, 19 };

  // KingProtector[knight/bishop] contains a penalty according to distance from king
  constexpr Score KingProtector[] = { S(4, 6), S(6, 3) };

  // Assorted bonuses and penalties
  constexpr Score BishopPawns        = S(  3,  5);
  constexpr Score CloseEnemies[VARIANT_NB] = {
    S( 8,  0),
#ifdef ANTI
    S( 0,  0),
#endif
#ifdef ATOMIC
    S(17,  0),
#endif
#ifdef CRAZYHOUSE
    S(14, 20),
#endif
#ifdef EXTINCTION
    S( 0,  0),
#endif
#ifdef GRID
    S( 7,  0),
#endif
#ifdef HORDE
    S( 7,  0),
#endif
#ifdef KOTH
    S( 7,  0),
#endif
#ifdef LOSERS
    S( 7,  0),
#endif
#ifdef RACE
    S( 0,  0),
#endif
#ifdef THREECHECK
    S(16,  9),
#endif
#ifdef TWOKINGS
    S( 7,  0),
#endif
  };
  constexpr Score Connectivity       = S(  3,  1);
  constexpr Score CorneredBishop     = S( 50, 50);
  constexpr Score Hanging            = S( 52, 30);
  constexpr Score HinderPassedPawn   = S(  5, -1);
  constexpr Score KnightOnQueen      = S( 21, 11);
  constexpr Score LongDiagonalBishop = S( 22,  0);
  constexpr Score MinorBehindPawn    = S( 16,  0);
  constexpr Score Overload           = S( 10,  5);
  constexpr Score PawnlessFlank      = S( 20, 80);
  constexpr Score RookOnPawn         = S(  8, 24);
  constexpr Score SliderOnQueen      = S( 42, 21);
  constexpr Score ThreatByKing       = S( 31, 75);
  constexpr Score ThreatByPawnPush   = S( 49, 30);
  constexpr Score ThreatByRank       = S( 16,  3);
  constexpr Score ThreatBySafePawn   = S(165,133);
  constexpr Score TrappedRook        = S( 92,  0);
  constexpr Score WeakQueen          = S( 50, 10);
  constexpr Score WeakUnopposedPawn  = S(  5, 26);

#undef S

  // Evaluation class computes and stores attacks tables and other working data
  template<Tracing T>
  class Evaluation {

  public:
    Evaluation() = delete;
    explicit Evaluation(const Position& p) : pos(p) {}
    Evaluation& operator=(const Evaluation&) = delete;
    Value value();

  private:
    template<Color Us> void initialize();
    template<Color Us, PieceType Pt> Score pieces();
    template<Color Us> Score king() const;
    template<Color Us> Score threats() const;
    template<Color Us> Score passed() const;
    template<Color Us> Score space() const;
    template<Color Us> Score variant() const;
    ScaleFactor scale_factor(Value eg) const;
    Score initiative(Value eg) const;

    const Position& pos;
    Material::Entry* me;
    Pawns::Entry* pe;
    Bitboard mobilityArea[COLOR_NB];
    Score mobility[COLOR_NB] = { SCORE_ZERO, SCORE_ZERO };

    // attackedBy[color][piece type] is a bitboard representing all squares
    // attacked by a given color and piece type. Special "piece types" which
    // is also calculated is ALL_PIECES.
    Bitboard attackedBy[COLOR_NB][PIECE_TYPE_NB];

    // attackedBy2[color] are the squares attacked by 2 pieces of a given color,
    // possibly via x-ray or by one pawn and one piece. Diagonal x-ray through
    // pawn or squares attacked by 2 pawns are not explicitly added.
    Bitboard attackedBy2[COLOR_NB];

    // kingRing[color] are the squares adjacent to the king, plus (only for a
    // king on its first rank) the squares two ranks in front. For instance,
    // if black's king is on g8, kingRing[BLACK] is f8, h8, f7, g7, h7, f6, g6
    // and h6. It is set to 0 when king safety evaluation is skipped.
    Bitboard kingRing[COLOR_NB];

    // kingAttackersCount[color] is the number of pieces of the given color
    // which attack a square in the kingRing of the enemy king.
    int kingAttackersCount[COLOR_NB];

    // kingAttackersWeight[color] is the sum of the "weights" of the pieces of
    // the given color which attack a square in the kingRing of the enemy king.
    // The weights of the individual piece types are given by the elements in
    // the KingAttackWeights array.
    int kingAttackersWeight[COLOR_NB];

    // kingAttacksCount[color] is the number of attacks by the given color to
    // squares directly adjacent to the enemy king. Pieces which attack more
    // than one square are counted multiple times. For instance, if there is
    // a white knight on g5 and black's king is on g8, this white knight adds 2
    // to kingAttacksCount[WHITE].
    int kingAttacksCount[COLOR_NB];
  };


  // Evaluation::initialize() computes king and pawn attacks, and the king ring
  // bitboard for a given color. This is done at the beginning of the evaluation.
  template<Tracing T> template<Color Us>
  void Evaluation<T>::initialize() {

    constexpr Color     Them = (Us == WHITE ? BLACK : WHITE);
    constexpr Direction Up   = (Us == WHITE ? NORTH : SOUTH);
    constexpr Direction Down = (Us == WHITE ? SOUTH : NORTH);
    constexpr Bitboard LowRanks = (Us == WHITE ? Rank2BB | Rank3BB: Rank7BB | Rank6BB);

    // Find our pawns that are blocked or on the first two ranks
    Bitboard b = pos.pieces(Us, PAWN) & (shift<Down>(pos.pieces()) | LowRanks);

    // Squares occupied by those pawns, by our king or queen, or controlled by enemy pawns
    // are excluded from the mobility area.
#ifdef ANTI
    if (pos.is_anti())
        mobilityArea[Us] = ~0;
    else
#endif
#ifdef HORDE
    if (pos.is_horde() && pos.is_horde_color(Us))
        mobilityArea[Us] = ~(b | pe->pawn_attacks(Them));
    else
#endif
    mobilityArea[Us] = ~(b | pos.pieces(Us, KING, QUEEN) | pe->pawn_attacks(Them));

    // Initialise attackedBy bitboards for kings and pawns
#ifdef ANTI
    if (pos.is_anti())
    {
        attackedBy[Us][KING] = 0;
        Bitboard kings = pos.pieces(Us, KING);
        while (kings)
            attackedBy[Us][KING] |= pos.attacks_from<KING>(pop_lsb(&kings));
    }
    else
#endif
#ifdef EXTINCTION
    if (pos.is_extinction())
    {
        attackedBy[Us][KING] = 0;
        Bitboard kings = pos.pieces(Us, KING);
        while (kings)
            attackedBy[Us][KING] |= pos.attacks_from<KING>(pop_lsb(&kings));
    }
    else
#endif
#ifdef HORDE
    if (pos.is_horde() && pos.is_horde_color(Us))
        attackedBy[Us][KING] = 0;
    else
#endif
    attackedBy[Us][KING] = pos.attacks_from<KING>(pos.square<KING>(Us));
    attackedBy[Us][PAWN] = pe->pawn_attacks(Us);
    attackedBy[Us][ALL_PIECES] = attackedBy[Us][KING] | attackedBy[Us][PAWN];
    attackedBy2[Us]            = attackedBy[Us][KING] & attackedBy[Us][PAWN];

    // Init our king safety tables only if we are going to use them
    if ((
#ifdef ANTI
        !pos.is_anti() &&
#endif
#ifdef EXTINCTION
        !pos.is_extinction() &&
#endif
#ifdef HORDE
        !(pos.is_horde() && pos.is_horde_color(Us)) &&
#endif
        (pos.non_pawn_material(Them) >= RookValueMg + KnightValueMg))
#ifdef CRAZYHOUSE
        || pos.is_house()
#endif
    )
    {
        kingRing[Us] = attackedBy[Us][KING];
        if (relative_rank(Us, pos.square<KING>(Us)) == RANK_1)
            kingRing[Us] |= shift<Up>(kingRing[Us]);

        if (file_of(pos.square<KING>(Us)) == FILE_H)
            kingRing[Us] |= shift<WEST>(kingRing[Us]);

        else if (file_of(pos.square<KING>(Us)) == FILE_A)
            kingRing[Us] |= shift<EAST>(kingRing[Us]);

        kingAttackersCount[Them] = popcount(kingRing[Us] & pe->pawn_attacks(Them));
        kingAttacksCount[Them] = kingAttackersWeight[Them] = 0;
    }
    else
        kingRing[Us] = kingAttackersCount[Them] = 0;
  }


  // Evaluation::pieces() scores pieces of a given color and type
  template<Tracing T> template<Color Us, PieceType Pt>
  Score Evaluation<T>::pieces() {

    constexpr Color     Them = (Us == WHITE ? BLACK : WHITE);
    constexpr Direction Down = (Us == WHITE ? SOUTH : NORTH);
    constexpr Bitboard OutpostRanks = (Us == WHITE ? Rank4BB | Rank5BB | Rank6BB
                                                   : Rank5BB | Rank4BB | Rank3BB);
    const Square* pl = pos.squares<Pt>(Us);

    Bitboard b, bb;
    Square s;
    Score score = SCORE_ZERO;

    attackedBy[Us][Pt] = 0;

    while ((s = *pl++) != SQ_NONE)
    {
        // Find attacked squares, including x-ray attacks for bishops and rooks
        b = Pt == BISHOP ? attacks_bb<BISHOP>(s, pos.pieces() ^ pos.pieces(QUEEN))
          : Pt ==   ROOK ? attacks_bb<  ROOK>(s, pos.pieces() ^ pos.pieces(QUEEN) ^ pos.pieces(Us, ROOK))
                         : pos.attacks_from<Pt>(s);

#ifdef GRID
        if (pos.is_grid())
            b &= ~pos.grid_bb(s);
#endif
        if (pos.blockers_for_king(Us) & s)
            b &= LineBB[pos.square<KING>(Us)][s];

        attackedBy2[Us] |= attackedBy[Us][ALL_PIECES] & b;
        attackedBy[Us][Pt] |= b;
        attackedBy[Us][ALL_PIECES] |= b;

        if (b & kingRing[Them])
        {
            kingAttackersCount[Us]++;
            kingAttackersWeight[Us] += KingAttackWeights[pos.variant()][Pt];
            kingAttacksCount[Us] += popcount(b & attackedBy[Them][KING]);
        }

        int mob = popcount(b & mobilityArea[Us]);

        mobility[Us] += MobilityBonus[pos.variant()][Pt - 2][mob];
#ifdef ANTI
        if (pos.is_anti())
            continue;
#endif
#ifdef HORDE
        if (pos.is_horde() && pos.is_horde_color(Us))
            continue;
#endif

        if (Pt == BISHOP || Pt == KNIGHT)
        {
            // Bonus if piece is on an outpost square or can reach one
            bb = OutpostRanks & ~pe->pawn_attacks_span(Them);
            if (bb & s)
                score += Outpost[Pt == BISHOP][bool(attackedBy[Us][PAWN] & s)] * 2;

            else if (bb &= b & ~pos.pieces(Us))
                score += Outpost[Pt == BISHOP][bool(attackedBy[Us][PAWN] & bb)];

            // Bonus when behind a pawn
            if (    relative_rank(Us, s) < RANK_5
                && (pos.pieces(PAWN) & (s + pawn_push(Us))))
                score += MinorBehindPawn;

            // Penalty if the piece is far from the king
            score -= KingProtector[Pt == BISHOP] * distance(s, pos.square<KING>(Us));

            if (Pt == BISHOP)
            {
                // Penalty according to number of pawns on the same color square as the
                // bishop, bigger when the center files are blocked with pawns.
                Bitboard blocked = pos.pieces(Us, PAWN) & shift<Down>(pos.pieces());

                score -= BishopPawns * pe->pawns_on_same_color_squares(Us, s)
                                     * (1 + popcount(blocked & CenterFiles));

                // Bonus for bishop on a long diagonal which can "see" both center squares
                if (more_than_one(Center & (attacks_bb<BISHOP>(s, pos.pieces(PAWN)) | s)))
                    score += LongDiagonalBishop;
            }

            // An important Chess960 pattern: A cornered bishop blocked by a friendly
            // pawn diagonally in front of it is a very serious problem, especially
            // when that pawn is also blocked.
            if (   Pt == BISHOP
                && pos.is_chess960()
                && (s == relative_square(Us, SQ_A1) || s == relative_square(Us, SQ_H1)))
            {
                Direction d = pawn_push(Us) + (file_of(s) == FILE_A ? EAST : WEST);
                if (pos.piece_on(s + d) == make_piece(Us, PAWN))
                    score -= !pos.empty(s + d + pawn_push(Us))                ? CorneredBishop * 4
                            : pos.piece_on(s + d + d) == make_piece(Us, PAWN) ? CorneredBishop * 2
                                                                              : CorneredBishop;
            }
        }

        if (Pt == ROOK)
        {
            // Bonus for aligning rook with enemy pawns on the same rank/file
            if (relative_rank(Us, s) >= RANK_5)
                score += RookOnPawn * popcount(pos.pieces(Them, PAWN) & PseudoAttacks[ROOK][s]);

            // Bonus for rook on an open or semi-open file
            if (pe->semiopen_file(Us, file_of(s)))
                score += RookOnFile[bool(pe->semiopen_file(Them, file_of(s)))];

            // Penalty when trapped by the king, even more if the king cannot castle
            else if (mob <= 3)
            {
                File kf = file_of(pos.square<KING>(Us));
                if ((kf < FILE_E) == (file_of(s) < kf))
                    score -= (TrappedRook - make_score(mob * 22, 0)) * (1 + !pos.can_castle(Us));
            }
        }

        if (Pt == QUEEN)
        {
            // Penalty if any relative pin or discovered attack against the queen
            Bitboard queenPinners;
            if (pos.slider_blockers(pos.pieces(Them, ROOK, BISHOP), s, queenPinners))
                score -= WeakQueen;
        }
    }
    if (T)
        Trace::add(Pt, Us, score);

    return score;
  }


  // Evaluation::king() assigns bonuses and penalties to a king of a given color
  template<Tracing T> template<Color Us>
  Score Evaluation<T>::king() const {

#ifdef ANTI
    if (pos.is_anti())
        return SCORE_ZERO;
#endif
#ifdef EXTINCTION
    if (pos.is_extinction())
        return SCORE_ZERO;
#endif
#ifdef HORDE
    if (pos.is_horde() && pos.is_horde_color(Us))
        return SCORE_ZERO;
#endif
#ifdef RACE
    if (pos.is_race())
        return SCORE_ZERO;
#endif

    constexpr Color    Them = (Us == WHITE ? BLACK : WHITE);
    constexpr Bitboard Camp = (Us == WHITE ? AllSquares ^ Rank6BB ^ Rank7BB ^ Rank8BB
                                           : AllSquares ^ Rank1BB ^ Rank2BB ^ Rank3BB);

    const Square ksq = pos.square<KING>(Us);
    Bitboard weak, b, b1, b2, safe, unsafeChecks;

    // King shelter and enemy pawns storm
    Score score = pe->king_safety<Us>(pos, ksq);

    // Main king safety evaluation
    if (kingAttackersCount[Them] > 1 - pos.count<QUEEN>(Them))
    {
        int kingDanger = 0;
        unsafeChecks = 0;

        // Attacked squares defended at most once by our queen or king
#ifdef ATOMIC
        if (pos.is_atomic())
            weak =  (attackedBy[Them][ALL_PIECES] | (pos.pieces(Them) ^ pos.pieces(Them, KING)))
                  & (~attackedBy[Us][ALL_PIECES] | attackedBy[Us][KING] | (attackedBy[Us][QUEEN] & ~attackedBy2[Us]));
        else
#endif
        weak =  attackedBy[Them][ALL_PIECES]
              & ~attackedBy2[Us]
              & (~attackedBy[Us][ALL_PIECES] | attackedBy[Us][KING] | attackedBy[Us][QUEEN]);

        Bitboard h = 0;
#ifdef CRAZYHOUSE
        if (pos.is_house())
            h = pos.count_in_hand<QUEEN>(Them) ? weak & ~pos.pieces() : 0;
#endif

        // Analyse the safe enemy's checks which are possible on next move
        safe  = ~pos.pieces(Them);
        safe &= ~attackedBy[Us][ALL_PIECES] | (weak & attackedBy2[Them]);
#ifdef ATOMIC
        if (pos.is_atomic())
            safe |= attackedBy[Us][KING];
#endif

        // Defended by our queen or king only
        Bitboard dqko = ~attackedBy2[Us] & (attackedBy[Us][QUEEN] | attackedBy[Us][KING]);
        Bitboard dropSafe = (safe | (attackedBy[Them][ALL_PIECES] & dqko)) & ~pos.pieces(Us);

        b1 = attacks_bb<ROOK  >(ksq, pos.pieces() ^ pos.pieces(Us, QUEEN));
        b2 = attacks_bb<BISHOP>(ksq, pos.pieces() ^ pos.pieces(Us, QUEEN));

        // Enemy queen safe checks
        if ((b1 | b2) & (h | attackedBy[Them][QUEEN]) & safe & ~attackedBy[Us][QUEEN])
            kingDanger += QueenSafeCheck;

#ifdef THREECHECK
        if (pos.is_three_check() && pos.checks_given(Them))
            safe = ~pos.pieces(Them);
#endif

        // Enemy rooks checks
#ifdef CRAZYHOUSE
        h = pos.is_house() && pos.count_in_hand<ROOK>(Them) ? ~pos.pieces() : 0;
#endif
        if (b1 & ((attackedBy[Them][ROOK] & safe) | (h & dropSafe)))
            kingDanger += RookSafeCheck;
        else
            unsafeChecks |= b1 & (attackedBy[Them][ROOK] | h);

        // Enemy bishops checks
#ifdef CRAZYHOUSE
        h = pos.is_house() && pos.count_in_hand<BISHOP>(Them) ? ~pos.pieces() : 0;
#endif
        if (b2 & ((attackedBy[Them][BISHOP] & safe) | (h & dropSafe)))
            kingDanger += BishopSafeCheck;
        else
            unsafeChecks |= b2 & (attackedBy[Them][BISHOP] | h);

        // Enemy knights checks
        b = pos.attacks_from<KNIGHT>(ksq);
#ifdef CRAZYHOUSE
        h = pos.is_house() && pos.count_in_hand<KNIGHT>(Them) ? ~pos.pieces() : 0;
#endif
        if (b & ((attackedBy[Them][KNIGHT] & safe) | (h & dropSafe)))
            kingDanger += KnightSafeCheck;
        else
            unsafeChecks |= b & (attackedBy[Them][KNIGHT] | h);

#ifdef CRAZYHOUSE
        // Enemy pawn checks
        if (pos.is_house())
        {
            constexpr Direction Down = (Us == WHITE ? SOUTH : NORTH);
            b = pos.attacks_from<PAWN>(ksq, Us);
            h = pos.count_in_hand<PAWN>(Them) ? ~pos.pieces() : 0;
            Bitboard pawn_moves = (attackedBy[Them][PAWN] & pos.pieces(Us)) | (shift<Down>(pos.pieces(Them, PAWN)) & ~pos.pieces());
            if (b & ((pawn_moves & safe) | (h & dropSafe)))
                kingDanger += PawnSafeCheck;
            else
                unsafeChecks |=  b & (pawn_moves | h);
        }
#endif

        // Unsafe or occupied checking squares will also be considered, as long as
        // the square is in the attacker's mobility area.
        unsafeChecks &= mobilityArea[Them];

        const auto KDP = KingDangerParams[pos.variant()];
        kingDanger +=        kingAttackersCount[Them] * kingAttackersWeight[Them]
                     + KDP[0] * kingAttacksCount[Them]
                     + KDP[1] * popcount(kingRing[Us] & weak)
                     + KDP[2] * popcount(pos.blockers_for_king(Us) | unsafeChecks)
                     + KDP[3] * !pos.count<QUEEN>(Them)
                     + KDP[4] * mg_value(score) / 8
                     + KDP[5];
#ifdef CRAZYHOUSE
        if (pos.is_house())
        {
            kingDanger += KingDangerInHand[ALL_PIECES] * pos.count_in_hand<ALL_PIECES>(Them);
            kingDanger += KingDangerInHand[PAWN] * pos.count_in_hand<PAWN>(Them);
            kingDanger += KingDangerInHand[KNIGHT] * pos.count_in_hand<KNIGHT>(Them);
            kingDanger += KingDangerInHand[BISHOP] * pos.count_in_hand<BISHOP>(Them);
            kingDanger += KingDangerInHand[ROOK] * pos.count_in_hand<ROOK>(Them);
            kingDanger += KingDangerInHand[QUEEN] * pos.count_in_hand<QUEEN>(Them);
            h = pos.count_in_hand<QUEEN>(Them) ? weak & ~pos.pieces() : 0;
        }
#endif

#ifdef ATOMIC
        if (pos.is_atomic())
        {
            kingDanger += IndirectKingAttack * popcount(pos.attacks_from<KING>(pos.square<KING>(Us)) & pos.pieces(Us) & attackedBy[Them][ALL_PIECES]);
            score -= make_score(100, 100) * popcount(attackedBy[Us][KING] & pos.pieces());
        }
#endif
        // Transform the kingDanger units into a Score, and subtract it from the evaluation
        if (kingDanger > 0)
        {
            int mobilityDanger = mg_value(mobility[Them] - mobility[Us]);
#ifdef CRAZYHOUSE
            if (pos.is_house())
                mobilityDanger = 0;
#endif
            kingDanger = std::max(0, kingDanger + mobilityDanger);
#ifdef THREECHECK
            if (pos.is_three_check())
                kingDanger = ThreeCheckKSFactors[pos.checks_given(Them)] * kingDanger / 256;
#endif
            int v = kingDanger * kingDanger / 4096;
#ifdef ATOMIC
            if (pos.is_atomic() && v > QueenValueMg)
                v = QueenValueMg;
#endif
#ifdef CRAZYHOUSE
            if (pos.is_house() && Us == pos.side_to_move())
                v -= v / 10;
            if (pos.is_house() && v > QueenValueMg)
                v = QueenValueMg;
#endif
#ifdef THREECHECK
            if (pos.is_three_check() && v > QueenValueMg)
                v = QueenValueMg;
#endif
            score -= make_score(v, kingDanger / 16 + KDP[6] * v / 256);
        }
    }

    Bitboard kf = KingFlank[file_of(ksq)];

    // Penalty when our king is on a pawnless flank
    if (!(pos.pieces(PAWN) & kf))
        score -= PawnlessFlank;

    // Find the squares that opponent attacks in our king flank, and the squares
    // which are attacked twice in that flank but not defended by our pawns.
    b1 = attackedBy[Them][ALL_PIECES] & kf & Camp;
    b2 = b1 & attackedBy2[Them] & ~attackedBy[Us][PAWN];

    // King tropism, to anticipate slow motion attacks on our king
    score -= CloseEnemies[pos.variant()] * (popcount(b1) + popcount(b2));

    if (T)
        Trace::add(KING, Us, score);

    return score;
  }


  // Evaluation::threats() assigns bonuses according to the types of the
  // attacking and the attacked pieces.
  template<Tracing T> template<Color Us>
  Score Evaluation<T>::threats() const {

    constexpr Color     Them     = (Us == WHITE ? BLACK   : WHITE);
    constexpr Direction Up       = (Us == WHITE ? NORTH   : SOUTH);
    constexpr Bitboard  TRank3BB = (Us == WHITE ? Rank3BB : Rank6BB);

    Bitboard b, weak, defended, nonPawnEnemies, stronglyProtected, safeThreats;
    Score score = SCORE_ZERO;
#ifdef ANTI
    if (pos.is_anti())
    {
        constexpr Bitboard TRank2BB = (Us == WHITE ? Rank2BB : Rank7BB);
        bool weCapture = attackedBy[Us][ALL_PIECES] & pos.pieces(Them);
        bool theyCapture = attackedBy[Them][ALL_PIECES] & pos.pieces(Us);

        // Penalties for possible captures
        if (weCapture)
        {
            // Penalty if we only attack unprotected pieces
            bool theyDefended = attackedBy[Us][ALL_PIECES] & pos.pieces(Them) & attackedBy[Them][ALL_PIECES];
            for (PieceType pt = PAWN; pt <= KING; ++pt)
            {
                if (attackedBy[Us][pt] & pos.pieces(Them) & ~attackedBy2[Us])
                    score -= AttacksAnti[theyCapture][theyDefended][pt];
                else if (attackedBy[Us][pt] & pos.pieces(Them))
                    score -= AttacksAnti[theyCapture][theyDefended][NO_PIECE_TYPE];
            }
            // If both colors attack pieces, increase penalty with piece count
            if (theyCapture)
                score -= PieceCountAnti * pos.count<ALL_PIECES>(Us);
        }
        // Bonus if we threaten to force captures (ignoring possible discoveries)
        if (!weCapture || theyCapture)
        {
            b = pos.pieces(Us, PAWN);
            Bitboard pawnPushes = shift<Up>(b | (shift<Up>(b & TRank2BB) & ~pos.pieces())) & ~pos.pieces();
            Bitboard pieceMoves = (attackedBy[Us][KNIGHT] | attackedBy[Us][BISHOP] | attackedBy[Us][ROOK]
                                 | attackedBy[Us][QUEEN] | attackedBy[Us][KING]) & ~pos.pieces();
            Bitboard unprotectedPawnPushes = pawnPushes & ~attackedBy[Us][ALL_PIECES];
            Bitboard unprotectedPieceMoves = pieceMoves & ~attackedBy2[Us];

            score += ThreatsAnti[0] * popcount(attackedBy[Them][ALL_PIECES] & (pawnPushes | pieceMoves));
            score += ThreatsAnti[1] * popcount(attackedBy[Them][ALL_PIECES] & (unprotectedPawnPushes | unprotectedPieceMoves));
        }
        nonPawnEnemies = 0;
        stronglyProtected = 0;
    }
    else
#endif
#ifdef ATOMIC
    if (pos.is_atomic())
    {
        Bitboard attacks = pos.pieces(Them) & attackedBy[Us][ALL_PIECES] & ~attackedBy[Us][KING];
        while (attacks)
        {
            Square s = pop_lsb(&attacks);
            Bitboard blast = (pos.attacks_from<KING>(s) & (pos.pieces() ^ pos.pieces(PAWN))) | s;
            int count = popcount(blast & pos.pieces(Them)) - popcount(blast & pos.pieces(Us)) - 1;
            if (blast & pos.pieces(Them, QUEEN))
                count++;
            if ((blast & pos.pieces(Us, QUEEN)) || ((attackedBy[Us][QUEEN] & s) & ~attackedBy2[Us]))
                count--;
            score += std::max(SCORE_ZERO, ThreatByBlast * count);
        }
        nonPawnEnemies = 0;
        stronglyProtected = 0;
    }
    else
#endif
#ifdef GRID
    if (pos.is_grid()) {} else
#endif
#ifdef LOSERS
    if (pos.is_losers())
    {
        constexpr Bitboard TRank2BB = (Us == WHITE ? Rank2BB : Rank7BB);
        bool weCapture = attackedBy[Us][ALL_PIECES] & pos.pieces(Them);
        bool theyCapture = attackedBy[Them][ALL_PIECES] & pos.pieces(Us);

        // Penalties for possible captures
        if (weCapture)
        {
            // Penalty if we only attack unprotected pieces
            bool theyDefended = attackedBy[Us][ALL_PIECES] & pos.pieces(Them) & attackedBy[Them][ALL_PIECES];
            for (PieceType pt = PAWN; pt <= KING; ++pt)
            {
                if (attackedBy[Us][pt] & pos.pieces(Them) & ~attackedBy2[Us])
                    score -= AttacksLosers[theyCapture][theyDefended][pt];
                else if (attackedBy[Us][pt] & pos.pieces(Them))
                    score -= AttacksLosers[theyCapture][theyDefended][NO_PIECE_TYPE];
            }
        }
        // Bonus if we threaten to force captures (ignoring possible discoveries)
        if (!weCapture || theyCapture)
        {
            b = pos.pieces(Us, PAWN);
            Bitboard pawnPushes = shift<Up>(b | (shift<Up>(b & TRank2BB) & ~pos.pieces())) & ~pos.pieces();
            Bitboard pieceMoves = (attackedBy[Us][KNIGHT] | attackedBy[Us][BISHOP] | attackedBy[Us][ROOK]
                                 | attackedBy[Us][QUEEN] | attackedBy[Us][KING]) & ~pos.pieces();
            Bitboard unprotectedPawnPushes = pawnPushes & ~attackedBy[Us][ALL_PIECES];
            Bitboard unprotectedPieceMoves = pieceMoves & ~attackedBy2[Us];

            score += ThreatsLosers[0] * popcount(attackedBy[Them][ALL_PIECES] & (pawnPushes | pieceMoves));
            score += ThreatsLosers[1] * popcount(attackedBy[Them][ALL_PIECES] & (unprotectedPawnPushes | unprotectedPieceMoves));
        }
        nonPawnEnemies = 0;
        stronglyProtected = 0;
    }
    else
#endif
    {

    // Non-pawn enemies
    nonPawnEnemies = pos.pieces(Them) ^ pos.pieces(Them, PAWN);

    // Squares strongly protected by the enemy, either because they defend the
    // square with a pawn, or because they defend the square twice and we don't.
    stronglyProtected =  attackedBy[Them][PAWN]
                       | (attackedBy2[Them] & ~attackedBy2[Us]);

    // Non-pawn enemies, strongly protected
    defended = nonPawnEnemies & stronglyProtected;

    // Enemies not strongly protected and under our attack
    weak = pos.pieces(Them) & ~stronglyProtected & attackedBy[Us][ALL_PIECES];

    // Bonus according to the kind of attacking pieces
    if (defended | weak)
    {
        b = (defended | weak) & (attackedBy[Us][KNIGHT] | attackedBy[Us][BISHOP]);
        while (b)
        {
            Square s = pop_lsb(&b);
            score += ThreatByMinor[type_of(pos.piece_on(s))];
            if (type_of(pos.piece_on(s)) != PAWN)
                score += ThreatByRank * (int)relative_rank(Them, s);
        }

        b = (pos.pieces(Them, QUEEN) | weak) & attackedBy[Us][ROOK];
        while (b)
        {
            Square s = pop_lsb(&b);
            score += ThreatByRook[type_of(pos.piece_on(s))];
            if (type_of(pos.piece_on(s)) != PAWN)
                score += ThreatByRank * (int)relative_rank(Them, s);
        }

        // Bonus for king attacks on pawns or pieces which are not pawn-defended
        if (weak & attackedBy[Us][KING])
            score += ThreatByKing;

        score += Hanging * popcount(weak & ~attackedBy[Them][ALL_PIECES]);

        // Bonus for overload (non-pawn enemies attacked and defended exactly once)
        b =  nonPawnEnemies
           & attackedBy[Us][ALL_PIECES]   & ~attackedBy2[Us]
           & attackedBy[Them][ALL_PIECES] & ~attackedBy2[Them];
        score += Overload * popcount(b);
    }

    // Bonus for enemy unopposed weak pawns
    if (pos.pieces(Us, ROOK, QUEEN))
        score += WeakUnopposedPawn * pe->weak_unopposed(Them);

    // Our safe or protected pawns
    b =   pos.pieces(Us, PAWN)
       & (~attackedBy[Them][ALL_PIECES] | attackedBy[Us][ALL_PIECES]);

    safeThreats = pawn_attacks_bb<Us>(b) & nonPawnEnemies;
    score += ThreatBySafePawn * popcount(safeThreats);

    // Find squares where our pawns can push on the next move
    b  = shift<Up>(pos.pieces(Us, PAWN)) & ~pos.pieces();
    b |= shift<Up>(b & TRank3BB) & ~pos.pieces();

    // Keep only the squares which are not completely unsafe
    b &= ~attackedBy[Them][PAWN]
        & (attackedBy[Us][ALL_PIECES] | ~attackedBy[Them][ALL_PIECES]);

    // Bonus for safe pawn threats on the next move
    b =   pawn_attacks_bb<Us>(b)
       &  pos.pieces(Them)
       & ~attackedBy[Us][PAWN];

    score += ThreatByPawnPush * popcount(b);

    // Bonus for threats on the next moves against enemy queen
#ifdef CRAZYHOUSE
    if ((pos.is_house() ? pos.count<QUEEN>(Them) - pos.count_in_hand<QUEEN>(Them) : pos.count<QUEEN>(Them)) == 1)
#else
    if (pos.count<QUEEN>(Them) == 1)
#endif
    {
        Square s = pos.square<QUEEN>(Them);
        safeThreats = mobilityArea[Us] & ~stronglyProtected;

        b = attackedBy[Us][KNIGHT] & pos.attacks_from<KNIGHT>(s);

        score += KnightOnQueen * popcount(b & safeThreats);

        b =  (attackedBy[Us][BISHOP] & pos.attacks_from<BISHOP>(s))
           | (attackedBy[Us][ROOK  ] & pos.attacks_from<ROOK  >(s));

        score += SliderOnQueen * popcount(b & safeThreats & attackedBy2[Us]);
    }
    }

    // Connectivity: ensure that knights, bishops, rooks, and queens are protected
    b = (pos.pieces(Us) ^ pos.pieces(Us, PAWN, KING)) & attackedBy[Us][ALL_PIECES];
    score += Connectivity * popcount(b);

    if (T)
        Trace::add(THREAT, Us, score);

    return score;
  }

  // Evaluation::passed() evaluates the passed pawns and candidate passed
  // pawns of the given color.

  template<Tracing T> template<Color Us>
  Score Evaluation<T>::passed() const {

    constexpr Color     Them = (Us == WHITE ? BLACK : WHITE);
    constexpr Direction Up   = (Us == WHITE ? NORTH : SOUTH);

    auto king_proximity = [&](Color c, Square s) {
      return std::min(distance(pos.square<KING>(c), s), 5);
    };

    Bitboard b, bb, squaresToQueen, defendedSquares, unsafeSquares;
    Score score = SCORE_ZERO;

    b = pe->passed_pawns(Us);

    while (b)
    {
        Square s = pop_lsb(&b);

        assert(!(pos.pieces(Them, PAWN) & forward_file_bb(Us, s + Up)));

        bb = forward_file_bb(Us, s) & pos.pieces(Them);
        score -= HinderPassedPawn * popcount(bb);

        int r = relative_rank(Us, s);
        int w = PassedDanger[r];

        Score bonus = PassedRank[pos.variant()][r];

#ifdef GRID
        if (pos.is_grid()) {} else
#endif
        if (w)
        {
            Square blockSq = s + Up;
#ifdef HORDE
            if (pos.is_horde())
            {
                // Assume a horde king distance of approximately 5
                if (pos.is_horde_color(Us))
                    bonus += make_score(0, king_proximity(Them, blockSq) * 5 * w);
                else
                    bonus += make_score(0, 15 * w);
            }
            else
#endif
#ifdef ANTI
            if (pos.is_anti()) {} else
#endif
#ifdef ATOMIC
            if (pos.is_atomic())
                bonus += make_score(0, king_proximity(Them, blockSq) * 5 * w);
            else
#endif
            {
            // Adjust bonus based on the king's proximity
            bonus += make_score(0, (  king_proximity(Them, blockSq) * 5
                                    - king_proximity(Us,   blockSq) * 2) * w);

            // If blockSq is not the queening square then consider also a second push
            if (r != RANK_7)
                bonus -= make_score(0, king_proximity(Us, blockSq + Up) * w);
            }

            // If the pawn is free to advance, then increase the bonus
            if (pos.empty(blockSq))
            {
                // If there is a rook or queen attacking/defending the pawn from behind,
                // consider all the squaresToQueen. Otherwise consider only the squares
                // in the pawn's path attacked or occupied by the enemy.
                defendedSquares = unsafeSquares = squaresToQueen = forward_file_bb(Us, s);

                bb = forward_file_bb(Them, s) & pos.pieces(ROOK, QUEEN) & pos.attacks_from<ROOK>(s);

                if (!(pos.pieces(Us) & bb))
                    defendedSquares &= attackedBy[Us][ALL_PIECES];

                if (!(pos.pieces(Them) & bb))
                    unsafeSquares &= attackedBy[Them][ALL_PIECES] | pos.pieces(Them);

                // If there aren't any enemy attacks, assign a big bonus. Otherwise
                // assign a smaller bonus if the block square isn't attacked.
                int k = !unsafeSquares ? 20 : !(unsafeSquares & blockSq) ? 9 : 0;

                // If the path to the queen is fully defended, assign a big bonus.
                // Otherwise assign a smaller bonus if the block square is defended.
                if (defendedSquares == squaresToQueen)
                    k += 6;
                else if (defendedSquares & blockSq)
                    k += 4;

                bonus += make_score(k * w, k * w);
            }
            else if (pos.pieces(Us) & blockSq)
                bonus += make_score(w + r * 2, w + r * 2);
        } // w != 0

        // Scale down bonus for candidate passers which need more than one
        // pawn push to become passed, or have a pawn in front of them.
        if (   !pos.pawn_passed(Us, s + Up)
            || (pos.pieces(PAWN) & forward_file_bb(Us, s)))
            bonus = bonus / 2;

        score += bonus + PassedFile[file_of(s)];
    }

    if (T)
        Trace::add(PASSED, Us, score);

    return score;
  }


  // Evaluation::space() computes the space evaluation for a given side. The
  // space evaluation is a simple bonus based on the number of safe squares
  // available for minor pieces on the central four files on ranks 2--4. Safe
  // squares one, two or three squares behind a friendly pawn are counted
  // twice. Finally, the space bonus is multiplied by a weight. The aim is to
  // improve play on game opening.

  template<Tracing T> template<Color Us>
  Score Evaluation<T>::space() const {

    constexpr Color Them = (Us == WHITE ? BLACK : WHITE);
    constexpr Bitboard SpaceMask =
      Us == WHITE ? CenterFiles & (Rank2BB | Rank3BB | Rank4BB)
                  : CenterFiles & (Rank7BB | Rank6BB | Rank5BB);

    if (pos.non_pawn_material() < SpaceThreshold[pos.variant()])
        return SCORE_ZERO;

    // Find the available squares for our pieces inside the area defined by SpaceMask
    Bitboard safe =   SpaceMask
                   & ~pos.pieces(Us, PAWN)
                   & ~attackedBy[Them][PAWN];

    // Find all squares which are at most three squares behind some friendly pawn
    Bitboard behind = pos.pieces(Us, PAWN);
    behind |= (Us == WHITE ? behind >>  8 : behind <<  8);
    behind |= (Us == WHITE ? behind >> 16 : behind << 16);

    int bonus = popcount(safe) + popcount(behind & safe);
    int weight = pos.count<ALL_PIECES>(Us) - 2 * pe->open_files();

    Score score = make_score(bonus * weight * weight / 16, 0);
#ifdef KOTH
    if (pos.is_koth())
        score += KothSafeCenter * popcount(behind & safe & Center);
#endif

    if (T)
        Trace::add(SPACE, Us, score);

    return score;
  }

  // Evaluation::variant() computes variant-specific evaluation terms.

  template<Tracing T> template<Color Us>
  Score Evaluation<T>::variant() const {

    constexpr Color Them = (Us == WHITE ? BLACK : WHITE);

    Score score = SCORE_ZERO;

#ifdef HORDE
    if (pos.is_horde() && pos.is_horde_color(Them))
    {
        // Add a bonus according to how close we are to breaking through the pawn wall
        if (pos.pieces(Us, ROOK) | pos.pieces(Us, QUEEN))
        {
            int dist = 8;
            if ((attackedBy[Us][QUEEN] | attackedBy[Us][ROOK]) & rank_bb(relative_rank(Us, RANK_8)))
                dist = 0;
            else
            {
                for (File f = FILE_A; f <= FILE_H; ++f)
                {
                    int pawns = popcount(pos.pieces(Them, PAWN) & file_bb(f));
                    int pawnsl = f > FILE_A ? std::min(popcount(pos.pieces(Them, PAWN) & FileBB[f - 1]), pawns) : 0;
                    int pawnsr = f < FILE_H ? std::min(popcount(pos.pieces(Them, PAWN) & FileBB[f + 1]), pawns) : 0;
                    dist = std::min(dist, pawnsl + pawnsr);
                }
            }
            score += make_score(71, 61) * pos.count<PAWN>(Them) / (1 + dist) / (pos.pieces(Us, QUEEN) ? 2 : 4);
        }
    }
#endif
#ifdef KOTH
    if (pos.is_koth())
    {
        constexpr Direction Up = (Us == WHITE ? NORTH : SOUTH);
        Bitboard pinned = pos.blockers_for_king(Them) & pos.pieces(Them);
        Bitboard center = Center;
        while (center)
        {
            Square s = pop_lsb(&center);
            int dist = distance(pos.square<KING>(Us), s)
                      + ((pinned || (attackedBy[Them][ALL_PIECES] & s)) ? popcount(pos.attackers_to(s) & pos.pieces(Them)) : 0)
                      + !!(pos.pieces(Us) & s)
                      + !!(shift<Up>(pos.pieces(Us, PAWN) & s) & pos.pieces(Them, PAWN));
            assert(dist > 0);
            score += KothDistanceBonus[std::min(dist - 1, 5)];
        }
    }
#endif
#ifdef RACE
    if (pos.is_race())
    {
        Square ksq = pos.square<KING>(Us);
        int s = relative_rank(BLACK, ksq);
        for (Rank kr = rank_of(ksq), r = Rank(kr + 1); r <= RANK_8; ++r)
            if (!(rank_bb(r) & DistanceRingBB[ksq][r - 1 - kr] & ~attackedBy[Them][ALL_PIECES] & ~pos.pieces(Us)))
                s++;
        score += KingRaceBonus[std::min(s, 7)];
    }
#endif
#ifdef THREECHECK
    if (pos.is_three_check())
        score += ChecksGivenBonus[pos.checks_given(Us)];
#endif

    if (T)
        Trace::add(VARIANT, Us, score);

    return score;
  }


  // Evaluation::initiative() computes the initiative correction value
  // for the position. It is a second order bonus/malus based on the
  // known attacking/defending status of the players.

  template<Tracing T>
  Score Evaluation<T>::initiative(Value eg) const {

#ifdef ANTI
    if (pos.is_anti())
        return SCORE_ZERO;
#endif
#ifdef HORDE
    if (pos.is_horde())
        return SCORE_ZERO;
#endif

    int outflanking =  distance<File>(pos.square<KING>(WHITE), pos.square<KING>(BLACK))
                     - distance<Rank>(pos.square<KING>(WHITE), pos.square<KING>(BLACK));

    bool pawnsOnBothFlanks =   (pos.pieces(PAWN) & QueenSide)
                            && (pos.pieces(PAWN) & KingSide);

    // Compute the initiative bonus for the attacking side
    int complexity =   8 * pe->pawn_asymmetry()
                    + 12 * pos.count<PAWN>()
                    + 12 * outflanking
                    + 16 * pawnsOnBothFlanks
                    + 48 * !pos.non_pawn_material()
                    -136 ;

    // Now apply the bonus: note that we find the attacking side by extracting
    // the sign of the endgame value, and that we carefully cap the bonus so
    // that the endgame score will never change sign after the bonus.
    int v = ((eg > 0) - (eg < 0)) * std::max(complexity, -abs(eg));

    if (T)
        Trace::add(INITIATIVE, make_score(0, v));

    return make_score(0, v);
  }


  // Evaluation::scale_factor() computes the scale factor for the winning side

  template<Tracing T>
  ScaleFactor Evaluation<T>::scale_factor(Value eg) const {

    Color strongSide = eg > VALUE_DRAW ? WHITE : BLACK;
    int sf = me->scale_factor(pos, strongSide);

#ifdef ATOMIC
    if (pos.is_atomic()) {} else
#endif
#ifdef HORDE
    if (pos.is_horde() && pos.is_horde_color(~strongSide))
    {
        if (pos.non_pawn_material(~strongSide) >= QueenValueMg)
            sf = ScaleFactor(10);
    }
    else
#endif
#ifdef GRID
    if (pos.is_grid() && pos.non_pawn_material(strongSide) <= RookValueMg)
        sf = 10;
    else
#endif
    // If scale is not already specific, scale down the endgame via general heuristics
    if (sf == SCALE_FACTOR_NORMAL)
    {
        if (   pos.opposite_bishops()
            && pos.non_pawn_material(WHITE) == BishopValueMg
            && pos.non_pawn_material(BLACK) == BishopValueMg)
            sf = 31;
        else
            sf = std::min(40 + (pos.opposite_bishops() ? 2 : 7) * pos.count<PAWN>(strongSide), sf);
    }

    return ScaleFactor(sf);
  }


  // Evaluation::value() is the main function of the class. It computes the various
  // parts of the evaluation and returns the value of the position from the point
  // of view of the side to move.

  template<Tracing T>
  Value Evaluation<T>::value() {

    assert(!pos.checkers());

    if (pos.is_variant_end())
        return pos.variant_result();

    // Probe the material hash table
    me = Material::probe(pos);

    // If we have a specialized evaluation function for the current material
    // configuration, call it and return.
    if (me->specialized_eval_exists())
        return me->evaluate(pos);

    // Initialize score by reading the incrementally updated scores included in
    // the position object (material + piece square tables) and the material
    // imbalance. Score is computed internally from the white point of view.
    Score score = pos.psq_score() + me->imbalance() + pos.this_thread()->contempt;

    // Probe the pawn hash table
    pe = Pawns::probe(pos);
    score += pe->pawn_score(WHITE) - pe->pawn_score(BLACK);

    // Early exit if score is high
    Value v = (mg_value(score) + eg_value(score)) / 2;
    if (pos.variant() == CHESS_VARIANT)
    {
    if (abs(v) > LazyThreshold)
       return pos.side_to_move() == WHITE ? v : -v;
    }

    // Main evaluation begins here

    initialize<WHITE>();
    initialize<BLACK>();

    // Pieces should be evaluated first (populate attack tables)
    score +=  pieces<WHITE, KNIGHT>() - pieces<BLACK, KNIGHT>()
            + pieces<WHITE, BISHOP>() - pieces<BLACK, BISHOP>()
            + pieces<WHITE, ROOK  >() - pieces<BLACK, ROOK  >()
            + pieces<WHITE, QUEEN >() - pieces<BLACK, QUEEN >();

#ifdef CRAZYHOUSE
    if (pos.is_house()) {
        // Positional bonus for potential drop points - unoccupied squares in enemy territory that are not attacked by enemy non-KQ pieces
        mobility[WHITE] += DropMobilityBonus * popcount(~(attackedBy[BLACK][PAWN] | attackedBy[BLACK][KNIGHT] | attackedBy[BLACK][BISHOP] | attackedBy[BLACK][ROOK] | pos.pieces() | Rank1234BB));
        mobility[BLACK] += DropMobilityBonus * popcount(~(attackedBy[WHITE][PAWN] | attackedBy[WHITE][KNIGHT] | attackedBy[WHITE][BISHOP] | attackedBy[WHITE][ROOK] | pos.pieces() | Rank5678BB));
    }
#endif

    score += mobility[WHITE] - mobility[BLACK];

    score +=  king<   WHITE>() - king<   BLACK>()
            + threats<WHITE>() - threats<BLACK>()
            + passed< WHITE>() - passed< BLACK>()
            + space<  WHITE>() - space<  BLACK>();

    if (pos.variant() != CHESS_VARIANT)
        score += variant<WHITE>() - variant<BLACK>();

    score += initiative(eg_value(score));

    // Interpolate between a middlegame and a (scaled by 'sf') endgame score
    ScaleFactor sf = scale_factor(eg_value(score));
    v =  mg_value(score) * int(me->game_phase())
       + eg_value(score) * int(PHASE_MIDGAME - me->game_phase()) * sf / SCALE_FACTOR_NORMAL;

    v /= int(PHASE_MIDGAME);

    // In case of tracing add all remaining individual evaluation terms
    if (T)
    {
        Trace::add(MATERIAL, pos.psq_score());
        Trace::add(IMBALANCE, me->imbalance());
        Trace::add(PAWN, pe->pawn_score(WHITE), pe->pawn_score(BLACK));
        Trace::add(MOBILITY, mobility[WHITE], mobility[BLACK]);
        Trace::add(TOTAL, score);
    }

    return  (pos.side_to_move() == WHITE ? v : -v) // Side to move point of view
           + Eval::Tempo[pos.variant()];
  }

} // namespace


/// evaluate() is the evaluator for the outer world. It returns a static
/// evaluation of the position from the point of view of the side to move.

Value Eval::evaluate(const Position& pos) {
  return Evaluation<NO_TRACE>(pos).value();
}


/// trace() is like evaluate(), but instead of returning a value, it returns
/// a string (suitable for outputting to stdout) that contains the detailed
/// descriptions and values of each evaluation term. Useful for debugging.

std::string Eval::trace(const Position& pos) {

  std::memset(scores, 0, sizeof(scores));

  pos.this_thread()->contempt = SCORE_ZERO; // Reset any dynamic contempt

  Value v = Evaluation<TRACE>(pos).value();

  v = pos.side_to_move() == WHITE ? v : -v; // Trace scores are from white's point of view

  std::stringstream ss;
  ss << std::showpoint << std::noshowpos << std::fixed << std::setprecision(2)
     << "     Term    |    White    |    Black    |    Total   \n"
     << "             |   MG    EG  |   MG    EG  |   MG    EG \n"
     << " ------------+-------------+-------------+------------\n"
     << "    Material | " << Term(MATERIAL)
     << "   Imbalance | " << Term(IMBALANCE)
     << "  Initiative | " << Term(INITIATIVE)
     << "       Pawns | " << Term(PAWN)
     << "     Knights | " << Term(KNIGHT)
     << "     Bishops | " << Term(BISHOP)
     << "       Rooks | " << Term(ROOK)
     << "      Queens | " << Term(QUEEN)
     << "    Mobility | " << Term(MOBILITY)
     << " King safety | " << Term(KING)
     << "     Threats | " << Term(THREAT)
     << "      Passed | " << Term(PASSED)
     << "       Space | " << Term(SPACE)
     << "     Variant | " << Term(VARIANT)
     << " ------------+-------------+-------------+------------\n"
     << "       Total | " << Term(TOTAL);

  ss << "\nTotal evaluation: " << to_cp(v) << " (white side)\n";

  return ss.str();
}<|MERGE_RESOLUTION|>--- conflicted
+++ resolved
@@ -447,11 +447,6 @@
     S(0, 0), S(0, 24), S(38, 71), S(38, 61), S(0, 38), S(36, 38)
   };
 
-<<<<<<< HEAD
-  // ThreatByKing[on one/on many] contains bonuses for king attacks on
-  // pawns or pieces which are not pawn-defended.
-  constexpr Score ThreatByKing[] = { S(30, 62), S(-9, 160) };
-
 #ifdef ATOMIC
   constexpr Score ThreatByBlast = S(80, 80);
 #endif
@@ -516,8 +511,6 @@
   };
 #endif
 
-=======
->>>>>>> 0f480957
   // PassedRank[Rank] contains a bonus according to the rank of a passed pawn
   constexpr Score PassedRank[VARIANT_NB][RANK_NB] = {
     {
