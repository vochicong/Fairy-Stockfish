--- conflicted
+++ resolved
@@ -163,39 +163,39 @@
 
   // Per-variant king danger malus factors
   constexpr int KingDangerParams[VARIANT_NB][7] = {
-    {    64,  182,  128, -857,   31,    0 },
+    {    64,  183,  122, -860,   -7,   17,    0 },
 #ifdef ANTI
     {},
 #endif
 #ifdef ATOMIC
-    {   274,  166,  146, -654,   -7,   29 },
-#endif
-#ifdef CRAZYHOUSE
-    {   119,  439,  130, -613,   -1,  320 },
+    {   274,  166,  146, -654,  -12,   -7,   29 },
+#endif
+#ifdef CRAZYHOUSE
+    {   119,  439,  130, -613,   -6,   -1,  320 },
 #endif
 #ifdef EXTINCTION
     {},
 #endif
 #ifdef GRID
-    {   119,  211,  158, -722,   41,    0 },
+    {   119,  211,  158, -722,   -9,   41,    0 },
 #endif
 #ifdef HORDE
-    {   101,  235,  134, -717,   -5,    0 },
+    {   101,  235,  134, -717,  -11,   -5,    0 },
 #endif
 #ifdef KOTH
-    {    85,  229,  131, -658,   -5,    0 },
+    {    85,  229,  131, -658,   -9,   -5,    0 },
 #endif
 #ifdef LOSERS
-    {   101,  235,  134, -717,   -5,    0 },
+    {   101,  235,  134, -717, -357,   -5,    0 },
 #endif
 #ifdef RACE
     {},
 #endif
 #ifdef THREECHECK
-    {    85,  136,  106, -613,  -73,  181 },
+    {    85,  136,  106, -613,   -7,  -73,  181 },
 #endif
 #ifdef TWOKINGS
-    {    92,  155,  136, -967,   38,    0 },
+    {    92,  155,  136, -967,   -8,   38,    0 },
 #endif
   };
 
@@ -516,10 +516,9 @@
 #endif
 
   // PassedRank[Rank] contains a bonus according to the rank of a passed pawn
-<<<<<<< HEAD
   constexpr Score PassedRank[VARIANT_NB][RANK_NB] = {
     {
-    S(0, 0), S(7, 10), S(7, 26), S(14, 31), S(42, 63), S(178, 167), S(279, 244)
+    S(0, 0), S(4, 17), S(7, 20), S(14, 36), S(42, 62), S(165, 171), S(279, 252)
     },
 #ifdef ANTI
     { S(0, 0), S(5, 7), S(5, 14), S(31, 38), S(73, 73), S(166, 166), S(252, 252) },
@@ -554,10 +553,6 @@
 #ifdef TWOKINGS
     { S(0, 0), S(5, 7), S(5, 14), S(31, 38), S(73, 73), S(166, 166), S(252, 252) },
 #endif
-=======
-  constexpr Score PassedRank[RANK_NB] = {
-    S(0, 0), S(4, 17), S(7, 20), S(14, 36), S(42, 62), S(165, 171), S(279, 252)
->>>>>>> efd4ca27
   };
 
   // PassedFile[File] contains a bonus according to the file of a passed pawn
@@ -1046,12 +1041,12 @@
 
         const auto KDP = KingDangerParams[pos.variant()];
         kingDanger +=        kingAttackersCount[Them] * kingAttackersWeight[Them]
-<<<<<<< HEAD
                      + KDP[0] * kingAttacksCount[Them]
                      + KDP[1] * popcount(kingRing[Us] & weak)
                      + KDP[2] * popcount(pos.blockers_for_king(Us) | unsafeChecks)
                      + KDP[3] * !pos.count<QUEEN>(Them)
-                     + KDP[4];
+                     + KDP[4] * mg_value(score) / 8
+                     + KDP[5];
 #ifdef CRAZYHOUSE
         if (pos.is_house())
         {
@@ -1064,14 +1059,6 @@
             h = pos.count_in_hand<QUEEN>(Them) ? weak & ~pos.pieces() : 0;
         }
 #endif
-=======
-                     + 64  * kingAttacksCount[Them]
-                     + 183 * popcount(kingRing[Us] & weak)
-                     + 122 * popcount(pos.blockers_for_king(Us) | unsafeChecks)
-                     - 860 * !pos.count<QUEEN>(Them)
-                     -   7 * mg_value(score) / 8
-                     +  17 ;
->>>>>>> efd4ca27
 
 #ifdef ATOMIC
         if (pos.is_atomic())
@@ -1108,7 +1095,7 @@
             if (pos.is_three_check() && v > QueenValueMg)
                 v = QueenValueMg;
 #endif
-            score -= make_score(v, kingDanger / 16 + KDP[5] * v / 256);
+            score -= make_score(v, kingDanger / 16 + KDP[6] * v / 256);
         }
     }
 
