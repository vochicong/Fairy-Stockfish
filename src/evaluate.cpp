/*
  Stockfish, a UCI chess playing engine derived from Glaurung 2.1
  Copyright (C) 2004-2008 Tord Romstad (Glaurung author)
  Copyright (C) 2008-2015 Marco Costalba, Joona Kiiski, Tord Romstad
  Copyright (C) 2015-2018 Marco Costalba, Joona Kiiski, Gary Linscott, Tord Romstad

  Stockfish is free software: you can redistribute it and/or modify
  it under the terms of the GNU General Public License as published by
  the Free Software Foundation, either version 3 of the License, or
  (at your option) any later version.

  Stockfish is distributed in the hope that it will be useful,
  but WITHOUT ANY WARRANTY; without even the implied warranty of
  MERCHANTABILITY or FITNESS FOR A PARTICULAR PURPOSE.  See the
  GNU General Public License for more details.

  You should have received a copy of the GNU General Public License
  along with this program.  If not, see <http://www.gnu.org/licenses/>.
*/

#include <algorithm>
#include <cassert>
#include <cstring>   // For std::memset
#include <iomanip>
#include <sstream>

#include "bitboard.h"
#include "evaluate.h"
#include "material.h"
#include "pawns.h"
#include "thread.h"

namespace Trace {

  enum Tracing { NO_TRACE, TRACE };

  enum Term { // The first 8 entries are reserved for PieceType
    MATERIAL = 8, IMBALANCE, MOBILITY, THREAT, PASSED, SPACE, INITIATIVE, VARIANT, TOTAL, TERM_NB
  };

  Score scores[TERM_NB][COLOR_NB];

  double to_cp(Value v) { return double(v) / PawnValueEg; }

  void add(int idx, Color c, Score s) {
    scores[idx][c] = s;
  }

  void add(int idx, Score w, Score b = SCORE_ZERO) {
    scores[idx][WHITE] = w;
    scores[idx][BLACK] = b;
  }

  std::ostream& operator<<(std::ostream& os, Score s) {
    os << std::setw(5) << to_cp(mg_value(s)) << " "
       << std::setw(5) << to_cp(eg_value(s));
    return os;
  }

  std::ostream& operator<<(std::ostream& os, Term t) {

    if (t == MATERIAL || t == IMBALANCE || t == INITIATIVE || t == TOTAL)
        os << " ----  ----"    << " | " << " ----  ----";
    else
        os << scores[t][WHITE] << " | " << scores[t][BLACK];

    os << " | " << scores[t][WHITE] - scores[t][BLACK] << "\n";
    return os;
  }
}

using namespace Trace;

namespace {

  constexpr Bitboard QueenSide   = FileABB | FileBBB | FileCBB | FileDBB;
  constexpr Bitboard CenterFiles = FileCBB | FileDBB | FileEBB | FileFBB;
  constexpr Bitboard KingSide    = FileEBB | FileFBB | FileGBB | FileHBB;
  constexpr Bitboard Center      = (FileDBB | FileEBB) & (Rank4BB | Rank5BB);

  constexpr Bitboard KingFlank[FILE_NB] = {
    QueenSide ^ FileDBB, QueenSide, QueenSide,
    CenterFiles, CenterFiles,
    KingSide, KingSide, KingSide ^ FileEBB
  };

  // Threshold for lazy and space evaluation
  constexpr Value LazyThreshold  = Value(1500);
  constexpr Value SpaceThreshold[VARIANT_NB] = {
    Value(12222),
#ifdef ANTI
    Value(12222),
#endif
#ifdef ATOMIC
    Value(12222),
#endif
#ifdef CRAZYHOUSE
    Value(12222),
#endif
#ifdef EXTINCTION
    Value(12222),
#endif
#ifdef GRID
    2 * MidgameLimit,
#endif
#ifdef HORDE
    Value(12222),
#endif
#ifdef KOTH
    VALUE_ZERO,
#endif
#ifdef LOSERS
    Value(12222),
#endif
#ifdef RACE
    Value(12222),
#endif
#ifdef THREECHECK
    Value(12222),
#endif
#ifdef TWOKINGS
    Value(12222),
#endif
  };

  // KingAttackWeights[PieceType] contains king attack weights by piece type
  constexpr int KingAttackWeights[VARIANT_NB][PIECE_TYPE_NB] = {
    { 0, 0, 77, 55, 44, 10 },
#ifdef ANTI
    {},
#endif
#ifdef ATOMIC
    { 0, 0, 76, 64, 46, 11 },
#endif
#ifdef CRAZYHOUSE
    { 0, 0, 112, 87, 63, 2 },
#endif
#ifdef EXTINCTION
    {},
#endif
#ifdef GRID
    { 0, 0, 89, 62, 47, 11 },
#endif
#ifdef HORDE
    { 0, 0, 77, 55, 44, 10 },
#endif
#ifdef KOTH
    { 0, 0, 76, 48, 44, 10 },
#endif
#ifdef LOSERS
    { 0, 0, 77, 55, 44, 10 },
#endif
#ifdef RACE
    {},
#endif
#ifdef THREECHECK
    { 0, 0, 115, 64, 62, 35 },
#endif
#ifdef TWOKINGS
    { 0, 0, 77, 55, 44, 10 },
#endif
  };

  // Per-variant king danger malus factors
  constexpr int KingDangerParams[VARIANT_NB][8] = {
    {    69,  185,  150,    4, -873,   -6,  -30,    0 },
#ifdef ANTI
    {},
#endif
#ifdef ATOMIC
    {   274,  166,  146,    4, -654,  -12,   -7,   29 },
#endif
#ifdef CRAZYHOUSE
    {   119,  439,  130,    4, -613,   -6,   -1,  320 },
#endif
#ifdef EXTINCTION
    {},
#endif
#ifdef GRID
    {   119,  211,  158,    4, -722,   -9,   41,    0 },
#endif
#ifdef HORDE
    {   101,  235,  134,    4, -717,  -11,   -5,    0 },
#endif
#ifdef KOTH
    {    85,  229,  131,    4, -658,   -9,   -5,    0 },
#endif
#ifdef LOSERS
    {   101,  235,  134,    4, -717, -357,   -5,    0 },
#endif
#ifdef RACE
    {},
#endif
#ifdef THREECHECK
    {    85,  136,  106,    4, -613,   -7,  -73,  181 },
#endif
#ifdef TWOKINGS
    {    92,  155,  136,    4, -967,   -8,   38,    0 },
#endif
  };

  // Penalties for enemy's safe checks
  constexpr int QueenSafeCheck  = 780;
  constexpr int RookSafeCheck   = 880;
  constexpr int BishopSafeCheck = 435;
  constexpr int KnightSafeCheck = 790;
#ifdef CRAZYHOUSE
  constexpr int PawnSafeCheck   = 435;
#endif
#ifdef ATOMIC
  constexpr int IndirectKingAttack = 883;
#endif
#ifdef THREECHECK
  // In Q8 fixed point
  constexpr int ThreeCheckKSFactors[CHECKS_NB] = { 571, 619, 858, 0 };
#endif

#define S(mg, eg) make_score(mg, eg)

  // MobilityBonus[PieceType-2][attacked] contains bonuses for middle and end game,
  // indexed by piece type and number of attacked squares in the mobility area.
<<<<<<< HEAD
  constexpr Score MobilityBonus[VARIANT_NB][4][32] = {
    {
    { S(-75,-76), S(-57,-54), S( -9,-28), S( -2,-10), S(  6,  5), S( 14, 12), // Knights
      S( 22, 26), S( 29, 29), S( 36, 29) },
=======
  constexpr Score MobilityBonus[][32] = {
    { S(-62,-81), S(-53,-56), S(-12,-30), S( -4,-14), S(  3,  8), S( 13, 15), // Knights
      S( 22, 23), S( 28, 27), S( 33, 33) },
>>>>>>> 7a613689
    { S(-48,-59), S(-20,-23), S( 16, -3), S( 26, 13), S( 38, 24), S( 51, 42), // Bishops
      S( 55, 54), S( 63, 57), S( 63, 65), S( 68, 73), S( 81, 78), S( 81, 86),
      S( 91, 88), S( 98, 97) },
    { S(-58,-76), S(-27,-18), S(-15, 28), S(-10, 55), S( -5, 69), S( -2, 82), // Rooks
      S(  9,112), S( 16,118), S( 30,132), S( 29,142), S( 32,155), S( 38,165),
      S( 46,166), S( 48,169), S( 58,171) },
    { S(-39,-36), S(-21,-15), S(  3,  8), S(  3, 18), S( 14, 34), S( 22, 54), // Queens
      S( 28, 61), S( 41, 73), S( 43, 79), S( 48, 92), S( 56, 94), S( 60,104),
      S( 60,113), S( 66,120), S( 67,123), S( 70,126), S( 71,133), S( 73,136),
      S( 79,140), S( 88,143), S( 88,148), S( 99,166), S(102,170), S(102,175),
      S(106,184), S(109,191), S(113,206), S(116,212) }
    },
#ifdef ANTI
    {
      { S(-150,-152), S(-112,-108), S(-18,-52), S( -4,-20), S( 12, 10), S( 30, 22), // Knights
        S(  44,  52), S(  60,  56), S( 72, 58) },
      { S(-96,-116), S(-42,-38), S( 32, -4), S( 52, 24), S( 74, 44), S(102, 84), // Bishops
        S(108, 108), S(126,116), S(130,126), S(142,140), S(158,148), S(162,172),
        S(184, 180), S(194,188) },
      { S(-112,-156), S(-50,-36), S(-22, 52), S(-10,110), S( -8,140), S( -2,162), // Rooks
        S(  16, 218), S( 28,240), S( 42,256), S( 46,286), S( 62,308), S( 64,320),
        S(  86, 330), S( 98,336), S(118,338) },
      { S(-80,-70), S(-50,-24), S(  4, 14), S(  8, 38), S( 28, 74), S( 48,110), // Queens
        S( 50,124), S( 80,152), S( 86,158), S( 94,174), S(108,188), S(112,204),
        S(120,222), S(140,232), S(144,236), S(146,244), S(150,256), S(154,260),
        S(170,266), S(188,272), S(198,280), S(216,314), S(224,316), S(226,322),
        S(236,348), S(238,354), S(246,382), S(256,398) }
    },
#endif
#ifdef ATOMIC
    {
      { S(-86,-77), S(-79,-64), S(-36,-40), S( -2,-24), S( 14,  8), S( 23, 25), // Knights
        S( 40, 26), S( 30, 23), S( 37, 29) },
      { S(-55,-65), S(-17,-34), S( 13, -9), S( 24, 20), S( 22, 25), S( 57, 39), // Bishops
        S( 32, 52), S( 66, 66), S( 51, 52), S( 56, 74), S( 73, 76), S( 85, 81),
        S( 93, 90), S(108, 87) },
      { S(-61,-73), S(-32,-28), S(-18,  9), S(-19, 30), S(-19, 57), S( 20, 78), // Rooks
        S( 12,104), S( 11,134), S( 21,133), S( 33,166), S( 35,168), S( 38,185),
        S( 25,172), S( 60,182), S( 58,155) },
      { S(-43,-43), S(-14,-16), S( -5,  1), S(  0, 23), S(  6, 24), S( 23, 59), // Queens
        S( 20, 55), S( 32, 66), S( 47, 89), S( 29, 77), S( 47, 89), S( 69,103),
        S( 63,110), S( 76,131), S( 73,115), S( 48,132), S( 58,131), S( 75,135),
        S( 82,122), S(111,130), S(114,144), S(101,139), S(106,146), S(107,167),
        S(115,157), S(129,175), S(132,176), S(130,210) }
    },
#endif
#ifdef CRAZYHOUSE
    {
      { S(-126, -96), S(-103,-31), S(-90,-27), S(-40,  3), S(  0,  3), S(  4,  0), // Knights
        S(  20,  12), S(  15, 33), S( 50, 46) },
      { S(-156, -79), S(-115,-43), S( 42,-14), S( 35, 26), S( 64, 26), S( 74, 38), // Bishops
        S(  70,  46), S(  83, 71), S( 70, 68), S( 66, 80), S( 64, 68), S( 70, 77),
        S(  97,  92), S(  89, 98) },
      { S( -53, -53), S( -22, -8), S(-48, 30), S(-14, 57), S( -4, 77), S( 11, 87), // Rooks
        S(   7, 115), S(  12,123), S( 27,120), S(  6,140), S( 55,156), S( 18,161),
        S(  51, 161), S(  54,171), S( 52,166) },
      { S( -26, -56), S( -24,-14), S(  7, 14), S(  8, 15), S( 18, 34), S( 14, 41), // Queens
        S(  28,  58), S(  33, 66), S( 40, 70), S( 47, 74), S( 50,100), S( 52,106),
        S(  59, 111), S(  50, 95), S( 60,115), S( 61,126), S( 75,144), S( 82,119),
        S(  95, 137), S( 102,138), S(100,142), S(119,154), S(129,156), S(107,156),
        S( 111, 177), S( 115,181), S(124,197), S(124,199) }
    },
#endif
#ifdef EXTINCTION
    {
      { S(-123, -90), S( -91,-32), S(-61,-29), S(-38,  3), S(  0,  3), S(  4,  0), // Knights
        S(  19,  12), S(  15, 33), S( 52, 45) },
      { S(-153, -80), S(-112,-41), S( 41,-14), S( 35, 24), S( 62, 26), S( 75, 41), // Bishops
        S(  72,  48), S(  85, 74), S( 74, 65), S( 66, 79), S( 64, 69), S( 73, 80),
        S( 107,  92), S(  96,101) },
      { S( -59, -51), S( -20, -8), S(-54, 32), S(-15, 54), S( -4, 70), S( 11, 84), // Rooks
        S(   6, 113), S(  13,123), S( 27,114), S(  6,144), S( 60,162), S( 19,162),
        S(  48, 170), S(  57,170), S( 52,177) },
      { S( -27, -56), S( -24,-14), S(  7, 13), S(  9, 16), S( 18, 37), S( 14, 40), // Queens
        S(  29,  56), S(  34, 64), S( 39, 73), S( 49, 65), S( 50, 98), S( 50,106),
        S(  60, 107), S(  53, 92), S( 62,119), S( 69,130), S( 77,145), S( 84,120),
        S(  90, 153), S(  98,131), S(106,139), S(116,147), S(127,157), S(112,154),
        S( 121, 174), S( 124,167), S(126,194), S(130,190) }
    },
#endif
#ifdef GRID
    {
      { S(-75,-76), S(-57,-54), S( -9,-28), S( -2,-10), S(  6,  5), S( 14, 12), // Knights
        S( 22, 26), S( 29, 29), S( 36, 29) },
      { S(-48,-59), S(-20,-23), S( 16, -3), S( 26, 13), S( 38, 24), S( 51, 42), // Bishops
        S( 55, 54), S( 63, 57), S( 63, 65), S( 68, 73), S( 81, 78), S( 81, 86),
        S( 91, 88), S( 98, 97) },
      { S(-58,-76), S(-27,-18), S(-15, 28), S(-10, 55), S( -5, 69), S( -2, 82), // Rooks
        S(  9,112), S( 16,118), S( 30,132), S( 29,142), S( 32,155), S( 38,165),
        S( 46,166), S( 48,169), S( 58,171) },
      { S(-39,-36), S(-21,-15), S(  3,  8), S(  3, 18), S( 14, 34), S( 22, 54), // Queens
        S( 28, 61), S( 41, 73), S( 43, 79), S( 48, 92), S( 56, 94), S( 60,104),
        S( 60,113), S( 66,120), S( 67,123), S( 70,126), S( 71,133), S( 73,136),
        S( 79,140), S( 88,143), S( 88,148), S( 99,166), S(102,170), S(102,175),
        S(106,184), S(109,191), S(113,206), S(116,212) }
    },
#endif
#ifdef HORDE
    {
      { S(-126,-90), S( -7,-22), S( -46,-25), S( 19,7), S( -53, 71), S( 31, -1), // Knights
        S(  -6, 51), S(-12, 47), S( -9, -56) },
      { S( -46,-2), S(30,66), S( 18, -27), S( 86, 21), S( 65, 11), S(147, 45), // Bishops
        S(  98, 38), S( 95, 52), S(122, 45), S( 95, 33), S( 89,103), S( 85, -9),
        S( 105, 70), S(131, 82) },
      { S( -56,-78), S(-25,-18), S(-11, 26), S( -5, 55), S( -4, 70), S( -1, 81), // Rooks
        S(   8,109), S( 14,120), S( 21,128), S( 23,143), S( 31,154), S( 32,160),
        S(  43,165), S( 49,168), S( 59,169) },
      { S( -40,-35), S(-25,-12), S(  2,  7), S(  4, 19), S( 14, 37), S( 24, 55), // Queens
        S(  25, 62), S( 40, 76), S( 43, 79), S( 47, 87), S( 54, 94), S( 56,102),
        S(  60,111), S( 70,116), S( 72,118), S( 73,122), S( 75,128), S( 77,130),
        S(  85,133), S( 94,136), S( 99,140), S(108,157), S(112,158), S(113,161),
        S( 118,174), S(119,177), S(123,191), S(128,199) }
    },
#endif
#ifdef KOTH
    {
      { S(-75,-76), S(-56,-54), S( -9,-26), S( -2,-10), S(  6,  5), S( 15, 11), // Knights
        S( 22, 26), S( 30, 28), S( 36, 29) },
      { S(-48,-58), S(-21,-19), S( 16, -2), S( 26, 12), S( 37, 22), S( 51, 42), // Bishops
        S( 54, 54), S( 63, 58), S( 65, 63), S( 71, 70), S( 79, 74), S( 81, 86),
        S( 92, 90), S( 97, 94) },
      { S(-56,-78), S(-25,-18), S(-11, 26), S( -5, 55), S( -4, 70), S( -1, 81), // Rooks
        S(  8,109), S( 14,120), S( 21,128), S( 23,143), S( 31,154), S( 32,160),
        S( 43,165), S( 49,168), S( 59,169) },
      { S(-40,-35), S(-25,-12), S(  2,  7), S(  4, 19), S( 14, 37), S( 24, 55), // Queens
        S( 25, 62), S( 40, 76), S( 43, 79), S( 47, 87), S( 54, 94), S( 56,102),
        S( 60,111), S( 70,116), S( 72,118), S( 73,122), S( 75,128), S( 77,130),
        S( 85,133), S( 94,136), S( 99,140), S(108,157), S(112,158), S(113,161),
        S(118,174), S(119,177), S(123,191), S(128,199) }
    },
#endif
#ifdef LOSERS
    {
      { S(-150,-152), S(-112,-108), S(-18,-52), S( -4,-20), S( 12, 10), S( 30, 22), // Knights
        S(  44,  52), S(  60,  56), S( 72, 58) },
      { S(-96,-116), S(-42,-38), S( 32, -4), S( 52, 24), S( 74, 44), S(102, 84), // Bishops
        S(108, 108), S(126,116), S(130,126), S(142,140), S(158,148), S(162,172),
        S(184, 180), S(194,188) },
      { S(-112,-156), S(-50,-36), S(-22, 52), S(-10,110), S( -8,140), S( -2,162), // Rooks
        S(  16, 218), S( 28,240), S( 42,256), S( 46,286), S( 62,308), S( 64,320),
        S(  86, 330), S( 98,336), S(118,338) },
      { S(-80,-70), S(-50,-24), S(  4, 14), S(  8, 38), S( 28, 74), S( 48,110), // Queens
        S( 50,124), S( 80,152), S( 86,158), S( 94,174), S(108,188), S(112,204),
        S(120,222), S(140,232), S(144,236), S(146,244), S(150,256), S(154,260),
        S(170,266), S(188,272), S(198,280), S(216,314), S(224,316), S(226,322),
        S(236,348), S(238,354), S(246,382), S(256,398) }
    },
#endif
#ifdef RACE
    {
      { S(-132,-117), S( -89,-110), S(-13,-49), S(-11,-15), S(-10,-30), S( 29, 17), // Knights
        S(  13,  32), S(  79,  69), S(109, 79) },
      { S(-101,-119), S( -19, -27), S( 27, -9), S( 35, 30), S( 62, 31), S(115, 72), // Bishops
        S(  91,  99), S( 138, 122), S(129,119), S(158,156), S(153,162), S(143,189),
        S( 172, 181), S( 196, 204) },
      { S(-131,-162), S( -57, -37), S( -8, 47), S( 12, 93), S(  3,127), S( 10,139), // Rooks
        S(   3, 240), S(  18, 236), S( 44,251), S( 44,291), S( 49,301), S( 67,316),
        S( 100, 324), S(  97, 340), S(110,324) },
      { S( -87, -68), S( -73,  -2), S( -7,  9), S( -5, 16), S( 39, 76), S( 39,118), // Queens
        S(  64, 131), S(  86, 169), S( 86,175), S( 78,166), S( 97,195), S(123,216),
        S( 137, 200), S( 155, 247), S(159,260), S(136,252), S(156,279), S(160,251),
        S( 165, 251), S( 194, 267), S(204,271), S(216,331), S(226,304), S(223,295),
        S( 239, 316), S( 228, 365), S(240,385), S(249,377) }
    },
#endif
#ifdef THREECHECK
    {
      { S(-74,-76), S(-55,-54), S( -9,-26), S( -2,-10), S(  6,  5), S( 15, 11), // Knights
        S( 22, 26), S( 31, 27), S( 37, 29) },
      { S(-49,-56), S(-23,-18), S( 15, -2), S( 25, 12), S( 36, 22), S( 50, 42), // Bishops
        S( 53, 54), S( 64, 57), S( 67, 63), S( 71, 68), S( 84, 76), S( 79, 87),
        S( 95, 91), S( 98, 93) },
      { S(-57,-76), S(-25,-18), S(-11, 25), S( -5, 53), S( -4, 70), S( -1, 78), // Rooks
        S(  8,111), S( 14,116), S( 22,125), S( 24,148), S( 31,159), S( 31,173),
        S( 44,163), S( 50,162), S( 56,168) },
      { S(-42,-35), S(-25,-12), S(  2,  7), S(  4, 19), S( 14, 37), S( 24, 53), // Queens
        S( 26, 63), S( 39, 80), S( 42, 77), S( 48, 88), S( 53, 96), S( 57, 96),
        S( 61,108), S( 71,116), S( 70,116), S( 74,125), S( 75,133), S( 78,133),
        S( 85,137), S( 97,135), S(103,141), S(107,165), S(109,153), S(115,162),
        S(119,164), S(121,184), S(121,192), S(131,203) }
    },
#endif
#ifdef TWOKINGS
    {
      { S(-75,-76), S(-57,-54), S( -9,-28), S( -2,-10), S(  6,  5), S( 14, 12), // Knights
        S( 22, 26), S( 29, 29), S( 36, 29) },
      { S(-48,-59), S(-20,-23), S( 16, -3), S( 26, 13), S( 38, 24), S( 51, 42), // Bishops
        S( 55, 54), S( 63, 57), S( 63, 65), S( 68, 73), S( 81, 78), S( 81, 86),
        S( 91, 88), S( 98, 97) },
      { S(-58,-76), S(-27,-18), S(-15, 28), S(-10, 55), S( -5, 69), S( -2, 82), // Rooks
        S(  9,112), S( 16,118), S( 30,132), S( 29,142), S( 32,155), S( 38,165),
        S( 46,166), S( 48,169), S( 58,171) },
      { S(-39,-36), S(-21,-15), S(  3,  8), S(  3, 18), S( 14, 34), S( 22, 54), // Queens
        S( 28, 61), S( 41, 73), S( 43, 79), S( 48, 92), S( 56, 94), S( 60,104),
        S( 60,113), S( 66,120), S( 67,123), S( 70,126), S( 71,133), S( 73,136),
        S( 79,140), S( 88,143), S( 88,148), S( 99,166), S(102,170), S(102,175),
        S(106,184), S(109,191), S(113,206), S(116,212) }
    },
#endif
  };

  // Outpost[knight/bishop][supported by pawn] contains bonuses for minor
  // pieces if they occupy or can reach an outpost square, bigger if that
  // square is supported by a pawn.
  constexpr Score Outpost[][2] = {
    { S(22, 6), S(36,12) }, // Knight
    { S( 9, 2), S(15, 5) }  // Bishop
  };

  // RookOnFile[semiopen/open] contains bonuses for each rook when there is
  // no (friendly) pawn on the rook file.
  constexpr Score RookOnFile[] = { S(20, 7), S(45, 20) };

  // ThreatByMinor/ByRook[attacked PieceType] contains bonuses according to
  // which piece type attacks which one. Attacks on lesser pieces which are
  // pawn-defended are not considered.
  constexpr Score ThreatByMinor[PIECE_TYPE_NB] = {
    S(0, 0), S(0, 31), S(39, 42), S(57, 44), S(68, 112), S(62, 120)
  };

  constexpr Score ThreatByRook[PIECE_TYPE_NB] = {
    S(0, 0), S(0, 24), S(38, 71), S(38, 61), S(0, 38), S(51, 38)
  };

#ifdef ATOMIC
  constexpr Score ThreatByBlast = S(80, 80);
#endif

#ifdef THREECHECK
  constexpr Score ChecksGivenBonus[CHECKS_NB] = {
      S(0, 0),
      S(444, 181),
      S(2425, 603),
      S(0, 0)
  };
#endif

#ifdef KOTH
  constexpr Score KothDistanceBonus[6] = {
    S(1949, 1934), S(454, 364), S(151, 158), S(75, 85), S(42, 49), S(0, 0)
  };
  constexpr Score KothSafeCenter = S(163, 207);
#endif

#ifdef ANTI
  constexpr Score PieceCountAnti    = S(119, 123);
  constexpr Score ThreatsAnti[]     = { S(192, 203), S(411, 322) };
  constexpr Score AttacksAnti[2][2][PIECE_TYPE_NB] = {
    {
      { S( 30, 141), S( 26,  94), S(161, 105), S( 70, 123), S( 61,  72), S( 78, 12), S(139, 115) },
      { S( 56,  89), S( 82, 107), S(114,  93), S(110, 115), S(188, 112), S( 73, 59), S(122,  59) }
    },
    {
      { S(119, 142), S( 99, 105), S(123, 193), S(142,  37), S(118,  96), S( 50, 12), S( 91,  85) },
      { S( 58,  81), S( 66, 110), S(105, 153), S(100, 143), S(140, 113), S(145, 73), S(153, 154) }
    }
  };
#endif

#ifdef LOSERS
  constexpr Score ThreatsLosers[]     = { S(216, 279), S(441, 341) };
  constexpr Score AttacksLosers[2][2][PIECE_TYPE_NB] = {
    {
      { S( 27, 140), S( 23,  95), S(160, 112), S( 78, 129), S( 65,  75), S( 70, 13), S(146, 123) },
      { S( 58,  82), S( 80, 112), S(124,  87), S(103, 110), S(185, 107), S( 72, 60), S(126,  62) }
    },
    {
      { S(111, 127), S(102,  95), S(121, 183), S(140,  37), S(120,  99), S( 55, 11), S( 88,  93) },
      { S( 56,  69), S( 72, 124), S(109, 154), S( 98, 149), S(129, 113), S(147, 72), S(157, 152) }
    }
  };
#endif

#ifdef CRAZYHOUSE
  constexpr int KingDangerInHand[PIECE_TYPE_NB] = {
    79, 16, 200, 61, 138, 152
  };
  constexpr Score DropMobilityBonus = S(30, 30);
#endif

#ifdef RACE
  // Bonus for distance of king from 8th rank
  constexpr Score KingRaceBonus[RANK_NB] = {
    S(14282, 14493), S(6369, 5378), S(4224, 3557), S(2633, 2219),
    S( 1614,  1456), S( 975,  885), S( 528,  502), S(   0,    0)
  };
#endif

  // PassedRank[Rank] contains a bonus according to the rank of a passed pawn
  constexpr Score PassedRank[VARIANT_NB][RANK_NB] = {
    {
    S(0, 0), S(5, 18), S(12, 23), S(10, 31), S(57, 62), S(163, 167), S(271, 250)
    },
#ifdef ANTI
    { S(0, 0), S(5, 7), S(5, 14), S(31, 38), S(73, 73), S(166, 166), S(252, 252) },
#endif
#ifdef ATOMIC
    { S(0, 0), S(95, 86), S(118, 43), S(94, 61), S(142, 62), S(196, 150), S(204, 256) },
#endif
#ifdef CRAZYHOUSE
    { S(0, 0), S(15, 27), S(23, 13), S(13, 19), S(88, 111), S(177, 140), S(229, 293) },
#endif
#ifdef EXTINCTION
    { S(0, 0), S(5, 7), S(5, 14), S(31, 38), S(73, 73), S(166, 166), S(252, 252) },
#endif
#ifdef GRID
    { S(0, 0), S(11, 2), S(4, 0), S(27, 34), S(58, 17), S(168, 165), S(251, 253) },
#endif
#ifdef HORDE
    { S(0, 0), S(-66, 10), S(-25, 7), S(66, -12), S(68, 81), S(72, 210), S(250, 258) },
#endif
#ifdef KOTH
    { S(0, 0), S(5, 7), S(5, 14), S(31, 38), S(73, 73), S(166, 166), S(252, 252) },
#endif
#ifdef LOSERS
    { S(0, 0), S(5, 8), S(5, 13), S(31, 36), S(72, 72), S(170, 159), S(276, 251) },
#endif
#ifdef RACE
    {},
#endif
#ifdef THREECHECK
    { S(0, 0), S(5, 7), S(5, 14), S(31, 38), S(73, 73), S(166, 166), S(252, 252) },
#endif
#ifdef TWOKINGS
    { S(0, 0), S(5, 7), S(5, 14), S(31, 38), S(73, 73), S(166, 166), S(252, 252) },
#endif
  };

  // PassedFile[File] contains a bonus according to the file of a passed pawn
  constexpr Score PassedFile[FILE_NB] = {
    S( -1,  7), S( 0,  9), S(-9, -8), S(-30,-14),
    S(-30,-14), S(-9, -8), S( 0,  9), S( -1,  7)
  };

  // PassedDanger[Rank] contains a term to weight the passed score
  constexpr int PassedDanger[RANK_NB] = { 0, 0, 0, 3, 7, 11, 20 };

  // Assorted bonuses and penalties
  constexpr Score BishopPawns        = S(  3,  7);
  constexpr Score CloseEnemies[VARIANT_NB] = {
    S(  6,  0),
#ifdef ANTI
    S( 0,  0),
#endif
#ifdef ATOMIC
    S(17,  0),
#endif
#ifdef CRAZYHOUSE
    S(14, 20),
#endif
#ifdef EXTINCTION
    S( 0,  0),
#endif
#ifdef GRID
    S( 7,  0),
#endif
#ifdef HORDE
    S( 7,  0),
#endif
#ifdef KOTH
    S( 7,  0),
#endif
#ifdef LOSERS
    S( 7,  0),
#endif
#ifdef RACE
    S( 0,  0),
#endif
#ifdef THREECHECK
    S(16,  9),
#endif
#ifdef TWOKINGS
    S( 7,  0),
#endif
  };
  constexpr Score CorneredBishop     = S( 50, 50);
  constexpr Score Hanging            = S( 57, 32);
  constexpr Score KingProtector      = S(  6,  6);
  constexpr Score KnightOnQueen      = S( 21, 11);
  constexpr Score LongDiagonalBishop = S( 46,  0);
  constexpr Score MinorBehindPawn    = S( 16,  0);
  constexpr Score Overload           = S( 13,  6);
  constexpr Score PawnlessFlank      = S( 19, 84);
  constexpr Score RookOnPawn         = S( 10, 30);
  constexpr Score SliderOnQueen      = S( 42, 21);
  constexpr Score ThreatByKing       = S( 23, 76);
  constexpr Score ThreatByPawnPush   = S( 45, 40);
  constexpr Score ThreatByRank       = S( 16,  3);
  constexpr Score ThreatBySafePawn   = S(173,102);
  constexpr Score TrappedRook        = S( 92,  0);
  constexpr Score WeakQueen          = S( 50, 10);
  constexpr Score WeakUnopposedPawn  = S(  5, 29);

#undef S

  // Evaluation class computes and stores attacks tables and other working data
  template<Tracing T>
  class Evaluation {

  public:
    Evaluation() = delete;
    explicit Evaluation(const Position& p) : pos(p) {}
    Evaluation& operator=(const Evaluation&) = delete;
    Value value();

  private:
    template<Color Us> void initialize();
    template<Color Us, PieceType Pt> Score pieces();
    template<Color Us> Score king() const;
    template<Color Us> Score threats() const;
    template<Color Us> Score passed() const;
    template<Color Us> Score space() const;
    template<Color Us> Score variant() const;
    ScaleFactor scale_factor(Value eg) const;
    Score initiative(Value eg) const;

    const Position& pos;
    Material::Entry* me;
    Pawns::Entry* pe;
    Bitboard mobilityArea[COLOR_NB];
    Score mobility[COLOR_NB] = { SCORE_ZERO, SCORE_ZERO };

    // attackedBy[color][piece type] is a bitboard representing all squares
    // attacked by a given color and piece type. Special "piece types" which
    // is also calculated is ALL_PIECES.
    Bitboard attackedBy[COLOR_NB][PIECE_TYPE_NB];

    // attackedBy2[color] are the squares attacked by 2 pieces of a given color,
    // possibly via x-ray or by one pawn and one piece. Diagonal x-ray through
    // pawn or squares attacked by 2 pawns are not explicitly added.
    Bitboard attackedBy2[COLOR_NB];

    // kingRing[color] are the squares adjacent to the king, plus (only for a
    // king on its first rank) the squares two ranks in front. For instance,
    // if black's king is on g8, kingRing[BLACK] is f8, h8, f7, g7, h7, f6, g6
    // and h6. It is set to 0 when king safety evaluation is skipped.
    Bitboard kingRing[COLOR_NB];

    // kingAttackersCount[color] is the number of pieces of the given color
    // which attack a square in the kingRing of the enemy king.
    int kingAttackersCount[COLOR_NB];

    // kingAttackersWeight[color] is the sum of the "weights" of the pieces of
    // the given color which attack a square in the kingRing of the enemy king.
    // The weights of the individual piece types are given by the elements in
    // the KingAttackWeights array.
    int kingAttackersWeight[COLOR_NB];

    // kingAttacksCount[color] is the number of attacks by the given color to
    // squares directly adjacent to the enemy king. Pieces which attack more
    // than one square are counted multiple times. For instance, if there is
    // a white knight on g5 and black's king is on g8, this white knight adds 2
    // to kingAttacksCount[WHITE].
    int kingAttacksCount[COLOR_NB];
  };


  // Evaluation::initialize() computes king and pawn attacks, and the king ring
  // bitboard for a given color. This is done at the beginning of the evaluation.
  template<Tracing T> template<Color Us>
  void Evaluation<T>::initialize() {

    constexpr Color     Them = (Us == WHITE ? BLACK : WHITE);
    constexpr Direction Up   = (Us == WHITE ? NORTH : SOUTH);
    constexpr Direction Down = (Us == WHITE ? SOUTH : NORTH);
    constexpr Bitboard LowRanks = (Us == WHITE ? Rank2BB | Rank3BB: Rank7BB | Rank6BB);

    // Find our pawns that are blocked or on the first two ranks
    Bitboard b = pos.pieces(Us, PAWN) & (shift<Down>(pos.pieces()) | LowRanks);

    // Squares occupied by those pawns, by our king or queen, or controlled by enemy pawns
    // are excluded from the mobility area.
#ifdef ANTI
    if (pos.is_anti())
        mobilityArea[Us] = ~0;
    else
#endif
#ifdef HORDE
    if (pos.is_horde() && pos.is_horde_color(Us))
        mobilityArea[Us] = ~(b | pe->pawn_attacks(Them));
    else
#endif
    mobilityArea[Us] = ~(b | pos.pieces(Us, KING, QUEEN) | pe->pawn_attacks(Them));

    // Initialise attackedBy bitboards for kings and pawns
#ifdef ANTI
    if (pos.is_anti())
    {
        attackedBy[Us][KING] = 0;
        Bitboard kings = pos.pieces(Us, KING);
        while (kings)
            attackedBy[Us][KING] |= pos.attacks_from<KING>(pop_lsb(&kings));
    }
    else
#endif
#ifdef EXTINCTION
    if (pos.is_extinction())
    {
        attackedBy[Us][KING] = 0;
        Bitboard kings = pos.pieces(Us, KING);
        while (kings)
            attackedBy[Us][KING] |= pos.attacks_from<KING>(pop_lsb(&kings));
    }
    else
#endif
#ifdef HORDE
    if (pos.is_horde() && pos.is_horde_color(Us))
        attackedBy[Us][KING] = 0;
    else
#endif
#ifdef PLACEMENT
    if (pos.is_placement() && pos.count_in_hand<KING>(Us))
        attackedBy[Us][KING] = 0;
    else
#endif
    attackedBy[Us][KING] = pos.attacks_from<KING>(pos.square<KING>(Us));
    attackedBy[Us][PAWN] = pe->pawn_attacks(Us);
    attackedBy[Us][ALL_PIECES] = attackedBy[Us][KING] | attackedBy[Us][PAWN];
    attackedBy2[Us]            = attackedBy[Us][KING] & attackedBy[Us][PAWN];

    // Init our king safety tables only if we are going to use them
    if ((
#ifdef ANTI
        !pos.is_anti() &&
#endif
#ifdef EXTINCTION
        !pos.is_extinction() &&
#endif
#ifdef HORDE
        !(pos.is_horde() && pos.is_horde_color(Us)) &&
#endif
        (pos.non_pawn_material(Them) >= RookValueMg + KnightValueMg))
#ifdef CRAZYHOUSE
        || pos.is_house()
#endif
    )
    {
        kingRing[Us] = attackedBy[Us][KING];
        if (relative_rank(Us, pos.square<KING>(Us)) == RANK_1)
            kingRing[Us] |= shift<Up>(kingRing[Us]);

        if (file_of(pos.square<KING>(Us)) == FILE_H)
            kingRing[Us] |= shift<WEST>(kingRing[Us]);

        else if (file_of(pos.square<KING>(Us)) == FILE_A)
            kingRing[Us] |= shift<EAST>(kingRing[Us]);

        kingAttackersCount[Them] = popcount(kingRing[Us] & pe->pawn_attacks(Them));
        kingAttacksCount[Them] = kingAttackersWeight[Them] = 0;
    }
    else
        kingRing[Us] = kingAttackersCount[Them] = 0;
  }


  // Evaluation::pieces() scores pieces of a given color and type
  template<Tracing T> template<Color Us, PieceType Pt>
  Score Evaluation<T>::pieces() {

    constexpr Color     Them = (Us == WHITE ? BLACK : WHITE);
    constexpr Direction Down = (Us == WHITE ? SOUTH : NORTH);
    constexpr Bitboard OutpostRanks = (Us == WHITE ? Rank4BB | Rank5BB | Rank6BB
                                                   : Rank5BB | Rank4BB | Rank3BB);
    const Square* pl = pos.squares<Pt>(Us);

    Bitboard b, bb;
    Square s;
    Score score = SCORE_ZERO;

    attackedBy[Us][Pt] = 0;

    while ((s = *pl++) != SQ_NONE)
    {
        // Find attacked squares, including x-ray attacks for bishops and rooks
        b = Pt == BISHOP ? attacks_bb<BISHOP>(s, pos.pieces() ^ pos.pieces(QUEEN))
          : Pt ==   ROOK ? attacks_bb<  ROOK>(s, pos.pieces() ^ pos.pieces(QUEEN) ^ pos.pieces(Us, ROOK))
                         : pos.attacks_from<Pt>(s);

#ifdef GRID
        if (pos.is_grid())
            b &= ~pos.grid_bb(s);
#endif
        if (pos.blockers_for_king(Us) & s)
            b &= LineBB[pos.square<KING>(Us)][s];

        attackedBy2[Us] |= attackedBy[Us][ALL_PIECES] & b;
        attackedBy[Us][Pt] |= b;
        attackedBy[Us][ALL_PIECES] |= b;

        if (b & kingRing[Them])
        {
            kingAttackersCount[Us]++;
            kingAttackersWeight[Us] += KingAttackWeights[pos.variant()][Pt];
            kingAttacksCount[Us] += popcount(b & attackedBy[Them][KING]);
        }

        int mob = popcount(b & mobilityArea[Us]);

        mobility[Us] += MobilityBonus[pos.variant()][Pt - 2][mob];
#ifdef ANTI
        if (pos.is_anti())
            continue;
#endif
#ifdef HORDE
        if (pos.is_horde() && pos.is_horde_color(Us))
            continue;
#endif
#ifdef PLACEMENT
        if (pos.is_placement() && pos.count_in_hand<KING>(Us))
            continue;
#endif

        if (Pt == BISHOP || Pt == KNIGHT)
        {
            // Bonus if piece is on an outpost square or can reach one
            bb = OutpostRanks & ~pe->pawn_attacks_span(Them);
            if (bb & s)
                score += Outpost[Pt == BISHOP][bool(attackedBy[Us][PAWN] & s)] * 2;

            else if (bb &= b & ~pos.pieces(Us))
                score += Outpost[Pt == BISHOP][bool(attackedBy[Us][PAWN] & bb)];

            // Knight and Bishop bonus for being right behind a pawn
            if (shift<Down>(pos.pieces(PAWN)) & s)
                score += MinorBehindPawn;

            // Penalty if the piece is far from the king
            score -= KingProtector * distance(s, pos.square<KING>(Us));

            if (Pt == BISHOP)
            {
                // Penalty according to number of pawns on the same color square as the
                // bishop, bigger when the center files are blocked with pawns.
                Bitboard blocked = pos.pieces(Us, PAWN) & shift<Down>(pos.pieces());

                score -= BishopPawns * pe->pawns_on_same_color_squares(Us, s)
                                     * (1 + popcount(blocked & CenterFiles));

                // Bonus for bishop on a long diagonal which can "see" both center squares
                if (more_than_one(attacks_bb<BISHOP>(s, pos.pieces(PAWN)) & Center))
                    score += LongDiagonalBishop;
            }

            // An important Chess960 pattern: A cornered bishop blocked by a friendly
            // pawn diagonally in front of it is a very serious problem, especially
            // when that pawn is also blocked.
            if (   Pt == BISHOP
                && pos.is_chess960()
                && (s == relative_square(Us, SQ_A1) || s == relative_square(Us, SQ_H1)))
            {
                Direction d = pawn_push(Us) + (file_of(s) == FILE_A ? EAST : WEST);
                if (pos.piece_on(s + d) == make_piece(Us, PAWN))
                    score -= !pos.empty(s + d + pawn_push(Us))                ? CorneredBishop * 4
                            : pos.piece_on(s + d + d) == make_piece(Us, PAWN) ? CorneredBishop * 2
                                                                              : CorneredBishop;
            }
        }

        if (Pt == ROOK)
        {
            // Bonus for aligning rook with enemy pawns on the same rank/file
            if (relative_rank(Us, s) >= RANK_5)
                score += RookOnPawn * popcount(pos.pieces(Them, PAWN) & PseudoAttacks[ROOK][s]);

            // Bonus for rook on an open or semi-open file
            if (pe->semiopen_file(Us, file_of(s)))
                score += RookOnFile[bool(pe->semiopen_file(Them, file_of(s)))];

            // Penalty when trapped by the king, even more if the king cannot castle
            else if (mob <= 3)
            {
                File kf = file_of(pos.square<KING>(Us));
                if ((kf < FILE_E) == (file_of(s) < kf))
                    score -= (TrappedRook - make_score(mob * 22, 0)) * (1 + !pos.can_castle(Us));
            }
        }

        if (Pt == QUEEN)
        {
            // Penalty if any relative pin or discovered attack against the queen
            Bitboard queenPinners;
            if (pos.slider_blockers(pos.pieces(Them, ROOK, BISHOP), s, queenPinners))
                score -= WeakQueen;
        }
    }
    if (T)
        Trace::add(Pt, Us, score);

    return score;
  }


  // Evaluation::king() assigns bonuses and penalties to a king of a given color
  template<Tracing T> template<Color Us>
  Score Evaluation<T>::king() const {

#ifdef ANTI
    if (pos.is_anti())
        return SCORE_ZERO;
#endif
#ifdef EXTINCTION
    if (pos.is_extinction())
        return SCORE_ZERO;
#endif
#ifdef HORDE
    if (pos.is_horde() && pos.is_horde_color(Us))
        return SCORE_ZERO;
#endif
#ifdef PLACEMENT
    if (pos.is_placement() && pos.count_in_hand<KING>(Us))
        return SCORE_ZERO;
#endif
#ifdef RACE
    if (pos.is_race())
        return SCORE_ZERO;
#endif

    constexpr Color    Them = (Us == WHITE ? BLACK : WHITE);
    constexpr Bitboard Camp = (Us == WHITE ? AllSquares ^ Rank6BB ^ Rank7BB ^ Rank8BB
                                           : AllSquares ^ Rank1BB ^ Rank2BB ^ Rank3BB);

    const Square ksq = pos.square<KING>(Us);
    Bitboard kingFlank, weak, b, b1, b2, safe, unsafeChecks;

    // King shelter and enemy pawns storm
    Score score = pe->king_safety<Us>(pos, ksq);

    // Find the squares that opponent attacks in our king flank, and the squares
    // which are attacked twice in that flank but not defended by our pawns.
    kingFlank = KingFlank[file_of(ksq)];
    b1 = attackedBy[Them][ALL_PIECES] & kingFlank & Camp;
    b2 = b1 & attackedBy2[Them] & ~attackedBy[Us][PAWN];

    int tropism = popcount(b1) + popcount(b2);

    // Main king safety evaluation
    if (kingAttackersCount[Them] > 1 - pos.count<QUEEN>(Them))
    {
        int kingDanger = 0;
        unsafeChecks = 0;

        // Attacked squares defended at most once by our queen or king
#ifdef ATOMIC
        if (pos.is_atomic())
            weak =  (attackedBy[Them][ALL_PIECES] | (pos.pieces(Them) ^ pos.pieces(Them, KING)))
                  & (~attackedBy[Us][ALL_PIECES] | attackedBy[Us][KING] | (attackedBy[Us][QUEEN] & ~attackedBy2[Us]));
        else
#endif
        weak =  attackedBy[Them][ALL_PIECES]
              & ~attackedBy2[Us]
              & (~attackedBy[Us][ALL_PIECES] | attackedBy[Us][KING] | attackedBy[Us][QUEEN]);

        Bitboard h = 0;
#ifdef CRAZYHOUSE
        if (pos.is_house())
            h = pos.count_in_hand<QUEEN>(Them) ? weak & ~pos.pieces() : 0;
#endif

        // Analyse the safe enemy's checks which are possible on next move
        safe  = ~pos.pieces(Them);
        safe &= ~attackedBy[Us][ALL_PIECES] | (weak & attackedBy2[Them]);
#ifdef ATOMIC
        if (pos.is_atomic())
            safe |= attackedBy[Us][KING];
#endif

        // Defended by our queen or king only
        Bitboard dqko = ~attackedBy2[Us] & (attackedBy[Us][QUEEN] | attackedBy[Us][KING]);
        Bitboard dropSafe = (safe | (attackedBy[Them][ALL_PIECES] & dqko)) & ~pos.pieces(Us);

        b1 = attacks_bb<ROOK  >(ksq, pos.pieces() ^ pos.pieces(Us, QUEEN));
        b2 = attacks_bb<BISHOP>(ksq, pos.pieces() ^ pos.pieces(Us, QUEEN));

        // Enemy queen safe checks
        if ((b1 | b2) & (h | attackedBy[Them][QUEEN]) & safe & ~attackedBy[Us][QUEEN])
            kingDanger += QueenSafeCheck;

#ifdef THREECHECK
        if (pos.is_three_check() && pos.checks_given(Them))
            safe = ~pos.pieces(Them);
#endif

        // Enemy rooks checks
#ifdef CRAZYHOUSE
        h = pos.is_house() && pos.count_in_hand<ROOK>(Them) ? ~pos.pieces() : 0;
#endif
        if (b1 & ((attackedBy[Them][ROOK] & safe) | (h & dropSafe)))
            kingDanger += RookSafeCheck;
        else
            unsafeChecks |= b1 & (attackedBy[Them][ROOK] | h);

        // Enemy bishops checks
#ifdef CRAZYHOUSE
        h = pos.is_house() && pos.count_in_hand<BISHOP>(Them) ? ~pos.pieces() : 0;
#endif
        if (b2 & ((attackedBy[Them][BISHOP] & safe) | (h & dropSafe)))
            kingDanger += BishopSafeCheck;
        else
            unsafeChecks |= b2 & (attackedBy[Them][BISHOP] | h);

        // Enemy knights checks
        b = pos.attacks_from<KNIGHT>(ksq);
#ifdef CRAZYHOUSE
        h = pos.is_house() && pos.count_in_hand<KNIGHT>(Them) ? ~pos.pieces() : 0;
#endif
        if (b & ((attackedBy[Them][KNIGHT] & safe) | (h & dropSafe)))
            kingDanger += KnightSafeCheck;
        else
            unsafeChecks |= b & (attackedBy[Them][KNIGHT] | h);

#ifdef CRAZYHOUSE
        // Enemy pawn checks
        if (pos.is_house())
        {
            constexpr Direction Down = (Us == WHITE ? SOUTH : NORTH);
            b = pos.attacks_from<PAWN>(ksq, Us);
            h = pos.count_in_hand<PAWN>(Them) ? ~pos.pieces() : 0;
            Bitboard pawn_moves = (attackedBy[Them][PAWN] & pos.pieces(Us)) | (shift<Down>(pos.pieces(Them, PAWN)) & ~pos.pieces());
            if (b & ((pawn_moves & safe) | (h & dropSafe)))
                kingDanger += PawnSafeCheck;
            else
                unsafeChecks |=  b & (pawn_moves | h);
        }
#endif

        // Unsafe or occupied checking squares will also be considered, as long as
        // the square is in the attacker's mobility area.
        unsafeChecks &= mobilityArea[Them];

        const auto KDP = KingDangerParams[pos.variant()];
        kingDanger +=        kingAttackersCount[Them] * kingAttackersWeight[Them]
                     + KDP[0] * kingAttacksCount[Them]
                     + KDP[1] * popcount(kingRing[Us] & weak)
                     + KDP[2] * popcount(pos.blockers_for_king(Us) | unsafeChecks)
                     + KDP[3] * tropism
                     + KDP[4] * !pos.count<QUEEN>(Them)
                     + KDP[5] * mg_value(score) / 8
                     + KDP[6];
#ifdef CRAZYHOUSE
        if (pos.is_house())
        {
            kingDanger += KingDangerInHand[ALL_PIECES] * pos.count_in_hand<ALL_PIECES>(Them);
            kingDanger += KingDangerInHand[PAWN] * pos.count_in_hand<PAWN>(Them);
            kingDanger += KingDangerInHand[KNIGHT] * pos.count_in_hand<KNIGHT>(Them);
            kingDanger += KingDangerInHand[BISHOP] * pos.count_in_hand<BISHOP>(Them);
            kingDanger += KingDangerInHand[ROOK] * pos.count_in_hand<ROOK>(Them);
            kingDanger += KingDangerInHand[QUEEN] * pos.count_in_hand<QUEEN>(Them);
            h = pos.count_in_hand<QUEEN>(Them) ? weak & ~pos.pieces() : 0;
        }
#endif

#ifdef ATOMIC
        if (pos.is_atomic())
        {
            kingDanger += IndirectKingAttack * popcount(pos.attacks_from<KING>(pos.square<KING>(Us)) & pos.pieces(Us) & attackedBy[Them][ALL_PIECES]);
            score -= make_score(100, 100) * popcount(attackedBy[Us][KING] & pos.pieces());
        }
#endif
        // Transform the kingDanger units into a Score, and subtract it from the evaluation
        if (kingDanger > 0)
        {
            int mobilityDanger = mg_value(mobility[Them] - mobility[Us]);
#ifdef CRAZYHOUSE
            if (pos.is_house())
                mobilityDanger = 0;
#endif
            kingDanger = std::max(0, kingDanger + mobilityDanger);
#ifdef THREECHECK
            if (pos.is_three_check())
                kingDanger = ThreeCheckKSFactors[pos.checks_given(Them)] * kingDanger / 256;
#endif
            int v = kingDanger * kingDanger / 4096;
#ifdef ATOMIC
            if (pos.is_atomic() && v > QueenValueMg)
                v = QueenValueMg;
#endif
#ifdef CRAZYHOUSE
            if (pos.is_house() && Us == pos.side_to_move())
                v -= v / 10;
            if (pos.is_house() && v > QueenValueMg)
                v = QueenValueMg;
#endif
#ifdef THREECHECK
            if (pos.is_three_check() && v > QueenValueMg)
                v = QueenValueMg;
#endif
            score -= make_score(v, kingDanger / 16 + KDP[7] * v / 256);
        }
    }

    // Penalty when our king is on a pawnless flank
    if (!(pos.pieces(PAWN) & kingFlank))
        score -= PawnlessFlank;

    // King tropism bonus, to anticipate slow motion attacks on our king
    score -= CloseEnemies[pos.variant()] * tropism;

    if (T)
        Trace::add(KING, Us, score);

    return score;
  }


  // Evaluation::threats() assigns bonuses according to the types of the
  // attacking and the attacked pieces.
  template<Tracing T> template<Color Us>
  Score Evaluation<T>::threats() const {

    constexpr Color     Them     = (Us == WHITE ? BLACK   : WHITE);
    constexpr Direction Up       = (Us == WHITE ? NORTH   : SOUTH);
    constexpr Bitboard  TRank3BB = (Us == WHITE ? Rank3BB : Rank6BB);

    Bitboard b, weak, defended, nonPawnEnemies, stronglyProtected, safe;
    Score score = SCORE_ZERO;
#ifdef ANTI
    if (pos.is_anti())
    {
        constexpr Bitboard TRank2BB = (Us == WHITE ? Rank2BB : Rank7BB);
        bool weCapture = attackedBy[Us][ALL_PIECES] & pos.pieces(Them);
        bool theyCapture = attackedBy[Them][ALL_PIECES] & pos.pieces(Us);

        // Penalties for possible captures
        if (weCapture)
        {
            // Penalty if we only attack unprotected pieces
            bool theyDefended = attackedBy[Us][ALL_PIECES] & pos.pieces(Them) & attackedBy[Them][ALL_PIECES];
            for (PieceType pt = PAWN; pt <= KING; ++pt)
            {
                if (attackedBy[Us][pt] & pos.pieces(Them) & ~attackedBy2[Us])
                    score -= AttacksAnti[theyCapture][theyDefended][pt];
                else if (attackedBy[Us][pt] & pos.pieces(Them))
                    score -= AttacksAnti[theyCapture][theyDefended][NO_PIECE_TYPE];
            }
            // If both colors attack pieces, increase penalty with piece count
            if (theyCapture)
                score -= PieceCountAnti * pos.count<ALL_PIECES>(Us);
        }
        // Bonus if we threaten to force captures (ignoring possible discoveries)
        if (!weCapture || theyCapture)
        {
            b = pos.pieces(Us, PAWN);
            Bitboard pawnPushes = shift<Up>(b | (shift<Up>(b & TRank2BB) & ~pos.pieces())) & ~pos.pieces();
            Bitboard pieceMoves = (attackedBy[Us][KNIGHT] | attackedBy[Us][BISHOP] | attackedBy[Us][ROOK]
                                 | attackedBy[Us][QUEEN] | attackedBy[Us][KING]) & ~pos.pieces();
            Bitboard unprotectedPawnPushes = pawnPushes & ~attackedBy[Us][ALL_PIECES];
            Bitboard unprotectedPieceMoves = pieceMoves & ~attackedBy2[Us];

            score += ThreatsAnti[0] * popcount(attackedBy[Them][ALL_PIECES] & (pawnPushes | pieceMoves));
            score += ThreatsAnti[1] * popcount(attackedBy[Them][ALL_PIECES] & (unprotectedPawnPushes | unprotectedPieceMoves));
        }
        nonPawnEnemies = 0;
        stronglyProtected = 0;
    }
    else
#endif
#ifdef ATOMIC
    if (pos.is_atomic())
    {
        Bitboard attacks = pos.pieces(Them) & attackedBy[Us][ALL_PIECES] & ~attackedBy[Us][KING];
        while (attacks)
        {
            Square s = pop_lsb(&attacks);
            Bitboard blast = (pos.attacks_from<KING>(s) & (pos.pieces() ^ pos.pieces(PAWN))) | s;
            int count = popcount(blast & pos.pieces(Them)) - popcount(blast & pos.pieces(Us)) - 1;
            if (blast & pos.pieces(Them, QUEEN))
                count++;
            if ((blast & pos.pieces(Us, QUEEN)) || ((attackedBy[Us][QUEEN] & s) & ~attackedBy2[Us]))
                count--;
            score += std::max(SCORE_ZERO, ThreatByBlast * count);
        }
        nonPawnEnemies = 0;
        stronglyProtected = 0;
    }
    else
#endif
#ifdef GRID
    if (pos.is_grid()) {} else
#endif
#ifdef LOSERS
    if (pos.is_losers())
    {
        constexpr Bitboard TRank2BB = (Us == WHITE ? Rank2BB : Rank7BB);
        bool weCapture = attackedBy[Us][ALL_PIECES] & pos.pieces(Them);
        bool theyCapture = attackedBy[Them][ALL_PIECES] & pos.pieces(Us);

        // Penalties for possible captures
        if (weCapture)
        {
            // Penalty if we only attack unprotected pieces
            bool theyDefended = attackedBy[Us][ALL_PIECES] & pos.pieces(Them) & attackedBy[Them][ALL_PIECES];
            for (PieceType pt = PAWN; pt <= KING; ++pt)
            {
                if (attackedBy[Us][pt] & pos.pieces(Them) & ~attackedBy2[Us])
                    score -= AttacksLosers[theyCapture][theyDefended][pt];
                else if (attackedBy[Us][pt] & pos.pieces(Them))
                    score -= AttacksLosers[theyCapture][theyDefended][NO_PIECE_TYPE];
            }
        }
        // Bonus if we threaten to force captures (ignoring possible discoveries)
        if (!weCapture || theyCapture)
        {
            b = pos.pieces(Us, PAWN);
            Bitboard pawnPushes = shift<Up>(b | (shift<Up>(b & TRank2BB) & ~pos.pieces())) & ~pos.pieces();
            Bitboard pieceMoves = (attackedBy[Us][KNIGHT] | attackedBy[Us][BISHOP] | attackedBy[Us][ROOK]
                                 | attackedBy[Us][QUEEN] | attackedBy[Us][KING]) & ~pos.pieces();
            Bitboard unprotectedPawnPushes = pawnPushes & ~attackedBy[Us][ALL_PIECES];
            Bitboard unprotectedPieceMoves = pieceMoves & ~attackedBy2[Us];

            score += ThreatsLosers[0] * popcount(attackedBy[Them][ALL_PIECES] & (pawnPushes | pieceMoves));
            score += ThreatsLosers[1] * popcount(attackedBy[Them][ALL_PIECES] & (unprotectedPawnPushes | unprotectedPieceMoves));
        }
        nonPawnEnemies = 0;
        stronglyProtected = 0;
    }
    else
#endif
    {

    // Non-pawn enemies
    nonPawnEnemies = pos.pieces(Them) ^ pos.pieces(Them, PAWN);

    // Squares strongly protected by the enemy, either because they defend the
    // square with a pawn, or because they defend the square twice and we don't.
    stronglyProtected =  attackedBy[Them][PAWN]
                       | (attackedBy2[Them] & ~attackedBy2[Us]);

    // Non-pawn enemies, strongly protected
    defended = nonPawnEnemies & stronglyProtected;

    // Enemies not strongly protected and under our attack
    weak = pos.pieces(Them) & ~stronglyProtected & attackedBy[Us][ALL_PIECES];

    // Safe or protected squares
    safe = ~attackedBy[Them][ALL_PIECES] | attackedBy[Us][ALL_PIECES];

    // Bonus according to the kind of attacking pieces
    if (defended | weak)
    {
        b = (defended | weak) & (attackedBy[Us][KNIGHT] | attackedBy[Us][BISHOP]);
        while (b)
        {
            Square s = pop_lsb(&b);
            score += ThreatByMinor[type_of(pos.piece_on(s))];
            if (type_of(pos.piece_on(s)) != PAWN)
                score += ThreatByRank * (int)relative_rank(Them, s);
        }

        b = weak & attackedBy[Us][ROOK];
        while (b)
        {
            Square s = pop_lsb(&b);
            score += ThreatByRook[type_of(pos.piece_on(s))];
            if (type_of(pos.piece_on(s)) != PAWN)
                score += ThreatByRank * (int)relative_rank(Them, s);
        }

        if (weak & attackedBy[Us][KING])
            score += ThreatByKing;

        score += Hanging * popcount(weak & ~attackedBy[Them][ALL_PIECES]);

        b = weak & nonPawnEnemies & attackedBy[Them][ALL_PIECES];
        score += Overload * popcount(b);
    }

    // Bonus for enemy unopposed weak pawns
    if (pos.pieces(Us, ROOK, QUEEN))
        score += WeakUnopposedPawn * pe->weak_unopposed(Them);

    // Find squares where our pawns can push on the next move
    b  = shift<Up>(pos.pieces(Us, PAWN)) & ~pos.pieces();
    b |= shift<Up>(b & TRank3BB) & ~pos.pieces();

    // Keep only the squares which are relatively safe
    b &= ~attackedBy[Them][PAWN] & safe;

    // Bonus for safe pawn threats on the next move
    b = pawn_attacks_bb<Us>(b) & pos.pieces(Them);
    score += ThreatByPawnPush * popcount(b);

    // Our safe or protected pawns
    b = pos.pieces(Us, PAWN) & safe;

    b = pawn_attacks_bb<Us>(b) & nonPawnEnemies;
    score += ThreatBySafePawn * popcount(b);

    // Bonus for threats on the next moves against enemy queen
#ifdef CRAZYHOUSE
    if ((pos.is_house() ? pos.count<QUEEN>(Them) - pos.count_in_hand<QUEEN>(Them) : pos.count<QUEEN>(Them)) == 1)
#else
    if (pos.count<QUEEN>(Them) == 1)
#endif
    {
        Square s = pos.square<QUEEN>(Them);
        safe = mobilityArea[Us] & ~stronglyProtected;

        b = attackedBy[Us][KNIGHT] & pos.attacks_from<KNIGHT>(s);

        score += KnightOnQueen * popcount(b & safe);

        b =  (attackedBy[Us][BISHOP] & pos.attacks_from<BISHOP>(s))
           | (attackedBy[Us][ROOK  ] & pos.attacks_from<ROOK  >(s));

        score += SliderOnQueen * popcount(b & safe & attackedBy2[Us]);
    }
    }

    if (T)
        Trace::add(THREAT, Us, score);

    return score;
  }

  // Evaluation::passed() evaluates the passed pawns and candidate passed
  // pawns of the given color.

  template<Tracing T> template<Color Us>
  Score Evaluation<T>::passed() const {

    constexpr Color     Them = (Us == WHITE ? BLACK : WHITE);
    constexpr Direction Up   = (Us == WHITE ? NORTH : SOUTH);

    auto king_proximity = [&](Color c, Square s) {
      return std::min(distance(pos.square<KING>(c), s), 5);
    };

    Bitboard b, bb, squaresToQueen, defendedSquares, unsafeSquares;
    Score score = SCORE_ZERO;

    b = pe->passed_pawns(Us);

    while (b)
    {
        Square s = pop_lsb(&b);

        assert(!(pos.pieces(Them, PAWN) & forward_file_bb(Us, s + Up)));

        int r = relative_rank(Us, s);
        int w = PassedDanger[r];

        Score bonus = PassedRank[pos.variant()][r];

#ifdef GRID
        if (pos.is_grid()) {} else
#endif
        if (w)
        {
            Square blockSq = s + Up;
#ifdef HORDE
            if (pos.is_horde())
            {
                // Assume a horde king distance of approximately 5
                if (pos.is_horde_color(Us))
                    bonus += make_score(0, king_proximity(Them, blockSq) * 5 * w);
                else
                    bonus += make_score(0, 15 * w);
            }
            else
#endif
#ifdef PLACEMENT
            if (pos.is_placement() && pos.count_in_hand<KING>(Us))
                bonus += make_score(0, 15 * w);
            else
#endif
#ifdef ANTI
            if (pos.is_anti()) {} else
#endif
#ifdef ATOMIC
            if (pos.is_atomic())
                bonus += make_score(0, king_proximity(Them, blockSq) * 5 * w);
            else
#endif
            {
            // Adjust bonus based on the king's proximity
            bonus += make_score(0, (  king_proximity(Them, blockSq) * 5
                                    - king_proximity(Us,   blockSq) * 2) * w);

            // If blockSq is not the queening square then consider also a second push
            if (r != RANK_7)
                bonus -= make_score(0, king_proximity(Us, blockSq + Up) * w);
            }

            // If the pawn is free to advance, then increase the bonus
            if (pos.empty(blockSq))
            {
                // If there is a rook or queen attacking/defending the pawn from behind,
                // consider all the squaresToQueen. Otherwise consider only the squares
                // in the pawn's path attacked or occupied by the enemy.
                defendedSquares = unsafeSquares = squaresToQueen = forward_file_bb(Us, s);

                bb = forward_file_bb(Them, s) & pos.pieces(ROOK, QUEEN) & pos.attacks_from<ROOK>(s);

                if (!(pos.pieces(Us) & bb))
                    defendedSquares &= attackedBy[Us][ALL_PIECES];

                if (!(pos.pieces(Them) & bb))
                    unsafeSquares &= attackedBy[Them][ALL_PIECES] | pos.pieces(Them);

                // If there aren't any enemy attacks, assign a big bonus. Otherwise
                // assign a smaller bonus if the block square isn't attacked.
                int k = !unsafeSquares ? 20 : !(unsafeSquares & blockSq) ? 9 : 0;

                // If the path to the queen is fully defended, assign a big bonus.
                // Otherwise assign a smaller bonus if the block square is defended.
                if (defendedSquares == squaresToQueen)
                    k += 6;
                else if (defendedSquares & blockSq)
                    k += 4;

                bonus += make_score(k * w, k * w);
            }
        } // w != 0

        // Scale down bonus for candidate passers which need more than one
        // pawn push to become passed, or have a pawn in front of them.
        if (   !pos.pawn_passed(Us, s + Up)
            || (pos.pieces(PAWN) & forward_file_bb(Us, s)))
            bonus = bonus / 2;

        score += bonus + PassedFile[file_of(s)];
    }

    if (T)
        Trace::add(PASSED, Us, score);

    return score;
  }


  // Evaluation::space() computes the space evaluation for a given side. The
  // space evaluation is a simple bonus based on the number of safe squares
  // available for minor pieces on the central four files on ranks 2--4. Safe
  // squares one, two or three squares behind a friendly pawn are counted
  // twice. Finally, the space bonus is multiplied by a weight. The aim is to
  // improve play on game opening.

  template<Tracing T> template<Color Us>
  Score Evaluation<T>::space() const {

    if (pos.non_pawn_material() < SpaceThreshold[pos.variant()])
        return SCORE_ZERO;

    constexpr Color Them = (Us == WHITE ? BLACK : WHITE);
    constexpr Bitboard SpaceMask =
      Us == WHITE ? CenterFiles & (Rank2BB | Rank3BB | Rank4BB)
                  : CenterFiles & (Rank7BB | Rank6BB | Rank5BB);

    // Find the available squares for our pieces inside the area defined by SpaceMask
    Bitboard safe =   SpaceMask
                   & ~pos.pieces(Us, PAWN)
                   & ~attackedBy[Them][PAWN];

    // Find all squares which are at most three squares behind some friendly pawn
    Bitboard behind = pos.pieces(Us, PAWN);
    behind |= (Us == WHITE ? behind >>  8 : behind <<  8);
    behind |= (Us == WHITE ? behind >> 16 : behind << 16);

    int bonus = popcount(safe) + popcount(behind & safe);
    int weight = pos.count<ALL_PIECES>(Us) - 2 * pe->open_files();

    Score score = make_score(bonus * weight * weight / 16, 0);
#ifdef KOTH
    if (pos.is_koth())
        score += KothSafeCenter * popcount(behind & safe & Center);
#endif

    if (T)
        Trace::add(SPACE, Us, score);

    return score;
  }

  // Evaluation::variant() computes variant-specific evaluation terms.

  template<Tracing T> template<Color Us>
  Score Evaluation<T>::variant() const {

    constexpr Color Them = (Us == WHITE ? BLACK : WHITE);

    Score score = SCORE_ZERO;

#ifdef HORDE
    if (pos.is_horde() && pos.is_horde_color(Them))
    {
        // Add a bonus according to how close we are to breaking through the pawn wall
        if (pos.pieces(Us, ROOK) | pos.pieces(Us, QUEEN))
        {
            int dist = 8;
            if ((attackedBy[Us][QUEEN] | attackedBy[Us][ROOK]) & rank_bb(relative_rank(Us, RANK_8)))
                dist = 0;
            else
            {
                for (File f = FILE_A; f <= FILE_H; ++f)
                {
                    int pawns = popcount(pos.pieces(Them, PAWN) & file_bb(f));
                    int pawnsl = f > FILE_A ? std::min(popcount(pos.pieces(Them, PAWN) & FileBB[f - 1]), pawns) : 0;
                    int pawnsr = f < FILE_H ? std::min(popcount(pos.pieces(Them, PAWN) & FileBB[f + 1]), pawns) : 0;
                    dist = std::min(dist, pawnsl + pawnsr);
                }
            }
            score += make_score(71, 61) * pos.count<PAWN>(Them) / (1 + dist) / (pos.pieces(Us, QUEEN) ? 2 : 4);
        }
    }
#endif
#ifdef KOTH
    if (pos.is_koth())
    {
        constexpr Direction Up = (Us == WHITE ? NORTH : SOUTH);
        Bitboard pinned = pos.blockers_for_king(Them) & pos.pieces(Them);
        Bitboard center = Center;
        while (center)
        {
            Square s = pop_lsb(&center);
            int dist = distance(pos.square<KING>(Us), s)
                      + ((pinned || (attackedBy[Them][ALL_PIECES] & s)) ? popcount(pos.attackers_to(s) & pos.pieces(Them)) : 0)
                      + !!(pos.pieces(Us) & s)
                      + !!(shift<Up>(pos.pieces(Us, PAWN) & s) & pos.pieces(Them, PAWN));
            assert(dist > 0);
            score += KothDistanceBonus[std::min(dist - 1, 5)];
        }
    }
#endif
#ifdef RACE
    if (pos.is_race())
    {
        Square ksq = pos.square<KING>(Us);
        int s = relative_rank(BLACK, ksq);
        for (Rank kr = rank_of(ksq), r = Rank(kr + 1); r <= RANK_8; ++r)
            if (!(rank_bb(r) & DistanceRingBB[ksq][r - kr] & ~attackedBy[Them][ALL_PIECES]))
                s++;
        score += KingRaceBonus[std::min(s, 7)];
    }
#endif
#ifdef THREECHECK
    if (pos.is_three_check())
        score += ChecksGivenBonus[pos.checks_given(Us)];
#endif

    if (T)
        Trace::add(VARIANT, Us, score);

    return score;
  }


  // Evaluation::initiative() computes the initiative correction value
  // for the position. It is a second order bonus/malus based on the
  // known attacking/defending status of the players.

  template<Tracing T>
  Score Evaluation<T>::initiative(Value eg) const {

#ifdef ANTI
    if (pos.is_anti())
        return SCORE_ZERO;
#endif
#ifdef HORDE
    if (pos.is_horde())
        return SCORE_ZERO;
#endif
#ifdef PLACEMENT
    if (pos.is_placement() && (pos.count_in_hand<KING>(WHITE) || pos.count_in_hand<KING>(BLACK)))
        return SCORE_ZERO;
#endif

    int outflanking =  distance<File>(pos.square<KING>(WHITE), pos.square<KING>(BLACK))
                     - distance<Rank>(pos.square<KING>(WHITE), pos.square<KING>(BLACK));

    bool pawnsOnBothFlanks =   (pos.pieces(PAWN) & QueenSide)
                            && (pos.pieces(PAWN) & KingSide);

    // Compute the initiative bonus for the attacking side
    int complexity =   8 * pe->pawn_asymmetry()
                    + 12 * pos.count<PAWN>()
                    + 12 * outflanking
                    + 16 * pawnsOnBothFlanks
                    + 48 * !pos.non_pawn_material()
                    -118 ;

    // Now apply the bonus: note that we find the attacking side by extracting
    // the sign of the endgame value, and that we carefully cap the bonus so
    // that the endgame score will never change sign after the bonus.
    int v = ((eg > 0) - (eg < 0)) * std::max(complexity, -abs(eg));

    if (T)
        Trace::add(INITIATIVE, make_score(0, v));

    return make_score(0, v);
  }


  // Evaluation::scale_factor() computes the scale factor for the winning side

  template<Tracing T>
  ScaleFactor Evaluation<T>::scale_factor(Value eg) const {

    Color strongSide = eg > VALUE_DRAW ? WHITE : BLACK;
    int sf = me->scale_factor(pos, strongSide);

#ifdef ATOMIC
    if (pos.is_atomic()) {} else
#endif
#ifdef HORDE
    if (pos.is_horde() && pos.is_horde_color(~strongSide))
    {
        if (pos.non_pawn_material(~strongSide) >= QueenValueMg)
            sf = ScaleFactor(10);
    }
    else
#endif
#ifdef GRID
    if (pos.is_grid() && pos.non_pawn_material(strongSide) <= RookValueMg)
        sf = 10;
    else
#endif
    // If scale is not already specific, scale down the endgame via general heuristics
    if (sf == SCALE_FACTOR_NORMAL)
    {
        if (   pos.opposite_bishops()
            && pos.non_pawn_material(WHITE) == BishopValueMg
            && pos.non_pawn_material(BLACK) == BishopValueMg)
            sf = 8 + 4 * pe->pawn_asymmetry();
        else
            sf = std::min(40 + (pos.opposite_bishops() ? 2 : 7) * pos.count<PAWN>(strongSide), sf);

    }

    return ScaleFactor(sf);
  }


  // Evaluation::value() is the main function of the class. It computes the various
  // parts of the evaluation and returns the value of the position from the point
  // of view of the side to move.

  template<Tracing T>
  Value Evaluation<T>::value() {

    assert(!pos.checkers());

    if (pos.is_variant_end())
        return pos.variant_result();

    // Probe the material hash table
    me = Material::probe(pos);

    // If we have a specialized evaluation function for the current material
    // configuration, call it and return.
    if (me->specialized_eval_exists())
        return me->evaluate(pos);

    // Initialize score by reading the incrementally updated scores included in
    // the position object (material + piece square tables) and the material
    // imbalance. Score is computed internally from the white point of view.
    Score score = pos.psq_score() + me->imbalance() + pos.this_thread()->contempt;

    // Probe the pawn hash table
    pe = Pawns::probe(pos);
    score += pe->pawn_score(WHITE) - pe->pawn_score(BLACK);

    // Early exit if score is high
    Value v = (mg_value(score) + eg_value(score)) / 2;
    if (pos.variant() == CHESS_VARIANT)
    {
    if (abs(v) > LazyThreshold)
       return pos.side_to_move() == WHITE ? v : -v;
    }

    // Main evaluation begins here

    initialize<WHITE>();
    initialize<BLACK>();

    // Pieces should be evaluated first (populate attack tables)
    score +=  pieces<WHITE, KNIGHT>() - pieces<BLACK, KNIGHT>()
            + pieces<WHITE, BISHOP>() - pieces<BLACK, BISHOP>()
            + pieces<WHITE, ROOK  >() - pieces<BLACK, ROOK  >()
            + pieces<WHITE, QUEEN >() - pieces<BLACK, QUEEN >();

#ifdef CRAZYHOUSE
    if (pos.is_house()) {
        // Positional bonus for potential drop points - unoccupied squares in enemy territory that are not attacked by enemy non-KQ pieces
        mobility[WHITE] += DropMobilityBonus * popcount(~(attackedBy[BLACK][PAWN] | attackedBy[BLACK][KNIGHT] | attackedBy[BLACK][BISHOP] | attackedBy[BLACK][ROOK] | pos.pieces() | Rank1234BB));
        mobility[BLACK] += DropMobilityBonus * popcount(~(attackedBy[WHITE][PAWN] | attackedBy[WHITE][KNIGHT] | attackedBy[WHITE][BISHOP] | attackedBy[WHITE][ROOK] | pos.pieces() | Rank5678BB));
    }
#endif

    score += mobility[WHITE] - mobility[BLACK];

    score +=  king<   WHITE>() - king<   BLACK>()
            + threats<WHITE>() - threats<BLACK>()
            + passed< WHITE>() - passed< BLACK>()
            + space<  WHITE>() - space<  BLACK>();

    if (pos.variant() != CHESS_VARIANT)
        score += variant<WHITE>() - variant<BLACK>();

    score += initiative(eg_value(score));

    // Interpolate between a middlegame and a (scaled by 'sf') endgame score
    ScaleFactor sf = scale_factor(eg_value(score));
    v =  mg_value(score) * int(me->game_phase())
       + eg_value(score) * int(PHASE_MIDGAME - me->game_phase()) * sf / SCALE_FACTOR_NORMAL;

    v /= int(PHASE_MIDGAME);

    // In case of tracing add all remaining individual evaluation terms
    if (T)
    {
        Trace::add(MATERIAL, pos.psq_score());
        Trace::add(IMBALANCE, me->imbalance());
        Trace::add(PAWN, pe->pawn_score(WHITE), pe->pawn_score(BLACK));
        Trace::add(MOBILITY, mobility[WHITE], mobility[BLACK]);
        Trace::add(TOTAL, score);
    }

    return  (pos.side_to_move() == WHITE ? v : -v) // Side to move point of view
           + Eval::Tempo[pos.variant()];
  }

} // namespace


/// evaluate() is the evaluator for the outer world. It returns a static
/// evaluation of the position from the point of view of the side to move.

Value Eval::evaluate(const Position& pos) {
  return Evaluation<NO_TRACE>(pos).value();
}


/// trace() is like evaluate(), but instead of returning a value, it returns
/// a string (suitable for outputting to stdout) that contains the detailed
/// descriptions and values of each evaluation term. Useful for debugging.

std::string Eval::trace(const Position& pos) {

  std::memset(scores, 0, sizeof(scores));

  pos.this_thread()->contempt = SCORE_ZERO; // Reset any dynamic contempt

  Value v = Evaluation<TRACE>(pos).value();

  v = pos.side_to_move() == WHITE ? v : -v; // Trace scores are from white's point of view

  std::stringstream ss;
  ss << std::showpoint << std::noshowpos << std::fixed << std::setprecision(2)
     << "     Term    |    White    |    Black    |    Total   \n"
     << "             |   MG    EG  |   MG    EG  |   MG    EG \n"
     << " ------------+-------------+-------------+------------\n"
     << "    Material | " << Term(MATERIAL)
     << "   Imbalance | " << Term(IMBALANCE)
     << "  Initiative | " << Term(INITIATIVE)
     << "       Pawns | " << Term(PAWN)
     << "     Knights | " << Term(KNIGHT)
     << "     Bishops | " << Term(BISHOP)
     << "       Rooks | " << Term(ROOK)
     << "      Queens | " << Term(QUEEN)
     << "    Mobility | " << Term(MOBILITY)
     << " King safety | " << Term(KING)
     << "     Threats | " << Term(THREAT)
     << "      Passed | " << Term(PASSED)
     << "       Space | " << Term(SPACE)
     << "     Variant | " << Term(VARIANT)
     << " ------------+-------------+-------------+------------\n"
     << "       Total | " << Term(TOTAL);

  ss << "\nTotal evaluation: " << to_cp(v) << " (white side)\n";

  return ss.str();
}<|MERGE_RESOLUTION|>--- conflicted
+++ resolved
@@ -219,16 +219,10 @@
 
   // MobilityBonus[PieceType-2][attacked] contains bonuses for middle and end game,
   // indexed by piece type and number of attacked squares in the mobility area.
-<<<<<<< HEAD
   constexpr Score MobilityBonus[VARIANT_NB][4][32] = {
     {
-    { S(-75,-76), S(-57,-54), S( -9,-28), S( -2,-10), S(  6,  5), S( 14, 12), // Knights
-      S( 22, 26), S( 29, 29), S( 36, 29) },
-=======
-  constexpr Score MobilityBonus[][32] = {
     { S(-62,-81), S(-53,-56), S(-12,-30), S( -4,-14), S(  3,  8), S( 13, 15), // Knights
       S( 22, 23), S( 28, 27), S( 33, 33) },
->>>>>>> 7a613689
     { S(-48,-59), S(-20,-23), S( 16, -3), S( 26, 13), S( 38, 24), S( 51, 42), // Bishops
       S( 55, 54), S( 63, 57), S( 63, 65), S( 68, 73), S( 81, 78), S( 81, 86),
       S( 91, 88), S( 98, 97) },
