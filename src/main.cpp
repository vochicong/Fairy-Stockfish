/*
  Stockfish, a UCI chess playing engine derived from Glaurung 2.1
  Copyright (C) 2004-2008 Tord Romstad (Glaurung author)
  Copyright (C) 2008-2015 Marco Costalba, Joona Kiiski, Tord Romstad
  Copyright (C) 2015-2018 Marco Costalba, Joona Kiiski, Gary Linscott, Tord Romstad

  Stockfish is free software: you can redistribute it and/or modify
  it under the terms of the GNU General Public License as published by
  the Free Software Foundation, either version 3 of the License, or
  (at your option) any later version.

  Stockfish is distributed in the hope that it will be useful,
  but WITHOUT ANY WARRANTY; without even the implied warranty of
  MERCHANTABILITY or FITNESS FOR A PARTICULAR PURPOSE.  See the
  GNU General Public License for more details.

  You should have received a copy of the GNU General Public License
  along with this program.  If not, see <http://www.gnu.org/licenses/>.
*/

#include <iostream>

#include "bitboard.h"
#include "position.h"
#include "search.h"
#include "thread.h"
#include "tt.h"
#include "uci.h"
#include "syzygy/tbprobe.h"

namespace PSQT {
  void init();
}

int main(int argc, char* argv[]) {

  std::cout << engine_info() << std::endl;

  UCI::init(Options);
  PSQT::init();
  Bitboards::init();
  Position::init();
  Bitbases::init();
  Search::init();
  Pawns::init();
<<<<<<< HEAD
  Tablebases::init(CHESS_VARIANT, Options["SyzygyPath"]); // After Bitboards are set
  TT.resize(Options["Hash"]);
=======
  Tablebases::init(Options["SyzygyPath"]); // After Bitboards are set
>>>>>>> 8ef9bc5a
  Threads.set(Options["Threads"]);
  Search::clear(); // After threads are up

  UCI::loop(argc, argv);

  Threads.set(0);
  return 0;
}<|MERGE_RESOLUTION|>--- conflicted
+++ resolved
@@ -43,12 +43,7 @@
   Bitbases::init();
   Search::init();
   Pawns::init();
-<<<<<<< HEAD
   Tablebases::init(CHESS_VARIANT, Options["SyzygyPath"]); // After Bitboards are set
-  TT.resize(Options["Hash"]);
-=======
-  Tablebases::init(Options["SyzygyPath"]); // After Bitboards are set
->>>>>>> 8ef9bc5a
   Threads.set(Options["Threads"]);
   Search::clear(); // After threads are up
 
