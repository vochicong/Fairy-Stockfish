--- conflicted
+++ resolved
@@ -130,8 +130,7 @@
   static_assert(Type == CAPTURES || Type == QUIETS || Type == EVASIONS, "Wrong type");
 
   for (auto& m : *this)
-<<<<<<< HEAD
-      if (T == CAPTURES || (T == EVASIONS && pos.capture(m)))
+      if (Type == CAPTURES)
       {
 #ifdef ANTI
           if (pos.is_anti())
@@ -158,19 +157,11 @@
                       - Value(200 * relative_rank(BLACK, to_sq(m)));
           else
 #endif
-          m.value =   PieceValue[pos.variant()][MG][pos.piece_on(to_sq(m))]
-                   - (T == EVASIONS ? Value(type_of(pos.moved_piece(m)))
-                                    : Value(200 * relative_rank(pos.side_to_move(), to_sq(m))));
-      }
-      else if (T == QUIETS)
-      {
-=======
-      if (Type == CAPTURES)
-          m.value =  PieceValue[MG][pos.piece_on(to_sq(m))]
+          m.value =  PieceValue[pos.variant()][MG][pos.piece_on(to_sq(m))]
                    - Value(200 * relative_rank(pos.side_to_move(), to_sq(m)));
-
+      }
       else if (Type == QUIETS)
->>>>>>> 002bf4d8
+      {
           m.value =  (*mainHistory)[pos.side_to_move()][from_to(m)]
                    + (*contHistory[0])[pos.moved_piece(m)][to_sq(m)]
                    + (*contHistory[1])[pos.moved_piece(m)][to_sq(m)]
@@ -188,7 +179,7 @@
       else // Type == EVASIONS
       {
           if (pos.capture(m))
-              m.value =  PieceValue[MG][pos.piece_on(to_sq(m))]
+              m.value =  PieceValue[pos.variant()][MG][pos.piece_on(to_sq(m))]
                        - Value(type_of(pos.moved_piece(m)));
           else
               m.value = (*mainHistory)[pos.side_to_move()][from_to(m)] - (1 << 28);
