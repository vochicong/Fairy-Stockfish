--- conflicted
+++ resolved
@@ -189,7 +189,7 @@
 #endif
   };
   const int ProbcutMargin[VARIANT_NB] = {
-  200,
+  216,
 #ifdef ANTI
   200,
 #endif
@@ -1075,11 +1075,7 @@
     {
         assert(is_ok((ss-1)->currentMove));
 
-<<<<<<< HEAD
-        Value rbeta = std::min(beta + ProbcutMargin[pos.variant()], VALUE_INFINITE);
-=======
-        Value rbeta = std::min(beta + 216 - 48 * improving, VALUE_INFINITE);
->>>>>>> 8db75dd9
+        Value rbeta = std::min(beta + ProbcutMargin[pos.variant()] - 48 * improving, VALUE_INFINITE);
         MovePicker mp(pos, ttMove, rbeta - ss->staticEval, &thisThread->captureHistory);
         int probCutCount = 0;
 
@@ -1724,13 +1720,8 @@
 
     // All legal moves have been searched. A special case: If we're in check
     // and no legal moves were found, it is checkmate.
-<<<<<<< HEAD
-    if (InCheck && bestValue == -VALUE_INFINITE)
+    if (inCheck && bestValue == -VALUE_INFINITE)
         return pos.checkmate_value(ss->ply); // Plies to mate from the root
-=======
-    if (inCheck && bestValue == -VALUE_INFINITE)
-        return mated_in(ss->ply); // Plies to mate from the root
->>>>>>> 8db75dd9
 
     tte->save(posKey, value_to_tt(bestValue, ss->ply),
               PvNode && bestValue > oldAlpha ? BOUND_EXACT : BOUND_UPPER,
