/*
  Stockfish, a UCI chess playing engine derived from Glaurung 2.1
  Copyright (C) 2004-2008 Tord Romstad (Glaurung author)
  Copyright (C) 2008-2015 Marco Costalba, Joona Kiiski, Tord Romstad
  Copyright (C) 2015-2016 Marco Costalba, Joona Kiiski, Gary Linscott, Tord Romstad

  Stockfish is free software: you can redistribute it and/or modify
  it under the terms of the GNU General Public License as published by
  the Free Software Foundation, either version 3 of the License, or
  (at your option) any later version.

  Stockfish is distributed in the hope that it will be useful,
  but WITHOUT ANY WARRANTY; without even the implied warranty of
  MERCHANTABILITY or FITNESS FOR A PARTICULAR PURPOSE.  See the
  GNU General Public License for more details.

  You should have received a copy of the GNU General Public License
  along with this program.  If not, see <http://www.gnu.org/licenses/>.
*/

#include <algorithm>
#include <cassert>
#include <cmath>
#include <cstring>   // For std::memset
#include <iostream>
#include <sstream>

#include "evaluate.h"
#include "misc.h"
#include "movegen.h"
#include "movepick.h"
#include "search.h"
#include "timeman.h"
#include "thread.h"
#include "tt.h"
#include "uci.h"
#include "syzygy/tbprobe.h"

namespace Search {

  SignalsType Signals;
  LimitsType Limits;
}

namespace Tablebases {

  int Cardinality;
  uint64_t Hits;
  bool RootInTB;
  bool UseRule50;
  Depth ProbeDepth;
  Value Score;
}

namespace TB = Tablebases;

using std::string;
using Eval::evaluate;
using namespace Search;

namespace {

  // Different node types, used as a template parameter
  enum NodeType { NonPV, PV };

  // Razoring and futility margin based on depth
  const int razor_margin[4] = { 483, 570, 603, 554 };
  Value futility_margin(Depth d) { return Value(150 * d / ONE_PLY); }

  // Futility and reductions lookup tables, initialized at startup
  int FutilityMoveCounts[2][16]; // [improving][depth]
  int Reductions[2][2][64][64];  // [pv][improving][depth][moveNumber]

  template <bool PvNode> Depth reduction(bool i, Depth d, int mn) {
    return Reductions[PvNode][i][std::min(d / ONE_PLY, 63)][std::min(mn, 63)] * ONE_PLY;
  }

  // Skill structure is used to implement strength limit
  struct Skill {
    Skill(int l) : level(l) {}
    bool enabled() const { return level < 20; }
    bool time_to_pick(Depth depth) const { return depth / ONE_PLY == 1 + level; }
    Move best_move(size_t multiPV) { return best ? best : pick_best(multiPV); }
    Move pick_best(size_t multiPV);

    int level;
    Move best = MOVE_NONE;
  };

  // EasyMoveManager structure is used to detect an 'easy move'. When the PV is
  // stable across multiple search iterations, we can quickly return the best move.
  struct EasyMoveManager {

    void clear() {
      stableCnt = 0;
      expectedPosKey = 0;
      pv[0] = pv[1] = pv[2] = MOVE_NONE;
    }

    Move get(Key key) const {
      return expectedPosKey == key ? pv[2] : MOVE_NONE;
    }

    void update(Position& pos, const std::vector<Move>& newPv) {

      assert(newPv.size() >= 3);

      // Keep track of how many times in a row the 3rd ply remains stable
      stableCnt = (newPv[2] == pv[2]) ? stableCnt + 1 : 0;

      if (!std::equal(newPv.begin(), newPv.begin() + 3, pv))
      {
          std::copy(newPv.begin(), newPv.begin() + 3, pv);

          StateInfo st[2];
          pos.do_move(newPv[0], st[0], pos.gives_check(newPv[0]));
          pos.do_move(newPv[1], st[1], pos.gives_check(newPv[1]));
          expectedPosKey = pos.key();
          pos.undo_move(newPv[1]);
          pos.undo_move(newPv[0]);
      }
    }

    int stableCnt;
    Key expectedPosKey;
    Move pv[3];
  };

  // Set of rows with half bits set to 1 and half to 0. It is used to allocate
  // the search depths across the threads.
  typedef std::vector<int> Row;

  const Row HalfDensity[] = {
    {0, 1},
    {1, 0},
    {0, 0, 1, 1},
    {0, 1, 1, 0},
    {1, 1, 0, 0},
    {1, 0, 0, 1},
    {0, 0, 0, 1, 1, 1},
    {0, 0, 1, 1, 1, 0},
    {0, 1, 1, 1, 0, 0},
    {1, 1, 1, 0, 0, 0},
    {1, 1, 0, 0, 0, 1},
    {1, 0, 0, 0, 1, 1},
    {0, 0, 0, 0, 1, 1, 1, 1},
    {0, 0, 0, 1, 1, 1, 1, 0},
    {0, 0, 1, 1, 1, 1, 0 ,0},
    {0, 1, 1, 1, 1, 0, 0 ,0},
    {1, 1, 1, 1, 0, 0, 0 ,0},
    {1, 1, 1, 0, 0, 0, 0 ,1},
    {1, 1, 0, 0, 0, 0, 1 ,1},
    {1, 0, 0, 0, 0, 1, 1 ,1},
  };

  const size_t HalfDensitySize = std::extent<decltype(HalfDensity)>::value;

  EasyMoveManager EasyMove;
  Value DrawValue[COLOR_NB];

  template <NodeType NT>
  Value search(Position& pos, Stack* ss, Value alpha, Value beta, Depth depth, bool cutNode);

  template <NodeType NT, bool InCheck>
  Value qsearch(Position& pos, Stack* ss, Value alpha, Value beta, Depth depth);

  Value value_to_tt(Value v, int ply);
  Value value_from_tt(Value v, int ply);
  void update_pv(Move* pv, Move move, Move* childPv);
  void update_cm_stats(Stack* ss, Piece pc, Square s, Value bonus);
  void update_stats(const Position& pos, Stack* ss, Move move, Move* quiets, int quietsCnt, Value bonus);
  void check_time();

} // namespace


/// Search::init() is called during startup to initialize various lookup tables

void Search::init() {

  for (int imp = 0; imp <= 1; ++imp)
      for (int d = 1; d < 64; ++d)
          for (int mc = 1; mc < 64; ++mc)
          {
              double r = log(d) * log(mc) / 2;
              if (r < 0.80)
                continue;

              Reductions[NonPV][imp][d][mc] = int(std::round(r));
              Reductions[PV][imp][d][mc] = std::max(Reductions[NonPV][imp][d][mc] - 1, 0);

              // Increase reduction for non-PV nodes when eval is not improving
              if (!imp && Reductions[NonPV][imp][d][mc] >= 2)
                Reductions[NonPV][imp][d][mc]++;
          }

  for (int d = 0; d < 16; ++d)
  {
      FutilityMoveCounts[0][d] = int(2.4 + 0.773 * pow(d + 0.00, 1.8));
      FutilityMoveCounts[1][d] = int(2.9 + 1.045 * pow(d + 0.49, 1.8));
  }
}


/// Search::clear() resets search state to zero, to obtain reproducible results

void Search::clear() {

  TT.clear();

  for (Thread* th : Threads)
  {
      th->history.clear();
      th->counterMoves.clear();
      th->fromTo.clear();
      th->counterMoveHistory.clear();
  }

  Threads.main()->previousScore = VALUE_INFINITE;
}


/// Search::perft() is our utility to verify move generation. All the leaf nodes
/// up to the given depth are generated and counted, and the sum is returned.
template<bool Root>
uint64_t Search::perft(Position& pos, Depth depth) {

  StateInfo st;
  uint64_t cnt, nodes = 0;
  const bool leaf = (depth == 2 * ONE_PLY);

  for (const auto& m : MoveList<LEGAL>(pos))
  {
      if (Root && depth <= ONE_PLY)
          cnt = 1, nodes++;
      else
      {
          pos.do_move(m, st, pos.gives_check(m));
          cnt = leaf ? MoveList<LEGAL>(pos).size() : perft<false>(pos, depth - ONE_PLY);
          nodes += cnt;
          pos.undo_move(m);
      }
      if (Root)
          sync_cout << UCI::move(m, pos.is_chess960()) << ": " << cnt << sync_endl;
  }
  return nodes;
}

template uint64_t Search::perft<true>(Position&, Depth);


/// MainThread::search() is called by the main thread when the program receives
/// the UCI 'go' command. It searches from the root position and outputs the "bestmove".

void MainThread::search() {

  Color us = rootPos.side_to_move();
  Time.init(Limits, us, rootPos.game_ply());

  int contempt = Options["Contempt"] * PawnValueEg / 100; // From centipawns
  DrawValue[ us] = VALUE_DRAW - Value(contempt);
  DrawValue[~us] = VALUE_DRAW + Value(contempt);

  if (rootMoves.empty())
  {
      rootMoves.push_back(RootMove(MOVE_NONE));
      Value score = rootPos.checkers() ? -VALUE_MATE : VALUE_DRAW;
#ifdef KOTH
      if (rootPos.is_koth() && rootPos.is_koth_loss())
          score = -VALUE_MATE;
#endif
#ifdef RACE
      if (rootPos.is_race())
          score =  rootPos.is_race_draw() ? VALUE_DRAW
                 : rootPos.is_race_loss() ? -VALUE_MATE : VALUE_MATE;
#endif
#ifdef HORDE
      if (rootPos.is_horde() && rootPos.is_horde_loss())
          score = -VALUE_MATE;
#endif
#ifdef ATOMIC
      if (rootPos.is_atomic() && rootPos.is_atomic_loss())
          score = -VALUE_MATE;
#endif
#ifdef ANTI
      if (rootPos.is_anti())
          score = rootPos.is_anti_loss() ? -VALUE_MATE : VALUE_MATE;
#endif
      sync_cout << "info depth 0 score " << UCI::value(score) << sync_endl;
  }
  else
  {
      for (Thread* th : Threads)
          if (th != this)
              th->start_searching();

      Thread::search(); // Let's start searching!
  }

  // When playing in 'nodes as time' mode, subtract the searched nodes from
  // the available ones before exiting.
  if (Limits.npmsec)
      Time.availableNodes += Limits.inc[us] - Threads.nodes_searched();

  // When we reach the maximum depth, we can arrive here without a raise of
  // Signals.stop. However, if we are pondering or in an infinite search,
  // the UCI protocol states that we shouldn't print the best move before the
  // GUI sends a "stop" or "ponderhit" command. We therefore simply wait here
  // until the GUI sends one of those commands (which also raises Signals.stop).
  if (!Signals.stop && (Limits.ponder || Limits.infinite))
  {
      Signals.stopOnPonderhit = true;
      wait(Signals.stop);
  }

  // Stop the threads if not already stopped
  Signals.stop = true;

  // Wait until all threads have finished
  for (Thread* th : Threads)
      if (th != this)
          th->wait_for_search_finished();

  // Check if there are threads with a better score than main thread
  Thread* bestThread = this;
  if (   !this->easyMovePlayed
      &&  Options["MultiPV"] == 1
      && !Limits.depth
      && !Skill(Options["Skill Level"]).enabled()
      &&  rootMoves[0].pv[0] != MOVE_NONE)
  {
      for (Thread* th : Threads)
          if (   th->completedDepth > bestThread->completedDepth
              && th->rootMoves[0].score > bestThread->rootMoves[0].score)
              bestThread = th;
  }

  previousScore = bestThread->rootMoves[0].score;

  // Send new PV when needed
  if (bestThread != this)
      sync_cout << UCI::pv(bestThread->rootPos, bestThread->completedDepth, -VALUE_INFINITE, VALUE_INFINITE) << sync_endl;

  // Best move could be MOVE_NONE when searching on a terminal position
  sync_cout << "bestmove " << UCI::move(bestThread->rootMoves[0].pv[0], rootPos.is_chess960());

  if (bestThread->rootMoves[0].pv.size() > 1 || bestThread->rootMoves[0].extract_ponder_from_tt(rootPos))
      std::cout << " ponder " << UCI::move(bestThread->rootMoves[0].pv[1], rootPos.is_chess960());

  std::cout << sync_endl;
}


// Thread::search() is the main iterative deepening loop. It calls search()
// repeatedly with increasing depth until the allocated thinking time has been
// consumed, the user stops the search, or the maximum search depth is reached.

void Thread::search() {

  Stack stack[MAX_PLY+7], *ss = stack+5; // To allow referencing (ss-5) and (ss+2)
  Value bestValue, alpha, beta, delta;
  Move easyMove = MOVE_NONE;
  MainThread* mainThread = (this == Threads.main() ? Threads.main() : nullptr);

  std::memset(ss-5, 0, 8 * sizeof(Stack));

  bestValue = delta = alpha = -VALUE_INFINITE;
  beta = VALUE_INFINITE;
  completedDepth = DEPTH_ZERO;

  if (mainThread)
  {
      easyMove = EasyMove.get(rootPos.key());
      EasyMove.clear();
      mainThread->easyMovePlayed = mainThread->failedLow = false;
      mainThread->bestMoveChanges = 0;
      TT.new_search();
  }

  size_t multiPV = Options["MultiPV"];
  Skill skill(Options["Skill Level"]);

  // When playing with strength handicap enable MultiPV search that we will
  // use behind the scenes to retrieve a set of possible moves.
  if (skill.enabled())
      multiPV = std::max(multiPV, (size_t)4);

  multiPV = std::min(multiPV, rootMoves.size());

  // Iterative deepening loop until requested to stop or the target depth is reached
  while (   (rootDepth += ONE_PLY) < DEPTH_MAX
         && !Signals.stop
         && (!Limits.depth || Threads.main()->rootDepth / ONE_PLY <= Limits.depth))
  {
      // Set up the new depths for the helper threads skipping on average every
      // 2nd ply (using a half-density matrix).
      if (!mainThread)
      {
          const Row& row = HalfDensity[(idx - 1) % HalfDensitySize];
          if (row[(rootDepth / ONE_PLY + rootPos.game_ply()) % row.size()])
             continue;
      }

      // Age out PV variability metric
      if (mainThread)
          mainThread->bestMoveChanges *= 0.505, mainThread->failedLow = false;

      // Save the last iteration's scores before first PV line is searched and
      // all the move scores except the (new) PV are set to -VALUE_INFINITE.
      for (RootMove& rm : rootMoves)
          rm.previousScore = rm.score;

      // MultiPV loop. We perform a full root search for each PV line
      for (PVIdx = 0; PVIdx < multiPV && !Signals.stop; ++PVIdx)
      {
          // Reset aspiration window starting size
          if (rootDepth >= 5 * ONE_PLY)
          {
              delta = Value(18);
              alpha = std::max(rootMoves[PVIdx].previousScore - delta,-VALUE_INFINITE);
              beta  = std::min(rootMoves[PVIdx].previousScore + delta, VALUE_INFINITE);
          }

          // Start with a small aspiration window and, in the case of a fail
          // high/low, re-search with a bigger window until we're not failing
          // high/low anymore.
          while (true)
          {
              bestValue = ::search<PV>(rootPos, ss, alpha, beta, rootDepth, false);

              // Bring the best move to the front. It is critical that sorting
              // is done with a stable algorithm because all the values but the
              // first and eventually the new best one are set to -VALUE_INFINITE
              // and we want to keep the same order for all the moves except the
              // new PV that goes to the front. Note that in case of MultiPV
              // search the already searched PV lines are preserved.
              std::stable_sort(rootMoves.begin() + PVIdx, rootMoves.end());

              // If search has been stopped, break immediately. Sorting and
              // writing PV back to TT is safe because RootMoves is still
              // valid, although it refers to the previous iteration.
              if (Signals.stop)
                  break;

              // When failing high/low give some update (without cluttering
              // the UI) before a re-search.
              if (   mainThread
                  && multiPV == 1
                  && (bestValue <= alpha || bestValue >= beta)
                  && Time.elapsed() > 3000)
                  sync_cout << UCI::pv(rootPos, rootDepth, alpha, beta) << sync_endl;

              // In case of failing low/high increase aspiration window and
              // re-search, otherwise exit the loop.
              if (bestValue <= alpha)
              {
                  beta = (alpha + beta) / 2;
                  alpha = std::max(bestValue - delta, -VALUE_INFINITE);

                  if (mainThread)
                  {
                      mainThread->failedLow = true;
                      Signals.stopOnPonderhit = false;
                  }
              }
              else if (bestValue >= beta)
              {
                  alpha = (alpha + beta) / 2;
                  beta = std::min(bestValue + delta, VALUE_INFINITE);
              }
              else
                  break;

              delta += delta / 4 + 5;

              assert(alpha >= -VALUE_INFINITE && beta <= VALUE_INFINITE);
          }

          // Sort the PV lines searched so far and update the GUI
          std::stable_sort(rootMoves.begin(), rootMoves.begin() + PVIdx + 1);

          if (!mainThread)
              continue;

          if (Signals.stop)
              sync_cout << "info nodes " << Threads.nodes_searched()
                        << " time " << Time.elapsed() << sync_endl;

          else if (PVIdx + 1 == multiPV || Time.elapsed() > 3000)
              sync_cout << UCI::pv(rootPos, rootDepth, alpha, beta) << sync_endl;
      }

      if (!Signals.stop)
          completedDepth = rootDepth;

      if (!mainThread)
          continue;

      // If skill level is enabled and time is up, pick a sub-optimal best move
      if (skill.enabled() && skill.time_to_pick(rootDepth))
          skill.pick_best(multiPV);

      // Have we found a "mate in x"?
      if (   Limits.mate
          && bestValue >= VALUE_MATE_IN_MAX_PLY
          && VALUE_MATE - bestValue <= 2 * Limits.mate)
          Signals.stop = true;

      // Do we have time for the next iteration? Can we stop searching now?
      if (Limits.use_time_management())
      {
          if (!Signals.stop && !Signals.stopOnPonderhit)
          {
              // Stop the search if only one legal move is available, or if all
              // of the available time has been used, or if we matched an easyMove
              // from the previous search and just did a fast verification.
              const int F[] = { mainThread->failedLow,
                                bestValue - mainThread->previousScore };

              int improvingFactor = std::max(229, std::min(715, 357 + 119 * F[0] - 6 * F[1]));
              double unstablePvFactor = 1 + mainThread->bestMoveChanges;

              bool doEasyMove =   rootMoves[0].pv[0] == easyMove
                               && mainThread->bestMoveChanges < 0.03
                               && Time.elapsed() > Time.optimum() * 5 / 42;

              if (   rootMoves.size() == 1
                  || Time.elapsed() > Time.optimum() * unstablePvFactor * improvingFactor / 628
                  || (mainThread->easyMovePlayed = doEasyMove))
              {
                  // If we are allowed to ponder do not stop the search now but
                  // keep pondering until the GUI sends "ponderhit" or "stop".
                  if (Limits.ponder)
                      Signals.stopOnPonderhit = true;
                  else
                      Signals.stop = true;
              }
          }

          if (rootMoves[0].pv.size() >= 3)
              EasyMove.update(rootPos, rootMoves[0].pv);
          else
              EasyMove.clear();
      }
  }

  if (!mainThread)
      return;

  // Clear any candidate easy move that wasn't stable for the last search
  // iterations; the second condition prevents consecutive fast moves.
  if (EasyMove.stableCnt < 6 || mainThread->easyMovePlayed)
      EasyMove.clear();

  // If skill level is enabled, swap best PV line with the sub-optimal one
  if (skill.enabled())
      std::swap(rootMoves[0], *std::find(rootMoves.begin(),
                rootMoves.end(), skill.best_move(multiPV)));
}


namespace {

  // search<>() is the main search function for both PV and non-PV nodes

  template <NodeType NT>
  Value search(Position& pos, Stack* ss, Value alpha, Value beta, Depth depth, bool cutNode) {

    const bool PvNode = NT == PV;
    const bool rootNode = PvNode && (ss-1)->ply == 0;

    assert(-VALUE_INFINITE <= alpha && alpha < beta && beta <= VALUE_INFINITE);
    assert(PvNode || (alpha == beta - 1));
    assert(DEPTH_ZERO < depth && depth < DEPTH_MAX);
    assert(!(PvNode && cutNode));
    assert(depth / ONE_PLY * ONE_PLY == depth);

    Move pv[MAX_PLY+1], quietsSearched[64];
    StateInfo st;
    TTEntry* tte;
    Key posKey;
    Move ttMove, move, excludedMove, bestMove;
    Depth extension, newDepth;
    Value bestValue, value, ttValue, eval, nullValue;
    bool ttHit, inCheck, givesCheck, singularExtensionNode, improving;
    bool captureOrPromotion, doFullDepthSearch, moveCountPruning;
    Piece moved_piece;
    int moveCount, quietCount;
    int variantScale;

    // Step 1. Initialize node
    Thread* thisThread = pos.this_thread();
    inCheck = pos.checkers();
#ifdef RACE
    int raceRank = pos.is_race() ?
        rank_of(pos.square<KING>(pos.side_to_move())) + rank_of(pos.square<KING>(~pos.side_to_move())) : 0;
#endif
#ifdef THREECHECK
    int checks = pos.is_three_check() ? pos.checks_count() : CHECKS_0;
#endif
    moveCount = quietCount =  ss->moveCount = 0;
    bestValue = -VALUE_INFINITE;
    ss->ply = (ss-1)->ply + 1;

    // Check for the available remaining time
    if (thisThread->resetCalls.load(std::memory_order_relaxed))
    {
        thisThread->resetCalls = false;
        thisThread->callsCnt = 0;
    }
    if (++thisThread->callsCnt > 4096)
    {
        for (Thread* th : Threads)
            th->resetCalls = true;

        check_time();
    }

    // Used to send selDepth info to GUI
    if (PvNode && thisThread->maxPly < ss->ply)
        thisThread->maxPly = ss->ply;

    if (!rootNode)
    {
#ifdef KOTH
        // Check for an instant win/loss (King of the Hill)
        if (pos.is_koth())
        {
            if (pos.is_koth_win())
                return mate_in(ss->ply + 1);
            if (pos.is_koth_loss())
                return mated_in(ss->ply);
        }
#endif
#ifdef RACE
        // Check for an instant win/loss (Racing Kings)
        if (pos.is_race())
        {
            if (pos.is_race_draw())
                return DrawValue[pos.side_to_move()];
            if (pos.is_race_win())
                return mate_in(ss->ply + 1);
            if (pos.is_race_loss())
                return mated_in(ss->ply);
        }
#endif
#ifdef THREECHECK
        // Check for an instant win/loss (Three-Check)
        if (pos.is_three_check())
        {
            if (pos.is_three_check_win())
                return mate_in(ss->ply + 1);
            if (pos.is_three_check_loss())
                return mated_in(ss->ply);
        }
#endif
#ifdef HORDE
        // Check for an instant loss (Horde)
        if (pos.is_horde() && pos.is_horde_loss())
            return mated_in(ss->ply);
#endif
#ifdef ANTI
        // Check for an instant loss (Anti)
        if (pos.is_anti())
        {
            if (pos.is_anti_win())
                return mate_in(ss->ply + 1);
            if (pos.is_anti_loss())
                return mated_in(ss->ply);
        }
#endif
#ifdef ATOMIC
        // Check for an instant loss (Atomic)
        if (pos.is_atomic() && pos.is_atomic_loss())
            return mated_in(ss->ply);
#endif

        // Step 2. Check for aborted search and immediate draw
        if (Signals.stop.load(std::memory_order_relaxed) || pos.is_draw() || ss->ply >= MAX_PLY)
            return ss->ply >= MAX_PLY && !inCheck ? evaluate(pos)
                                                  : DrawValue[pos.side_to_move()];

        // Step 3. Mate distance pruning. Even if we mate at the next move our score
        // would be at best mate_in(ss->ply+1), but if alpha is already bigger because
        // a shorter mate was found upward in the tree then there is no need to search
        // because we will never beat the current alpha. Same logic but with reversed
        // signs applies also in the opposite condition of being mated instead of giving
        // mate. In this case return a fail-high score.
        alpha = std::max(mated_in(ss->ply), alpha);
        beta = std::min(mate_in(ss->ply+1), beta);
        if (alpha >= beta)
            return alpha;
    }

    assert(0 <= ss->ply && ss->ply < MAX_PLY);

    ss->currentMove = (ss+1)->excludedMove = bestMove = MOVE_NONE;
    ss->counterMoves = nullptr;
    (ss+1)->skipEarlyPruning = false;
    (ss+2)->killers[0] = (ss+2)->killers[1] = MOVE_NONE;

    // Step 4. Transposition table lookup. We don't want the score of a partial
    // search to overwrite a previous full search TT value, so we use a different
    // position key in case of an excluded move.
    excludedMove = ss->excludedMove;
    posKey = pos.key() ^ Key(excludedMove);
    tte = TT.probe(posKey, ttHit);
    ttValue = ttHit ? value_from_tt(tte->value(), ss->ply) : VALUE_NONE;
    ttMove =  rootNode ? thisThread->rootMoves[thisThread->PVIdx].pv[0]
            : ttHit    ? tte->move() : MOVE_NONE;

    // At non-PV nodes we check for an early TT cutoff
    if (  !PvNode
        && ttHit
        && tte->depth() >= depth
        && ttValue != VALUE_NONE // Possible in case of TT access race
        && (ttValue >= beta ? (tte->bound() & BOUND_LOWER)
                            : (tte->bound() & BOUND_UPPER)))
    {
        ss->currentMove = ttMove; // Can be MOVE_NONE

        // If ttMove is quiet, update killers, history, counter move on TT hit
        if (ttValue >= beta && ttMove)
        {
            int d = depth / ONE_PLY;

            if (!pos.capture_or_promotion(ttMove))
            {
                Value bonus = Value(d * d + 2 * d - 2);
                update_stats(pos, ss, ttMove, nullptr, 0, bonus);
            }

            // Extra penalty for a quiet TT move in previous ply when it gets refuted
            if ((ss-1)->moveCount == 1 && !pos.captured_piece())
            {
                Value penalty = Value(d * d + 4 * d + 1);
                Square prevSq = to_sq((ss-1)->currentMove);
                update_cm_stats(ss-1, pos.piece_on(prevSq), prevSq, -penalty);
            }
        }
        return ttValue;
    }

    // Step 4a. Tablebase probe
#ifdef KOTH
    if (pos.is_koth()) {} else
#endif
#ifdef RACE
    if (pos.is_race()) {} else
#endif
#ifdef THREECHECK
    if (pos.is_three_check()) {} else
#endif
#ifdef HORDE
    if (pos.is_horde()) {} else
#endif
#ifdef ATOMIC
    if (pos.is_atomic()) {} else
#endif
#ifdef ANTI
    if (pos.is_anti()) {} else
#endif
    if (!rootNode && TB::Cardinality)
    {
        int piecesCnt = pos.count<ALL_PIECES>(WHITE) + pos.count<ALL_PIECES>(BLACK);

        if (    piecesCnt <= TB::Cardinality
            && (piecesCnt <  TB::Cardinality || depth >= TB::ProbeDepth)
            &&  pos.rule50_count() == 0
            && !pos.can_castle(ANY_CASTLING))
        {
            int found, v = Tablebases::probe_wdl(pos, &found);

            if (found)
            {
                TB::Hits++;

                int drawScore = TB::UseRule50 ? 1 : 0;

                value =  v < -drawScore ? -VALUE_MATE + MAX_PLY + ss->ply
                       : v >  drawScore ?  VALUE_MATE - MAX_PLY - ss->ply
                                        :  VALUE_DRAW + 2 * v * drawScore;

                tte->save(posKey, value_to_tt(value, ss->ply), BOUND_EXACT,
                          std::min(DEPTH_MAX - ONE_PLY, depth + 6 * ONE_PLY),
                          MOVE_NONE, VALUE_NONE, TT.generation());

                return value;
            }
        }
    }

    // Step 5. Evaluate the position statically
    if (inCheck)
    {
        ss->staticEval = eval = VALUE_NONE;
        goto moves_loop;
    }

    else if (ttHit)
    {
        // Never assume anything on values stored in TT
        if ((ss->staticEval = eval = tte->eval()) == VALUE_NONE)
            eval = ss->staticEval = evaluate(pos);

        // Can ttValue be used as a better position evaluation?
        if (ttValue != VALUE_NONE)
            if (tte->bound() & (ttValue > eval ? BOUND_LOWER : BOUND_UPPER))
                eval = ttValue;
    }
    else
    {
        eval = ss->staticEval =
        (ss-1)->currentMove != MOVE_NULL ? evaluate(pos)
                                         : -(ss-1)->staticEval + 2 * Eval::Tempo;

        tte->save(posKey, VALUE_NONE, BOUND_NONE, DEPTH_NONE, MOVE_NONE,
                  ss->staticEval, TT.generation());
    }

    if (ss->skipEarlyPruning)
        goto moves_loop;

    // Step 6. Razoring (skipped when in check)
    variantScale = 1;
#ifdef ATOMIC
    if (pos.is_atomic())
        variantScale += 3;
#endif
#ifdef ANTI
    if (pos.is_anti())
        variantScale += 3;
#endif
#ifdef RACE
    if (pos.is_race())
        variantScale += raceRank / 2;
#endif
#ifdef THREECHECK
    if (pos.is_three_check())
        variantScale += checks;
#endif
    if (   !PvNode
        &&  depth < 4 * ONE_PLY
        &&  ttMove == MOVE_NONE
        &&  eval + (razor_margin[depth / ONE_PLY] * variantScale) <= alpha)
    {
        if (   depth <= ONE_PLY
            && eval + (razor_margin[3 * ONE_PLY] * variantScale) <= alpha)
            return qsearch<NonPV, false>(pos, ss, alpha, beta, DEPTH_ZERO);

        Value ralpha = alpha - (razor_margin[depth / ONE_PLY] * variantScale);
        Value v = qsearch<NonPV, false>(pos, ss, ralpha, ralpha+1, DEPTH_ZERO);
        if (v <= ralpha)
            return v;
    }

    // Step 7. Futility pruning: child node (skipped when in check)
    if (   !rootNode
        &&  depth < 7 * ONE_PLY
        &&  eval - (futility_margin(depth) * variantScale) >= beta
        &&  eval < VALUE_KNOWN_WIN  // Do not return unproven wins
        &&  pos.non_pawn_material(pos.side_to_move()))
        return eval - (futility_margin(depth) * variantScale);

    // Step 8. Null move search with verification search (is omitted in PV nodes)
#ifdef ANTI
    if (pos.is_anti() && pos.can_capture()) {} else
#endif
    if (   !PvNode
        &&  eval >= beta
        && (ss->staticEval >= beta - 35 * (depth / ONE_PLY - 6) || depth >= 13 * ONE_PLY)
        &&  pos.non_pawn_material(pos.side_to_move()))
    {
        ss->currentMove = MOVE_NULL;
        ss->counterMoves = nullptr;

        assert(eval - beta >= 0);

        // Null move dynamic reduction based on depth and value
        Depth R = ((823 + 67 * depth / ONE_PLY) / 256 + std::min((eval - beta) / PawnValueMg, 3)) * ONE_PLY;

        pos.do_null_move(st);
        (ss+1)->skipEarlyPruning = true;
        nullValue = depth-R < ONE_PLY ? -qsearch<NonPV, false>(pos, ss+1, -beta, -beta+1, DEPTH_ZERO)
                                      : - search<NonPV>(pos, ss+1, -beta, -beta+1, depth-R, !cutNode);
        (ss+1)->skipEarlyPruning = false;
        pos.undo_null_move();

        if (nullValue >= beta)
        {
            // Do not return unproven mate scores
            if (nullValue >= VALUE_MATE_IN_MAX_PLY)
                nullValue = beta;

            if (depth < 12 * ONE_PLY && abs(beta) < VALUE_KNOWN_WIN)
                return nullValue;

            // Do verification search at high depths
            ss->skipEarlyPruning = true;
            Value v = depth-R < ONE_PLY ? qsearch<NonPV, false>(pos, ss, beta-1, beta, DEPTH_ZERO)
                                        :  search<NonPV>(pos, ss, beta-1, beta, depth-R, false);
            ss->skipEarlyPruning = false;

            if (v >= beta)
                return nullValue;
        }
    }

    // Step 9. ProbCut (skipped when in check)
    // If we have a good enough capture and a reduced search returns a value
    // much above beta, we can (almost) safely prune the previous move.
#ifdef ANTI
    if (pos.is_anti()) {} else
#endif
    if (   !PvNode
#ifdef RACE
#ifdef THREECHECK
        &&  depth >= (5 + checks + raceRank) * ONE_PLY
#else
        &&  depth >= (5 + raceRank) * ONE_PLY
#endif
#else
#ifdef THREECHECK
        &&  depth >= (5 + checks) * ONE_PLY
#else
        &&  depth >= 5 * ONE_PLY
#endif
#endif
        &&  abs(beta) < VALUE_MATE_IN_MAX_PLY)
    {
        Value rbeta = std::min(beta + 200, VALUE_INFINITE);
        Depth rdepth = depth - 4 * ONE_PLY;

        assert(rdepth >= ONE_PLY);
        assert((ss-1)->currentMove != MOVE_NONE);
        assert((ss-1)->currentMove != MOVE_NULL);

        MovePicker mp(pos, ttMove, rbeta - ss->staticEval);

        while ((move = mp.next_move()) != MOVE_NONE)
            if (pos.legal(move))
            {
                ss->currentMove = move;
                ss->counterMoves = &thisThread->counterMoveHistory[pos.moved_piece(move)][to_sq(move)];
                pos.do_move(move, st, pos.gives_check(move));
                value = -search<NonPV>(pos, ss+1, -rbeta, -rbeta+1, rdepth, !cutNode);
                pos.undo_move(move);
                if (value >= rbeta)
                    return value;
            }
    }

    // Step 10. Internal iterative deepening (skipped when in check)
    if (    depth >= 6 * ONE_PLY
        && !ttMove
        && (PvNode || ss->staticEval + 256 >= beta))
    {
        Depth d = (3 * depth / (4 * ONE_PLY) - 2) * ONE_PLY;
        ss->skipEarlyPruning = true;
        search<NT>(pos, ss, alpha, beta, d, cutNode);
        ss->skipEarlyPruning = false;

        tte = TT.probe(posKey, ttHit);
        ttMove = ttHit ? tte->move() : MOVE_NONE;
    }

moves_loop: // When in check search starts from here

    const CounterMoveStats* cmh  = (ss-1)->counterMoves;
    const CounterMoveStats* fmh  = (ss-2)->counterMoves;
    const CounterMoveStats* fmh2 = (ss-4)->counterMoves;

    MovePicker mp(pos, ttMove, depth, ss);
    value = bestValue; // Workaround a bogus 'uninitialized' warning under gcc
    improving =   ss->staticEval >= (ss-2)->staticEval
            /* || ss->staticEval == VALUE_NONE Already implicit in the previous condition */
               ||(ss-2)->staticEval == VALUE_NONE;

    singularExtensionNode =   !rootNode
#ifdef RACE
#ifdef THREECHECK
                           &&  depth >= 8 * ONE_PLY - checks - raceRank
#else
                           &&  depth >= 8 * ONE_PLY - raceRank
#endif
#else
#ifdef THREECHECK
                           &&  depth >= 8 * ONE_PLY - checks
#else
                           &&  depth >= 8 * ONE_PLY
#endif
#endif
                           &&  ttMove != MOVE_NONE
                       /*  &&  ttValue != VALUE_NONE Already implicit in the next condition */
                           &&  abs(ttValue) < VALUE_KNOWN_WIN
                           && !excludedMove // Recursive singular search is not allowed
                           && (tte->bound() & BOUND_LOWER)
                           &&  tte->depth() >= depth - 3 * ONE_PLY;

    // Step 11. Loop through moves
    // Loop through all pseudo-legal moves until no moves remain or a beta cutoff occurs
    while ((move = mp.next_move()) != MOVE_NONE)
    {
      assert(is_ok(move));

      if (move == excludedMove)
          continue;

      // At root obey the "searchmoves" option and skip moves not listed in Root
      // Move List. As a consequence any illegal move is also skipped. In MultiPV
      // mode we also skip PV moves which have been already searched.
      if (rootNode && !std::count(thisThread->rootMoves.begin() + thisThread->PVIdx,
                                  thisThread->rootMoves.end(), move))
          continue;

      ss->moveCount = ++moveCount;

      if (rootNode && thisThread == Threads.main() && Time.elapsed() > 3000)
          sync_cout << "info depth " << depth / ONE_PLY
                    << " currmove " << UCI::move(move, pos.is_chess960())
                    << " currmovenumber " << moveCount + thisThread->PVIdx << sync_endl;

      if (PvNode)
          (ss+1)->pv = nullptr;

      extension = DEPTH_ZERO;
      captureOrPromotion = pos.capture_or_promotion(move);
      moved_piece = pos.moved_piece(move);

      givesCheck =  type_of(move) == NORMAL && !pos.discovered_check_candidates()
#ifdef ATOMIC
                  && !pos.is_atomic()
#endif
#ifdef ANTI
                  && !pos.is_anti()
#endif
                  ? pos.check_squares(type_of(pos.piece_on(from_sq(move)))) & to_sq(move)
                  : pos.gives_check(move);

#ifdef RACE
#ifdef THREECHECK
      moveCountPruning =   depth < (16 - checks - raceRank) * ONE_PLY
#else
      moveCountPruning =   depth < (16 - raceRank) * ONE_PLY
#endif
#else
#ifdef THREECHECK
      moveCountPruning =   depth < (16 - checks) * ONE_PLY
#else
      moveCountPruning =   depth < 16 * ONE_PLY
#endif
#endif
                        && moveCount >= FutilityMoveCounts[improving][depth / ONE_PLY];

      // Step 12. Extend checks
      if (    givesCheck
          && !moveCountPruning
          &&  pos.see_sign(move) >= VALUE_ZERO)
          extension = ONE_PLY;

      // Singular extension search. If all moves but one fail low on a search of
      // (alpha-s, beta-s), and just one fails high on (alpha, beta), then that move
      // is singular and should be extended. To verify this we do a reduced search
      // on all the other moves but the ttMove and if the result is lower than
      // ttValue minus a margin then we extend the ttMove.
      if (    singularExtensionNode
          &&  move == ttMove
          && !extension
          &&  pos.legal(move))
      {
          Value rBeta = ttValue - 2 * depth / ONE_PLY;
          Depth d = (depth / (2 * ONE_PLY)) * ONE_PLY;
          ss->excludedMove = move;
          ss->skipEarlyPruning = true;
          value = search<NonPV>(pos, ss, rBeta - 1, rBeta, d, cutNode);
          ss->skipEarlyPruning = false;
          ss->excludedMove = MOVE_NONE;

          if (value < rBeta)
              extension = ONE_PLY;
      }

      // Update the current move (this must be done after singular extension search)
      newDepth = depth - ONE_PLY + extension;

      // Step 13. Pruning at shallow depth
#ifdef RACE
      if (pos.is_race() && type_of(moved_piece) == KING && rank_of(to_sq(move)) > rank_of(from_sq(move))) {} else
#endif
      if (  !rootNode
          && !inCheck
          &&  bestValue > VALUE_MATED_IN_MAX_PLY)
      {
          if (   !captureOrPromotion
              && !givesCheck
              && !pos.advanced_pawn_push(move))
          {
              // Move count based pruning
              if (moveCountPruning)
                  continue;

<<<<<<< HEAD
              predictedDepth = std::max(newDepth - reduction<PvNode>(improving, depth, moveCount), DEPTH_ZERO);
#ifdef RACE
              predictedDepth -= raceRank * ONE_PLY;
#endif
#ifdef THREECHECK
              predictedDepth -= checks * ONE_PLY;
#endif
=======
              // Reduced depth of the next LMR search
              int lmrDepth = std::max(newDepth - reduction<PvNode>(improving, depth, moveCount), DEPTH_ZERO) / ONE_PLY;
>>>>>>> 01f2466f

              // Countermoves based pruning
              if (   lmrDepth < 3
                  && (!cmh  || (*cmh )[moved_piece][to_sq(move)] < VALUE_ZERO)
                  && (!fmh  || (*fmh )[moved_piece][to_sq(move)] < VALUE_ZERO)
                  && (!fmh2 || (*fmh2)[moved_piece][to_sq(move)] < VALUE_ZERO || (cmh && fmh)))
                  continue;

              // Futility pruning: parent node
              if (   lmrDepth < 7
                  && ss->staticEval + 256 + 200 * lmrDepth <= alpha)
                  continue;

<<<<<<< HEAD
              // Prune moves with negative SEE at low depths and below a decreasing
              // threshold at higher depths.
#ifdef ANTI
              if (pos.is_anti()) {} else
#endif
#ifdef ATOMIC
              if (pos.is_atomic()) {} else
#endif
#ifdef RACE
              if (pos.is_race()) {} else
#endif
              if (predictedDepth < 8 * ONE_PLY)
              {
                  Value see_v = predictedDepth < 4 * ONE_PLY ? VALUE_ZERO
                              : -PawnValueMg * 2 * int(predictedDepth - 3 * ONE_PLY) / ONE_PLY;

                  if (pos.see_sign(move) < see_v)
                      continue;
              }
=======
              // Prune moves with negative SEE
              if (   lmrDepth < 8
                  && pos.see_sign(move) < Value(-35 * lmrDepth * lmrDepth))
                  continue;
>>>>>>> 01f2466f
          }
          else if (   depth < 7 * ONE_PLY
                   && pos.see_sign(move) < Value(-35 * depth / ONE_PLY * depth / ONE_PLY))
                  continue;
      }

      // Speculative prefetch as early as possible
      prefetch(TT.first_entry(pos.key_after(move)));

      // Check for legality just before making the move
      if (!rootNode && !pos.legal(move))
      {
          ss->moveCount = --moveCount;
          continue;
      }

      ss->currentMove = move;
      ss->counterMoves = &thisThread->counterMoveHistory[moved_piece][to_sq(move)];

      // Step 14. Make the move
      pos.do_move(move, st, givesCheck);

      // Step 15. Reduced depth search (LMR). If the move fails high it will be
      // re-searched at full depth.
#ifdef RACE
#ifdef THREECHECK
      if (    depth >= (3 + checks + raceRank) * ONE_PLY
#else
      if (    depth >= (3 + raceRank) * ONE_PLY
#endif
#else
#ifdef THREECHECK
      if (    depth >= (3 + checks) * ONE_PLY
#else
      if (    depth >= 3 * ONE_PLY
#endif
#endif
          &&  moveCount > 1
          && (!captureOrPromotion || moveCountPruning))
      {
          Depth r = reduction<PvNode>(improving, depth, moveCount);

          if (captureOrPromotion)
              r -= r ? ONE_PLY : DEPTH_ZERO;
          else
          {
              // Increase reduction for cut nodes
              if (cutNode)
                  r += 2 * ONE_PLY;

              // Decrease reduction for moves that escape a capture. Filter out
              // castling moves, because they are coded as "king captures rook" and
              // hence break make_move(). Also use see() instead of see_sign(),
              // because the destination square is empty.
              else if (   type_of(move) == NORMAL
                       && type_of(pos.piece_on(to_sq(move))) != PAWN
                       && pos.see(make_move(to_sq(move), from_sq(move))) < VALUE_ZERO)
                  r -= 2 * ONE_PLY;

              // Decrease/increase reduction for moves with a good/bad history
              Value val = thisThread->history[moved_piece][to_sq(move)]
                         +    (cmh  ? (*cmh )[moved_piece][to_sq(move)] : VALUE_ZERO)
                         +    (fmh  ? (*fmh )[moved_piece][to_sq(move)] : VALUE_ZERO)
                         +    (fmh2 ? (*fmh2)[moved_piece][to_sq(move)] : VALUE_ZERO)
                         +    thisThread->fromTo.get(~pos.side_to_move(), move);
              int rHist = (val - 8000) / 20000;
              r = std::max(DEPTH_ZERO, (r / ONE_PLY - rHist) * ONE_PLY);
          }

          Depth d = std::max(newDepth - r, ONE_PLY);

          value = -search<NonPV>(pos, ss+1, -(alpha+1), -alpha, d, true);

          doFullDepthSearch = (value > alpha && d != newDepth);
      }
      else
          doFullDepthSearch = !PvNode || moveCount > 1;

      // Step 16. Full depth search when LMR is skipped or fails high
      if (doFullDepthSearch)
          value = newDepth <   ONE_PLY ?
                            givesCheck ? -qsearch<NonPV,  true>(pos, ss+1, -(alpha+1), -alpha, DEPTH_ZERO)
                                       : -qsearch<NonPV, false>(pos, ss+1, -(alpha+1), -alpha, DEPTH_ZERO)
                                       : - search<NonPV>(pos, ss+1, -(alpha+1), -alpha, newDepth, !cutNode);

      // For PV nodes only, do a full PV search on the first move or after a fail
      // high (in the latter case search only if value < beta), otherwise let the
      // parent node fail low with value <= alpha and try another move.
      if (PvNode && (moveCount == 1 || (value > alpha && (rootNode || value < beta))))
      {
          (ss+1)->pv = pv;
          (ss+1)->pv[0] = MOVE_NONE;

          value = newDepth <   ONE_PLY ?
                            givesCheck ? -qsearch<PV,  true>(pos, ss+1, -beta, -alpha, DEPTH_ZERO)
                                       : -qsearch<PV, false>(pos, ss+1, -beta, -alpha, DEPTH_ZERO)
                                       : - search<PV>(pos, ss+1, -beta, -alpha, newDepth, false);
      }

      // Step 17. Undo move
      pos.undo_move(move);

      assert(value > -VALUE_INFINITE && value < VALUE_INFINITE);

      // Step 18. Check for a new best move
      // Finished searching the move. If a stop occurred, the return value of
      // the search cannot be trusted, and we return immediately without
      // updating best move, PV and TT.
      if (Signals.stop.load(std::memory_order_relaxed))
          return VALUE_ZERO;

      if (rootNode)
      {
          RootMove& rm = *std::find(thisThread->rootMoves.begin(),
                                    thisThread->rootMoves.end(), move);

          // PV move or new best move ?
          if (moveCount == 1 || value > alpha)
          {
              rm.score = value;
              rm.pv.resize(1);

              assert((ss+1)->pv);

              for (Move* m = (ss+1)->pv; *m != MOVE_NONE; ++m)
                  rm.pv.push_back(*m);

              // We record how often the best move has been changed in each
              // iteration. This information is used for time management: When
              // the best move changes frequently, we allocate some more time.
              if (moveCount > 1 && thisThread == Threads.main())
                  ++static_cast<MainThread*>(thisThread)->bestMoveChanges;
          }
          else
              // All other moves but the PV are set to the lowest value: this is
              // not a problem when sorting because the sort is stable and the
              // move position in the list is preserved - just the PV is pushed up.
              rm.score = -VALUE_INFINITE;
      }

      if (value > bestValue)
      {
          bestValue = value;

          if (value > alpha)
          {
              // If there is an easy move for this position, clear it if unstable
              if (    PvNode
                  &&  thisThread == Threads.main()
                  &&  EasyMove.get(pos.key())
                  && (move != EasyMove.get(pos.key()) || moveCount > 1))
                  EasyMove.clear();

              bestMove = move;

              if (PvNode && !rootNode) // Update pv even in fail-high case
                  update_pv(ss->pv, move, (ss+1)->pv);

              if (PvNode && value < beta) // Update alpha! Always alpha < beta
                  alpha = value;
              else
              {
                  assert(value >= beta); // Fail high
                  break;
              }
          }
      }

      if (!captureOrPromotion && move != bestMove && quietCount < 64)
          quietsSearched[quietCount++] = move;
    }

    // The following condition would detect a stop only after move loop has been
    // completed. But in this case bestValue is valid because we have fully
    // searched our subtree, and we can anyhow save the result in TT.
    /*
       if (Signals.stop)
        return VALUE_DRAW;
    */

    // Step 20. Check for mate and stalemate
    // All legal moves have been searched and if there are no legal moves, it
    // must be a mate or a stalemate. If we are in a singular extension search then
    // return a fail low score.
    if (!moveCount)
    {
#ifdef RACE
        if (pos.is_race() && (pos.is_race_draw() || pos.is_race_loss() || pos.is_race_win()))
            bestValue = excludedMove ? alpha
                : pos.is_race_draw() ? DrawValue[pos.side_to_move()]
                : pos.is_race_loss() ? mated_in(ss->ply) : mate_in(ss->ply+1);
        else
#endif
#ifdef HORDE
        if (pos.is_horde() && pos.is_horde_loss())
            bestValue = excludedMove ? alpha : mated_in(ss->ply);
        else
#endif
#ifdef ANTI
        if (pos.is_anti())
            bestValue = excludedMove ? alpha : mate_in(ss->ply+1);
        else
#endif
        bestValue = excludedMove ? alpha
                   :     inCheck ? mated_in(ss->ply) : DrawValue[pos.side_to_move()];
    }
    else if (bestMove)
    {
        int d = depth / ONE_PLY;

        // Quiet best move: update killers, history and countermoves
        if (!pos.capture_or_promotion(bestMove))
        {
            Value bonus = Value(d * d + 2 * d - 2);
            update_stats(pos, ss, bestMove, quietsSearched, quietCount, bonus);
        }

        // Extra penalty for a quiet TT move in previous ply when it gets refuted
        if ((ss-1)->moveCount == 1 && !pos.captured_piece())
        {
            Value penalty = Value(d * d + 4 * d + 1);
            Square prevSq = to_sq((ss-1)->currentMove);
            update_cm_stats(ss-1, pos.piece_on(prevSq), prevSq, -penalty);
        }
    }
    // Bonus for prior countermove that caused the fail low
    else if (    depth >= 3 * ONE_PLY
             && !pos.captured_piece()
             && is_ok((ss-1)->currentMove))
    {
        int d = depth / ONE_PLY;
        Value bonus = Value(d * d + 2 * d - 2);
        Square prevSq = to_sq((ss-1)->currentMove);
        update_cm_stats(ss-1, pos.piece_on(prevSq), prevSq, bonus);
    }

    tte->save(posKey, value_to_tt(bestValue, ss->ply),
              bestValue >= beta ? BOUND_LOWER :
              PvNode && bestMove ? BOUND_EXACT : BOUND_UPPER,
              depth, bestMove, ss->staticEval, TT.generation());

    assert(bestValue > -VALUE_INFINITE && bestValue < VALUE_INFINITE);

    return bestValue;
  }


  // qsearch() is the quiescence search function, which is called by the main
  // search function when the remaining depth is zero (or, to be more precise,
  // less than ONE_PLY).

  template <NodeType NT, bool InCheck>
  Value qsearch(Position& pos, Stack* ss, Value alpha, Value beta, Depth depth) {

    const bool PvNode = NT == PV;

#ifdef ATOMIC
    assert((pos.is_atomic() && pos.is_atomic_loss()) || InCheck == !!pos.checkers());
#else
    assert(InCheck == !!pos.checkers());
#endif
    assert(alpha >= -VALUE_INFINITE && alpha < beta && beta <= VALUE_INFINITE);
    assert(PvNode || (alpha == beta - 1));
    assert(depth <= DEPTH_ZERO);
    assert(depth / ONE_PLY * ONE_PLY == depth);

    Move pv[MAX_PLY+1];
    StateInfo st;
    TTEntry* tte;
    Key posKey;
    Move ttMove, move, bestMove;
    Value bestValue, value, ttValue, futilityValue, futilityBase, oldAlpha;
    bool ttHit, givesCheck, evasionPrunable;
    Depth ttDepth;

    if (PvNode)
    {
        oldAlpha = alpha; // To flag BOUND_EXACT when eval above alpha and no available moves
        (ss+1)->pv = pv;
        ss->pv[0] = MOVE_NONE;
    }

    ss->currentMove = bestMove = MOVE_NONE;
    ss->ply = (ss-1)->ply + 1;

#ifdef KOTH
    // Check for an instant win or loss (King of the Hill)
    if (pos.is_koth())
    {
        if (pos.is_koth_win())
            return mate_in(ss->ply+1);
        if (pos.is_koth_loss())
            return mated_in(ss->ply);
    }
#endif
#ifdef RACE
    // Check for an instant win/loss (Racing Kings)
    if (pos.is_race())
    {
        if (pos.is_race_draw())
            return DrawValue[pos.side_to_move()];
        if (pos.is_race_win())
            return mate_in(ss->ply+1);
        if (pos.is_race_loss())
            return mated_in(ss->ply);
    }
#endif
#ifdef THREECHECK
    // Check for an instant win (Three-Check)
    if (pos.is_three_check())
    {
        if (pos.is_three_check_win())
            return mate_in(ss->ply + 1);
        if (pos.is_three_check_loss())
            return mated_in(ss->ply);
    }
#endif
#ifdef HORDE
    // Check for an instant win (Horde)
    if (pos.is_horde())
    {
        if (pos.is_horde_loss())
            return mated_in(ss->ply);
    }
#endif
#ifdef ATOMIC
    // Check for an instant win (Atomic)
    if (pos.is_atomic())
    {
        if (pos.is_atomic_win())
            return mate_in(ss->ply + 1);
        if (pos.is_atomic_loss())
            return mated_in(ss->ply);
    }
#endif
#ifdef ANTI
    // Check for an instant win (Anti)
    if (pos.is_anti())
    {
        if (pos.is_anti_win())
            return mate_in(ss->ply + 1);
        if (pos.is_anti_loss())
            return mated_in(ss->ply);
    }
#endif

    // Check for an instant draw or if the maximum ply has been reached
    if (pos.is_draw() || ss->ply >= MAX_PLY)
        return ss->ply >= MAX_PLY && !InCheck ? evaluate(pos)
                                              : DrawValue[pos.side_to_move()];

    assert(0 <= ss->ply && ss->ply < MAX_PLY);

    // Decide whether or not to include checks: this fixes also the type of
    // TT entry depth that we are going to use. Note that in qsearch we use
    // only two types of depth in TT: DEPTH_QS_CHECKS or DEPTH_QS_NO_CHECKS.
    ttDepth = InCheck || depth >= DEPTH_QS_CHECKS ? DEPTH_QS_CHECKS
                                                  : DEPTH_QS_NO_CHECKS;

    // Transposition table lookup
    posKey = pos.key();
    tte = TT.probe(posKey, ttHit);
    ttMove = ttHit ? tte->move() : MOVE_NONE;
    ttValue = ttHit ? value_from_tt(tte->value(), ss->ply) : VALUE_NONE;

    if (  !PvNode
        && ttHit
        && tte->depth() >= ttDepth
        && ttValue != VALUE_NONE // Only in case of TT access race
        && (ttValue >= beta ? (tte->bound() &  BOUND_LOWER)
                            : (tte->bound() &  BOUND_UPPER)))
    {
        ss->currentMove = ttMove; // Can be MOVE_NONE
        return ttValue;
    }

    // Evaluate the position statically
    if (InCheck)
    {
        ss->staticEval = VALUE_NONE;
        bestValue = futilityBase = -VALUE_INFINITE;
    }
    else
    {
        if (ttHit)
        {
            // Never assume anything on values stored in TT
            if ((ss->staticEval = bestValue = tte->eval()) == VALUE_NONE)
                ss->staticEval = bestValue = evaluate(pos);

            // Can ttValue be used as a better position evaluation?
            if (ttValue != VALUE_NONE)
                if (tte->bound() & (ttValue > bestValue ? BOUND_LOWER : BOUND_UPPER))
                    bestValue = ttValue;
        }
        else
            ss->staticEval = bestValue =
            (ss-1)->currentMove != MOVE_NULL ? evaluate(pos)
                                             : -(ss-1)->staticEval + 2 * Eval::Tempo;

        // Stand pat. Return immediately if static value is at least beta
        if (bestValue >= beta)
        {
            if (!ttHit)
                tte->save(pos.key(), value_to_tt(bestValue, ss->ply), BOUND_LOWER,
                          DEPTH_NONE, MOVE_NONE, ss->staticEval, TT.generation());

            return bestValue;
        }

        if (PvNode && bestValue > alpha)
            alpha = bestValue;

        futilityBase = bestValue + 128;
    }

    // Initialize a MovePicker object for the current position, and prepare
    // to search the moves. Because the depth is <= 0 here, only captures,
    // queen promotions and checks (only if depth >= DEPTH_QS_CHECKS) will
    // be generated.
    MovePicker mp(pos, ttMove, depth, to_sq((ss-1)->currentMove));

    // Loop through the moves until no moves remain or a beta cutoff occurs
    while ((move = mp.next_move()) != MOVE_NONE)
    {
      assert(is_ok(move));

#ifdef RACE
      if (pos.is_race())
          givesCheck = type_of(pos.piece_on(from_sq(move))) == KING && rank_of(to_sq(move)) == RANK_8;
      else
#endif
      givesCheck =  type_of(move) == NORMAL && !pos.discovered_check_candidates()
#ifdef ATOMIC
                  && !pos.is_atomic()
#endif
#ifdef ANTI
                  && !pos.is_anti()
#endif
                  ? pos.check_squares(type_of(pos.piece_on(from_sq(move)))) & to_sq(move)
                  : pos.gives_check(move);

      // Futility pruning
      if (   !InCheck
          && !givesCheck
          &&  futilityBase > -VALUE_KNOWN_WIN
          && !pos.advanced_pawn_push(move))
      {
          assert(type_of(move) != ENPASSANT); // Due to !pos.advanced_pawn_push

          futilityValue = futilityBase + PieceValue[EG][pos.piece_on(to_sq(move))];

          if (futilityValue <= alpha)
          {
              bestValue = std::max(bestValue, futilityValue);
              continue;
          }

          if (futilityBase <= alpha && pos.see(move) <= VALUE_ZERO)
          {
              bestValue = std::max(bestValue, futilityBase);
              continue;
          }
      }

      // Detect non-capture evasions that are candidates to be pruned
      evasionPrunable =    InCheck
                       &&  bestValue > VALUE_MATED_IN_MAX_PLY
                       && !pos.capture(move);

      // Don't search moves with negative SEE values
      if (  (!InCheck || evasionPrunable)
          &&  type_of(move) != PROMOTION
          &&  pos.see_sign(move) < VALUE_ZERO)
          continue;

      // Speculative prefetch as early as possible
      prefetch(TT.first_entry(pos.key_after(move)));

      // Check for legality just before making the move
      if (!pos.legal(move))
          continue;

      ss->currentMove = move;

      // Make and search the move
      pos.do_move(move, st, givesCheck);
      value = givesCheck ? -qsearch<NT,  true>(pos, ss+1, -beta, -alpha, depth - ONE_PLY)
                         : -qsearch<NT, false>(pos, ss+1, -beta, -alpha, depth - ONE_PLY);
      pos.undo_move(move);

      assert(value > -VALUE_INFINITE);
      assert(value < VALUE_INFINITE);
      assert(value > -VALUE_INFINITE && value < VALUE_INFINITE);

      // Check for a new best move
      if (value > bestValue)
      {
          bestValue = value;

          if (value > alpha)
          {
              if (PvNode) // Update pv even in fail-high case
                  update_pv(ss->pv, move, (ss+1)->pv);

              if (PvNode && value < beta) // Update alpha here!
              {
                  alpha = value;
                  bestMove = move;
              }
              else // Fail high
              {
                  tte->save(posKey, value_to_tt(value, ss->ply), BOUND_LOWER,
                            ttDepth, move, ss->staticEval, TT.generation());

                  return value;
              }
          }
       }
    }

    // All legal moves have been searched. A special case: If we're in check
    // and no legal moves were found, it is checkmate.
    if (InCheck && bestValue == -VALUE_INFINITE)
        return mated_in(ss->ply); // Plies to mate from the root

    tte->save(posKey, value_to_tt(bestValue, ss->ply),
              PvNode && bestValue > oldAlpha ? BOUND_EXACT : BOUND_UPPER,
              ttDepth, bestMove, ss->staticEval, TT.generation());

    assert(bestValue > -VALUE_INFINITE && bestValue < VALUE_INFINITE);

    return bestValue;
  }


  // value_to_tt() adjusts a mate score from "plies to mate from the root" to
  // "plies to mate from the current position". Non-mate scores are unchanged.
  // The function is called before storing a value in the transposition table.

  Value value_to_tt(Value v, int ply) {

    assert(v != VALUE_NONE);

    return  v >= VALUE_MATE_IN_MAX_PLY  ? v + ply
          : v <= VALUE_MATED_IN_MAX_PLY ? v - ply : v;
  }


  // value_from_tt() is the inverse of value_to_tt(): It adjusts a mate score
  // from the transposition table (which refers to the plies to mate/be mated
  // from current position) to "plies to mate/be mated from the root".

  Value value_from_tt(Value v, int ply) {

    return  v == VALUE_NONE             ? VALUE_NONE
          : v >= VALUE_MATE_IN_MAX_PLY  ? v - ply
          : v <= VALUE_MATED_IN_MAX_PLY ? v + ply : v;
  }


  // update_pv() adds current move and appends child pv[]

  void update_pv(Move* pv, Move move, Move* childPv) {

    for (*pv++ = move; childPv && *childPv != MOVE_NONE; )
        *pv++ = *childPv++;
    *pv = MOVE_NONE;
  }


  // update_cm_stats() updates countermove and follow-up move history
  void update_cm_stats(Stack* ss, Piece pc, Square s, Value bonus) {

    CounterMoveStats* cmh  = (ss-1)->counterMoves;
    CounterMoveStats* fmh1 = (ss-2)->counterMoves;
    CounterMoveStats* fmh2 = (ss-4)->counterMoves;

    if (cmh)
        cmh->update(pc, s, bonus);

    if (fmh1)
        fmh1->update(pc, s, bonus);

    if (fmh2)
        fmh2->update(pc, s, bonus);
  }


  // update_stats() updates killers, history, countermove and countermove plus
  // follow-up move history when a new quiet best move is found.

  void update_stats(const Position& pos, Stack* ss, Move move,
                    Move* quiets, int quietsCnt, Value bonus) {

    if (ss->killers[0] != move)
    {
        ss->killers[1] = ss->killers[0];
        ss->killers[0] = move;
    }

    Color c = pos.side_to_move();
    Thread* thisThread = pos.this_thread();
    thisThread->fromTo.update(c, move, bonus);
    thisThread->history.update(pos.moved_piece(move), to_sq(move), bonus);
    update_cm_stats(ss, pos.moved_piece(move), to_sq(move), bonus);

    if ((ss-1)->counterMoves)
    {
        Square prevSq = to_sq((ss-1)->currentMove);
        thisThread->counterMoves.update(pos.piece_on(prevSq), prevSq, move);
    }

    // Decrease all the other played quiet moves
    for (int i = 0; i < quietsCnt; ++i)
    {
        thisThread->fromTo.update(c, quiets[i], -bonus);
        thisThread->history.update(pos.moved_piece(quiets[i]), to_sq(quiets[i]), -bonus);
        update_cm_stats(ss, pos.moved_piece(quiets[i]), to_sq(quiets[i]), -bonus);
    }
  }


  // When playing with strength handicap, choose best move among a set of RootMoves
  // using a statistical rule dependent on 'level'. Idea by Heinz van Saanen.

  Move Skill::pick_best(size_t multiPV) {

    const RootMoves& rootMoves = Threads.main()->rootMoves;
    static PRNG rng(now()); // PRNG sequence should be non-deterministic

    // RootMoves are already sorted by score in descending order
    Value topScore = rootMoves[0].score;
    int delta = std::min(topScore - rootMoves[multiPV - 1].score, PawnValueMg);
    int weakness = 125 - level * 9/4;
    int maxScore = -VALUE_INFINITE;

    // Choose best move. For each move score we add two terms, both dependent on
    // weakness. One is deterministic and bigger for weaker levels, and one is
    // random. Then we choose the move with the resulting highest score.
    for (size_t i = 0; i < multiPV; ++i)
    {
        // This is our magic formula
        int push = (  weakness * int(topScore - rootMoves[i].score)
                    + delta * (rng.rand<unsigned>() % weakness)) / 128;

        if (rootMoves[i].score + push > maxScore)
        {
            maxScore = rootMoves[i].score + push;
            best = rootMoves[i].pv[0];
        }
    }

    return best;
  }


  // check_time() is used to print debug info and, more importantly, to detect
  // when we are out of available time and thus stop the search.

  void check_time() {

    static TimePoint lastInfoTime = now();

    int elapsed = Time.elapsed();
    TimePoint tick = Limits.startTime + elapsed;

    if (tick - lastInfoTime >= 1000)
    {
        lastInfoTime = tick;
        dbg_print();
    }

    // An engine may not stop pondering until told so by the GUI
    if (Limits.ponder)
        return;

    if (   (Limits.use_time_management() && elapsed > Time.maximum() - 10)
        || (Limits.movetime && elapsed >= Limits.movetime)
        || (Limits.nodes && Threads.nodes_searched() >= Limits.nodes))
            Signals.stop = true;
  }

} // namespace


/// UCI::pv() formats PV information according to the UCI protocol. UCI requires
/// that all (if any) unsearched PV lines are sent using a previous search score.

string UCI::pv(const Position& pos, Depth depth, Value alpha, Value beta) {

  std::stringstream ss;
  int elapsed = Time.elapsed() + 1;
  const RootMoves& rootMoves = pos.this_thread()->rootMoves;
  size_t PVIdx = pos.this_thread()->PVIdx;
  size_t multiPV = std::min((size_t)Options["MultiPV"], rootMoves.size());
  uint64_t nodes_searched = Threads.nodes_searched();

  for (size_t i = 0; i < multiPV; ++i)
  {
      bool updated = (i <= PVIdx);

      if (depth == ONE_PLY && !updated)
          continue;

      Depth d = updated ? depth : depth - ONE_PLY;
      Value v = updated ? rootMoves[i].score : rootMoves[i].previousScore;

      bool tb = TB::RootInTB && abs(v) < VALUE_MATE - MAX_PLY;
      v = tb ? TB::Score : v;

      if (ss.rdbuf()->in_avail()) // Not at first line
          ss << "\n";

      ss << "info"
         << " depth "    << d / ONE_PLY
         << " seldepth " << pos.this_thread()->maxPly
         << " multipv "  << i + 1
         << " score "    << UCI::value(v);

      if (!tb && i == PVIdx)
          ss << (v >= beta ? " lowerbound" : v <= alpha ? " upperbound" : "");

      ss << " nodes "    << nodes_searched
         << " nps "      << nodes_searched * 1000 / elapsed;

      if (elapsed > 1000) // Earlier makes little sense
          ss << " hashfull " << TT.hashfull();

      ss << " tbhits "   << TB::Hits
         << " time "     << elapsed
         << " pv";

      for (Move m : rootMoves[i].pv)
          ss << " " << UCI::move(m, pos.is_chess960());
  }

  return ss.str();
}


/// RootMove::extract_ponder_from_tt() is called in case we have no ponder move
/// before exiting the search, for instance, in case we stop the search during a
/// fail high at root. We try hard to have a ponder move to return to the GUI,
/// otherwise in case of 'ponder on' we have nothing to think on.

bool RootMove::extract_ponder_from_tt(Position& pos)
{
    StateInfo st;
    bool ttHit;

    assert(pv.size() == 1);
    if (pv[0] == MOVE_NONE) // Not pondering
        return false;

    pos.do_move(pv[0], st, pos.gives_check(pv[0]));
    TTEntry* tte = TT.probe(pos.key(), ttHit);

    if (ttHit)
    {
        Move m = tte->move(); // Local copy to be SMP safe
        if (MoveList<LEGAL>(pos).contains(m))
            pv.push_back(m);
    }

    pos.undo_move(pv[0]);
    return pv.size() > 1;
}

void Tablebases::filter_root_moves(Position& pos, Search::RootMoves& rootMoves) {

    Hits = 0;
    RootInTB = false;
    UseRule50 = Options["Syzygy50MoveRule"];
    ProbeDepth = Options["SyzygyProbeDepth"] * ONE_PLY;
    Cardinality = Options["SyzygyProbeLimit"];

    // Skip TB probing when no TB found: !TBLargest -> !TB::Cardinality
    if (Cardinality > MaxCardinality)
    {
        Cardinality = MaxCardinality;
        ProbeDepth = DEPTH_ZERO;
    }

    if (Cardinality < popcount(pos.pieces()) || pos.can_castle(ANY_CASTLING))
        return;

    // If the current root position is in the tablebases, then RootMoves
    // contains only moves that preserve the draw or the win.
    RootInTB = root_probe(pos, rootMoves, TB::Score);

    if (RootInTB)
        Cardinality = 0; // Do not probe tablebases during the search

    else // If DTZ tables are missing, use WDL tables as a fallback
    {
        // Filter out moves that do not preserve the draw or the win.
        RootInTB = root_probe_wdl(pos, rootMoves, TB::Score);

        // Only probe during search if winning
        if (RootInTB && TB::Score <= VALUE_DRAW)
            Cardinality = 0;
    }

    if (RootInTB)
    {
        Hits = rootMoves.size();

        if (!UseRule50)
            TB::Score =  TB::Score > VALUE_DRAW ?  VALUE_MATE - MAX_PLY - 1
                       : TB::Score < VALUE_DRAW ? -VALUE_MATE + MAX_PLY + 1
                                                :  VALUE_DRAW;
    }
}<|MERGE_RESOLUTION|>--- conflicted
+++ resolved
@@ -1099,18 +1099,14 @@
               if (moveCountPruning)
                   continue;
 
-<<<<<<< HEAD
-              predictedDepth = std::max(newDepth - reduction<PvNode>(improving, depth, moveCount), DEPTH_ZERO);
-#ifdef RACE
-              predictedDepth -= raceRank * ONE_PLY;
-#endif
-#ifdef THREECHECK
-              predictedDepth -= checks * ONE_PLY;
-#endif
-=======
               // Reduced depth of the next LMR search
               int lmrDepth = std::max(newDepth - reduction<PvNode>(improving, depth, moveCount), DEPTH_ZERO) / ONE_PLY;
->>>>>>> 01f2466f
+#ifdef RACE
+              lmrDepth -= raceRank * ONE_PLY;
+#endif
+#ifdef THREECHECK
+              lmrDepth -= checks * ONE_PLY;
+#endif
 
               // Countermoves based pruning
               if (   lmrDepth < 3
@@ -1124,9 +1120,7 @@
                   && ss->staticEval + 256 + 200 * lmrDepth <= alpha)
                   continue;
 
-<<<<<<< HEAD
-              // Prune moves with negative SEE at low depths and below a decreasing
-              // threshold at higher depths.
+              // Prune moves with negative SEE
 #ifdef ANTI
               if (pos.is_anti()) {} else
 #endif
@@ -1136,20 +1130,9 @@
 #ifdef RACE
               if (pos.is_race()) {} else
 #endif
-              if (predictedDepth < 8 * ONE_PLY)
-              {
-                  Value see_v = predictedDepth < 4 * ONE_PLY ? VALUE_ZERO
-                              : -PawnValueMg * 2 * int(predictedDepth - 3 * ONE_PLY) / ONE_PLY;
-
-                  if (pos.see_sign(move) < see_v)
-                      continue;
-              }
-=======
-              // Prune moves with negative SEE
               if (   lmrDepth < 8
                   && pos.see_sign(move) < Value(-35 * lmrDepth * lmrDepth))
                   continue;
->>>>>>> 01f2466f
           }
           else if (   depth < 7 * ONE_PLY
                    && pos.see_sign(move) < Value(-35 * depth / ONE_PLY * depth / ONE_PLY))
