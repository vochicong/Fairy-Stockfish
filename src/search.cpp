--- conflicted
+++ resolved
@@ -416,11 +416,6 @@
 
   // Check if there are threads with a better score than main thread
   Thread* bestThread = this;
-#ifdef USELONGESTPV
-  size_t longestPlies = 0;
-  Thread* longestPVThread = this;
-  const size_t minPlies = 6;
-#endif
   if (    Options["MultiPV"] == 1
       && !Limits.depth
       && !Skill(Options["Skill Level"]).enabled()
@@ -449,56 +444,8 @@
           {
               bestVote = votes[th->rootMoves[0].pv[0]];
               bestThread = th;
-<<<<<<< HEAD
-#ifdef USELONGESTPV
-          longestPlies = std::max(th->rootMoves[0].pv.size(), longestPlies);
-#endif
-      }
-
-#ifdef USELONGESTPV
-      longestPVThread = bestThread;
-      if (bestThread->rootMoves[0].pv.size() < std::min(minPlies, longestPlies))
-      {
-          const int maxScoreDiff = Eval::Tempo[rootPos.variant()];
-          const int maxDepthDiff = 2;
-
-          // Select the best thread that meets the minimum move criteria
-          // and is within the appropriate range of score eval
-          for (Thread* th : Threads)
-          {
-              if (th->rootMoves[0].pv.size() <= bestThread->rootMoves[0].pv.size())
-                  continue;
-              auto begin = bestThread->rootMoves[0].pv.begin(),
-                     end = bestThread->rootMoves[0].pv.end();
-              if (std::mismatch(begin, end, th->rootMoves[0].pv.begin()).first != end)
-                  continue;
-
-              if (longestPVThread->rootMoves[0].pv.size() < std::min(minPlies, longestPlies))
-              {
-                  // If our current longest is short, allow a weakening of score
-                  // and depth to an absolute max of maxScoreDiff / maxDepthDiff
-                  // compared to the bestThread
-                  if (   th->rootMoves[0].pv.size() >= longestPVThread->rootMoves[0].pv.size()
-                      && abs(bestThread->rootMoves[0].score - th->rootMoves[0].score) < maxScoreDiff
-                      && (bestThread->completedDepth - th->completedDepth < maxDepthDiff))
-                      longestPVThread = th;
-              }
-              else
-              {
-                  // Since longestPVThread is already long, only select among
-                  // threads with long PVs with strong eval/depth
-                  if (   th->rootMoves[0].pv.size() >= std::min(minPlies, longestPlies)
-                      && abs(bestThread->rootMoves[0].score - th->rootMoves[0].score) < maxScoreDiff
-                      && (   th->rootMoves[0].score >= longestPVThread->rootMoves[0].score
-                          || th->completedDepth >= longestPVThread->completedDepth)
-                     )
-                     longestPVThread = th;
-              }
-=======
->>>>>>> 198418ee
           }
       }
-#endif
   }
 
   previousScore = bestThread->rootMoves[0].score;
@@ -1334,28 +1281,14 @@
       {
           Depth r = reduction<PvNode>(improving, depth, moveCount);
 
-<<<<<<< HEAD
 #ifdef ANTI
           if (pos.is_anti() && pos.can_capture())
               r -= r ? ONE_PLY : DEPTH_ZERO;
           else
 #endif
-          if (captureOrPromotion) // (~5 Elo)
-          {
-              // Decrease reduction by comparing opponent's stat score
-              if ((ss-1)->statScore < 0)
-                  r -= ONE_PLY;
-          }
-          else
-          {
-              // Decrease reduction if opponent's move count is high (~5 Elo)
-              if ((ss-1)->moveCount > 15)
-                  r -= ONE_PLY;
-=======
           // Decrease reduction if opponent's move count is high (~10 Elo)
           if ((ss-1)->moveCount > 15)
               r -= ONE_PLY;
->>>>>>> 198418ee
 
           if (!captureOrPromotion)
           {
