--- conflicted
+++ resolved
@@ -605,13 +605,8 @@
               if (   mainThread
                   && multiPV == 1
                   && (bestValue <= alpha || bestValue >= beta)
-<<<<<<< HEAD
                   && Time.elapsed() > PV_MIN_ELAPSED)
-                  sync_cout << UCI::pv(rootPos, adjustedDepth, alpha, beta) << sync_endl;
-=======
-                  && Time.elapsed() > 3000)
                   sync_cout << UCI::pv(rootPos, rootDepth, alpha, beta) << sync_endl;
->>>>>>> 8bb7a737
 
               // In case of failing low/high increase aspiration window and
               // re-search, otherwise exit the loop.
@@ -645,13 +640,8 @@
           std::stable_sort(rootMoves.begin() + pvFirst, rootMoves.begin() + pvIdx + 1);
 
           if (    mainThread
-<<<<<<< HEAD
               && (Threads.stop || pvIdx + 1 == multiPV || Time.elapsed() > PV_MIN_ELAPSED))
-              sync_cout << UCI::pv(rootPos, adjustedDepth, alpha, beta) << sync_endl;
-=======
-              && (Threads.stop || pvIdx + 1 == multiPV || Time.elapsed() > 3000))
               sync_cout << UCI::pv(rootPos, rootDepth, alpha, beta) << sync_endl;
->>>>>>> 8bb7a737
       }
 
       if (!Threads.stop)
