--- conflicted
+++ resolved
@@ -939,7 +939,11 @@
         goto moves_loop;
 #endif
 
+#ifdef HORDE
+    if (skipEarlyPruning || !(pos.is_horde() || pos.non_pawn_material(pos.side_to_move())))
+#else
     if (skipEarlyPruning || !pos.non_pawn_material(pos.side_to_move()))
+#endif
         goto moves_loop;
 
     // Step 6. Razoring (skipped when in check)
@@ -962,18 +966,8 @@
 #endif
     if (   !rootNode
         &&  depth < 7 * ONE_PLY
-<<<<<<< HEAD
         &&  eval - futility_margin(pos.variant(), depth) >= beta
-        &&  eval < VALUE_KNOWN_WIN  // Do not return unproven wins
-#ifdef HORDE
-        &&  (pos.non_pawn_material(pos.side_to_move()) || pos.is_horde()))
-#else
-        &&  pos.non_pawn_material(pos.side_to_move()))
-#endif
-=======
-        &&  eval - futility_margin(depth) >= beta
         &&  eval < VALUE_KNOWN_WIN)  // Do not return unproven wins
->>>>>>> d1934822
         return eval;
 
     // Step 8. Null move search with verification search (is omitted in PV nodes)
