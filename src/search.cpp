--- conflicted
+++ resolved
@@ -69,9 +69,8 @@
   const int SkipSize[]  = { 1, 1, 2, 2, 2, 2, 3, 3, 3, 3, 3, 3, 4, 4, 4, 4, 4, 4, 4, 4 };
   const int SkipPhase[] = { 0, 1, 0, 1, 2, 3, 0, 1, 2, 3, 4, 5, 0, 1, 2, 3, 4, 5, 6, 7 };
 
-<<<<<<< HEAD
-  // Razoring and futility margin based on depth
-  const int razor_margin[VARIANT_NB] = {
+  // Razoring and futility margins
+  const int RazorMargin[VARIANT_NB] = {
   600,
 #ifdef ANTI
   2334,
@@ -110,7 +109,7 @@
   603,
 #endif
   };
-  const int futility_margin_factor[VARIANT_NB] = {
+  const int FutilityMarginFactor[VARIANT_NB] = {
   150,
 #ifdef ANTI
   586,
@@ -149,7 +148,7 @@
   150,
 #endif
   };
-  const int futility_margin_parent[VARIANT_NB][2] = {
+  const int FutilityMarginParent[VARIANT_NB][2] = {
   { 256, 200 },
 #ifdef ANTI
   { 331, 372 },
@@ -188,7 +187,7 @@
   { 256, 200 },
 #endif
   };
-  const int probcut_margin[VARIANT_NB] = {
+  const int ProbcutMargin[VARIANT_NB] = {
   200,
 #ifdef ANTI
   200,
@@ -227,12 +226,7 @@
   200,
 #endif
   };
-  Value futility_margin(Variant var, Depth d) { return Value(futility_margin_factor[var] * d / ONE_PLY); }
-=======
-  // Razoring and futility margins
-  const int RazorMargin = 600;
-  Value futility_margin(Depth d) { return Value(150 * d / ONE_PLY); }
->>>>>>> 860223c5
+  Value futility_margin(Variant var, Depth d) { return Value(FutilityMarginFactor[var] * d / ONE_PLY); }
 
   // Futility and reductions lookup tables, initialized at startup
   int FutilityMoveCounts[VARIANT_NB][2][16]; // [improving][depth]
@@ -494,15 +488,11 @@
 
   previousScore = bestThread->rootMoves[0].score;
 
-<<<<<<< HEAD
 #ifdef USELONGESTPV
   if (longestPVThread != this)
       sync_cout << UCI::pv(longestPVThread->rootPos, longestPVThread->completedDepth, -VALUE_INFINITE, VALUE_INFINITE) << sync_endl;
 #else
-  // Send new PV when needed
-=======
   // Send again PV info if we have a new best thread
->>>>>>> 860223c5
   if (bestThread != this)
       sync_cout << UCI::pv(bestThread->rootPos, bestThread->completedDepth, -VALUE_INFINITE, VALUE_INFINITE) << sync_endl;
 #endif
@@ -849,8 +839,7 @@
         return ttValue;
     }
 
-<<<<<<< HEAD
-    // Step 4a. Tablebase probe
+    // Step 5. Tablebases probe
 #ifdef EXTINCTION
     if (pos.is_extinction()) {} else
 #endif
@@ -875,9 +864,6 @@
 #ifdef HORDE
     if (pos.is_horde()) {} else
 #endif
-=======
-    // Step 5. Tablebases probe
->>>>>>> 860223c5
     if (!rootNode && TB::Cardinality)
     {
         int piecesCount = pos.count<ALL_PIECES>();
@@ -943,14 +929,10 @@
     }
     else
     {
-<<<<<<< HEAD
-        eval = ss->staticEval =
+        ss->staticEval = eval =
 #ifdef CRAZYHOUSE
         (ss-1)->currentMove != MOVE_NULL || pos.is_house() ? evaluate(pos)
 #else
-=======
-        ss->staticEval = eval =
->>>>>>> 860223c5
         (ss-1)->currentMove != MOVE_NULL ? evaluate(pos)
 #endif
                                          : -(ss-1)->staticEval + 2 * Eval::Tempo[pos.variant()];
@@ -977,27 +959,18 @@
     // Step 7. Razoring (skipped when in check)
     if (   !PvNode
         &&  depth < 4 * ONE_PLY
-<<<<<<< HEAD
-        &&  eval + razor_margin[pos.variant()] <= alpha)
-=======
-        &&  eval + RazorMargin <= alpha)
->>>>>>> 860223c5
+        &&  eval + RazorMargin[pos.variant()] <= alpha)
     {
         if (depth <= ONE_PLY)
             return qsearch<NonPV, false>(pos, ss, alpha, alpha+1);
 
-<<<<<<< HEAD
-        Value ralpha = alpha - razor_margin[pos.variant()];
-=======
-        Value ralpha = alpha - RazorMargin;
->>>>>>> 860223c5
+        Value ralpha = alpha - RazorMargin[pos.variant()];
         Value v = qsearch<NonPV, false>(pos, ss, ralpha, ralpha+1);
         if (v <= ralpha)
             return v;
     }
 
-<<<<<<< HEAD
-    // Step 7. Futility pruning: child node (skipped when in check)
+    // Step 8. Futility pruning: child node (skipped when in check)
 #ifdef EXTINCTION
     if (pos.is_extinction()) {} else
 #endif
@@ -1007,20 +980,10 @@
         &&  eval < VALUE_KNOWN_WIN)  // Do not return unproven wins
         return eval;
 
-    // Step 8. Null move search with verification search (is omitted in PV nodes)
+    // Step 9. Null move search with verification search
 #ifdef HORDE
     if (pos.is_horde()) {} else
 #endif
-=======
-    // Step 8. Futility pruning: child node (skipped when in check)
-    if (   !rootNode
-        &&  depth < 7 * ONE_PLY
-        &&  eval - futility_margin(depth) >= beta
-        &&  eval < VALUE_KNOWN_WIN) // Do not return unproven wins
-        return eval;
-
-    // Step 9. Null move search with verification search
->>>>>>> 860223c5
     if (   !PvNode
         &&  eval >= beta
         &&  ss->staticEval >= beta - 36 * depth / ONE_PLY + 225
@@ -1081,14 +1044,9 @@
         &&  depth >= 5 * ONE_PLY
         &&  abs(beta) < VALUE_MATE_IN_MAX_PLY)
     {
-<<<<<<< HEAD
-        Value rbeta = std::min(beta + probcut_margin[pos.variant()], VALUE_INFINITE);
-
-=======
->>>>>>> 860223c5
         assert(is_ok((ss-1)->currentMove));
 
-        Value rbeta = std::min(beta + 200, VALUE_INFINITE);
+        Value rbeta = std::min(beta + ProbcutMargin[pos.variant()], VALUE_INFINITE);
         MovePicker mp(pos, ttMove, rbeta - ss->staticEval, &thisThread->captureHistory);
 
         while ((move = mp.next_move()) != MOVE_NONE)
@@ -1107,14 +1065,10 @@
             }
     }
 
-<<<<<<< HEAD
-    // Step 10. Internal iterative deepening (skipped when in check)
+    // Step 11. Internal iterative deepening (skipped when in check)
 #ifdef CRAZYHOUSE
     if (    depth >= (pos.is_house() ? 4 : 6) * ONE_PLY
 #else
-=======
-    // Step 11. Internal iterative deepening (skipped when in check)
->>>>>>> 860223c5
     if (    depth >= 6 * ONE_PLY
 #endif
         && !ttMove
@@ -1171,11 +1125,7 @@
           sync_cout << "info depth " << depth / ONE_PLY
                     << " currmove " << UCI::move(move, pos.is_chess960())
                     << " currmovenumber " << moveCount + thisThread->PVIdx << sync_endl;
-<<<<<<< HEAD
-#endif
-
-=======
->>>>>>> 860223c5
+#endif
       if (PvNode)
           (ss+1)->pv = nullptr;
 
@@ -1273,7 +1223,7 @@
               // Futility pruning: parent node
               if (   lmrDepth < 7
                   && !inCheck
-                  && ss->staticEval + futility_margin_parent[pos.variant()][0] + futility_margin_parent[pos.variant()][1] * lmrDepth <= alpha)
+                  && ss->staticEval + FutilityMarginParent[pos.variant()][0] + FutilityMarginParent[pos.variant()][1] * lmrDepth <= alpha)
                   continue;
 
               // Prune moves with negative SEE
@@ -1560,19 +1510,13 @@
     ss->currentMove = bestMove = MOVE_NONE;
     moveCount = 0;
 
-<<<<<<< HEAD
     if (pos.is_variant_end())
         return pos.variant_result(ss->ply, VALUE_DRAW);
 
-    // Check for an instant draw or if the maximum ply has been reached
-    if (pos.is_draw(ss->ply) || ss->ply >= MAX_PLY)
-        return ss->ply >= MAX_PLY && !InCheck ? evaluate(pos) : VALUE_DRAW;
-=======
     // Check for an immediate draw or maximum ply reached
     if (   pos.is_draw(ss->ply)
         || ss->ply >= MAX_PLY)
         return (ss->ply >= MAX_PLY && !InCheck) ? evaluate(pos) : VALUE_DRAW;
->>>>>>> 860223c5
 
     assert(0 <= ss->ply && ss->ply < MAX_PLY);
 
