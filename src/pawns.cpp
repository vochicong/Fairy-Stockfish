/*
  Stockfish, a UCI chess playing engine derived from Glaurung 2.1
  Copyright (C) 2004-2008 Tord Romstad (Glaurung author)
  Copyright (C) 2008-2015 Marco Costalba, Joona Kiiski, Tord Romstad
  Copyright (C) 2015-2017 Marco Costalba, Joona Kiiski, Gary Linscott, Tord Romstad

  Stockfish is free software: you can redistribute it and/or modify
  it under the terms of the GNU General Public License as published by
  the Free Software Foundation, either version 3 of the License, or
  (at your option) any later version.

  Stockfish is distributed in the hope that it will be useful,
  but WITHOUT ANY WARRANTY; without even the implied warranty of
  MERCHANTABILITY or FITNESS FOR A PARTICULAR PURPOSE.  See the
  GNU General Public License for more details.

  You should have received a copy of the GNU General Public License
  along with this program.  If not, see <http://www.gnu.org/licenses/>.
*/

#include <algorithm>
#include <cassert>

#include "bitboard.h"
#include "pawns.h"
#include "position.h"
#include "thread.h"

namespace {

  #define V Value
  #define S(mg, eg) make_score(mg, eg)

  // Isolated pawn penalty by opposed flag
  const Score Isolated[VARIANT_NB][2] = {
    { S(27, 30), S(13, 18) },
#ifdef ANTI
    { S(50, 80), S(54, 69) },
#endif
#ifdef ATOMIC
    { S(27, 28), S(24, 14) },
#endif
#ifdef CRAZYHOUSE
    { S(45, 40), S(30, 27) },
#endif
#ifdef HORDE
    { S(59, 42), S(16, 38) },
#endif
#ifdef KOTH
    { S(45, 40), S(30, 27) },
#endif
#ifdef LOSERS
    { S(50, 80), S(54, 69) },
#endif
#ifdef RACE
    {},
#endif
#ifdef RELAY
    { S(45, 40), S(30, 27) },
#endif
#ifdef THREECHECK
    { S(45, 40), S(30, 27) },
#endif
  };

  // Backward pawn penalty by opposed flag
  const Score Backward[VARIANT_NB][2] = {
    { S(40, 26), S(24, 12) },
#ifdef ANTI
    { S(64, 25), S(26, 50) },
#endif
#ifdef ATOMIC
    { S(48, 21), S(35, 15) },
#endif
#ifdef CRAZYHOUSE
    { S(56, 33), S(41, 19) },
#endif
#ifdef HORDE
    { S(44, 24), S(78, 14) },
#endif
#ifdef KOTH
    { S(56, 33), S(41, 19) },
#endif
#ifdef LOSERS
    { S(64, 25), S(26, 50) },
#endif
#ifdef RACE
    {},
#endif
#ifdef RELAY
    { S(56, 33), S(41, 19) },
#endif
#ifdef THREECHECK
    { S(56, 33), S(41, 19) },
#endif
  };

  // Connected pawn bonus by opposed, phalanx, #support and rank
  Score Connected[VARIANT_NB][2][2][3][RANK_NB];

  // Doubled pawn penalty
  const Score Doubled[VARIANT_NB] = {
    S(18, 38),
#ifdef ANTI
    S( 4, 51),
#endif
#ifdef ATOMIC
    S( 0,  0),
#endif
#ifdef CRAZYHOUSE
    S(18, 38),
#endif
#ifdef HORDE
    S(11, 83),
#endif
#ifdef KOTH
    S(18, 38),
#endif
#ifdef LOSERS
    S( 4, 51),
#endif
#ifdef RACE
    S( 0,  0),
#endif
#ifdef RELAY
    S(18, 38),
#endif
#ifdef THREECHECK
    S(18, 38),
#endif
  };

  // Lever bonus by rank
  const Score Lever[RANK_NB] = {
    S( 0,  0), S( 0,  0), S(0, 0), S(0, 0),
    S(17, 16), S(33, 32), S(0, 0), S(0, 0)
  };

  // Weakness of our pawn shelter in front of the king by [isKingFile][distance from edge][rank].
  // RANK_1 = 0 is used for files where we have no pawns or our pawn is behind our king.
<<<<<<< HEAD
  const Value ShelterWeakness[VARIANT_NB][4][RANK_NB] = {
  {
    { V(100), V(20), V(10), V(46), V(82), V( 86), V( 98) },
    { V(116), V( 4), V(28), V(87), V(94), V(108), V(104) },
    { V(109), V( 1), V(59), V(87), V(62), V( 91), V(116) },
    { V( 75), V(12), V(43), V(59), V(90), V( 84), V(112) }
  },
#ifdef ANTI
  {},
#endif
#ifdef ATOMIC
  {
    { V( 88), V(34), V( 5), V(44), V( 89), V( 90), V( 94) },
    { V(116), V(61), V(-4), V(80), V( 95), V(101), V(104) },
    { V( 97), V(68), V(34), V(82), V( 62), V(104), V(110) },
    { V(103), V(44), V(44), V(77), V(103), V( 66), V(118) }
  },
#endif
#ifdef CRAZYHOUSE
  {
    { V(142), V(-15), V( 51), V(150), V(146), V(181), V(302) },
    { V(283), V(-23), V(151), V(223), V(174), V(199), V(151) },
    { V(188), V( 47), V(132), V(167), V(248), V(194), V(241) },
    { V(141), V(101), V( 79), V(186), V(127), V(158), V(271) }
  },
#endif
#ifdef HORDE
  {
    { V(100), V(20), V(10), V(46), V(82), V( 86), V( 98) },
    { V(116), V( 4), V(28), V(87), V(94), V(108), V(104) },
    { V(109), V( 1), V(59), V(87), V(62), V( 91), V(116) },
    { V( 75), V(12), V(43), V(59), V(90), V( 84), V(112) }
  },
#endif
#ifdef KOTH
  {
    { V(100), V(20), V(10), V(46), V(82), V( 86), V( 98) },
    { V(116), V( 4), V(28), V(87), V(94), V(108), V(104) },
    { V(109), V( 1), V(59), V(87), V(62), V( 91), V(116) },
    { V( 75), V(12), V(43), V(59), V(90), V( 84), V(112) }
  },
#endif
#ifdef LOSERS
  {
    { V(100), V(20), V(10), V(46), V(82), V( 86), V( 98) },
    { V(116), V( 4), V(28), V(87), V(94), V(108), V(104) },
    { V(109), V( 1), V(59), V(87), V(62), V( 91), V(116) },
    { V( 75), V(12), V(43), V(59), V(90), V( 84), V(112) }
  },
#endif
#ifdef RACE
  {},
#endif
#ifdef RELAY
  {
    { V(100), V(20), V(10), V(46), V(82), V( 86), V( 98) },
    { V(116), V( 4), V(28), V(87), V(94), V(108), V(104) },
    { V(109), V( 1), V(59), V(87), V(62), V( 91), V(116) },
    { V( 75), V(12), V(43), V(59), V(90), V( 84), V(112) }
  },
#endif
#ifdef THREECHECK
  {
    { V(105), V( 1), V(22), V( 52), V(86), V( 89), V( 98) },
    { V(116), V( 3), V(55), V(109), V(81), V( 97), V( 99) },
    { V(121), V(23), V(69), V( 93), V(58), V( 88), V(112) },
    { V( 94), V(11), V(52), V( 67), V(90), V( 85), V(112) }
  },
#endif
  };

  // Danger of enemy pawns moving toward our king by [type][distance from edge][rank].
  // For the unopposed and unblocked cases, RANK_1 = 0 is used when opponent has no pawn
  // on the given file, or their pawn is behind our king.
  const Value StormDanger[VARIANT_NB][4][4][RANK_NB] = {
  {
    { { V( 0),  V(-290), V(-274), V(57), V(41) },  //BlockedByKing
=======
  const Value ShelterWeakness[][int(FILE_NB) / 2][RANK_NB] = {
    { { V( 97), V(17), V( 9), V(44), V( 84), V( 87), V( 99) }, // Not On King file
      { V(106), V( 6), V(33), V(86), V( 87), V(104), V(112) },
      { V(101), V( 2), V(65), V(98), V( 58), V( 89), V(115) },
      { V( 73), V( 7), V(54), V(73), V( 84), V( 83), V(111) } },
    { { V(104), V(20), V( 6), V(27), V( 86), V( 93), V( 82) }, // On King file
      { V(123), V( 9), V(34), V(96), V(112), V( 88), V( 75) },
      { V(120), V(25), V(65), V(91), V( 66), V( 78), V(117) },
      { V( 81), V( 2), V(47), V(63), V( 94), V( 93), V(104) } }
  };

  // Danger of enemy pawns moving toward our king by [type][distance from edge][rank].
  // For the unopposed and unblocked cases, RANK_1 = 0 is used when opponent has
  // no pawn on the given file, or their pawn is behind our king.
  const Value StormDanger[][4][RANK_NB] = {
    { { V( 0),  V(-290), V(-274), V(57), V(41) },  // BlockedByKing
>>>>>>> ed8286eb
      { V( 0),  V(  60), V( 144), V(39), V(13) },
      { V( 0),  V(  65), V( 141), V(41), V(34) },
      { V( 0),  V(  53), V( 127), V(56), V(14) } },
    { { V( 4),  V(  73), V( 132), V(46), V(31) },  // Unopposed
      { V( 1),  V(  64), V( 143), V(26), V(13) },
      { V( 1),  V(  47), V( 110), V(44), V(24) },
      { V( 0),  V(  72), V( 127), V(50), V(31) } },
    { { V( 0),  V(   0), V(  79), V(23), V( 1) },  // BlockedByPawn
      { V( 0),  V(   0), V( 148), V(27), V( 2) },
      { V( 0),  V(   0), V( 161), V(16), V( 1) },
      { V( 0),  V(   0), V( 171), V(22), V(15) } },
    { { V(22),  V(  45), V( 104), V(62), V( 6) },  // Unblocked
      { V(31),  V(  30), V(  99), V(39), V(19) },
      { V(23),  V(  29), V(  96), V(41), V(15) },
      { V(21),  V(  23), V( 116), V(41), V(15) } }
  },
#ifdef ANTI
  {},
#endif
#ifdef ATOMIC
  {
    { { V(-25),  V(-332), V(-235), V( 79), V( 41) },  //BlockedByKing
      { V(-17),  V(  35), V( 206), V(-21), V(-11) },
      { V(-31),  V(  52), V( 103), V( 42), V( 94) },
      { V( -5),  V( 101), V(  67), V( 29), V( 64) } },
    { { V(-47),  V(  62), V( 114), V( 16), V( 13) },  //Unopposed
      { V( 82),  V(  41), V( 161), V( 48), V( 35) },
      { V( 44),  V(  56), V( 115), V( 17), V( 48) },
      { V(189),  V( 112), V( 202), V( 69), V(186) } },
    { { V(  1),  V( -56), V(  70), V( -5), V(-42) },  //BlockedByPawn
      { V( -2),  V( -12), V( 145), V( 56), V( 24) },
      { V(-39),  V(  32), V(  98), V( 60), V( -1) },
      { V(-11),  V( -70), V( 194), V( 58), V(138) } },
    { { V( 27),  V(  -3), V(  91), V(105), V( 27) },  //Unblocked
      { V(128),  V( -27), V(  81), V( 59), V( 27) },
      { V(126),  V(  69), V(  69), V( 33), V(  1) },
      { V(115),  V(  -7), V( 204), V( 74), V( 70) } }
  },
#endif
#ifdef CRAZYHOUSE
  {
    { { V( -54),  V(-364), V(-273), V( -2), V( 72) },  //BlockedByKing
      { V( -35),  V(  99), V( 123), V( 85), V(-25) },
      { V(   4),  V(  51), V( 136), V(111), V(149) },
      { V( -55),  V(  26), V( 164), V( 74), V( 67) } },
    { { V( 106),  V(  88), V( 213), V( 68), V( 47) },  //Unopposed
      { V( -82),  V( 122), V(  92), V(148), V(  6) },
      { V(  25),  V(   3), V( 120), V(141), V( 22) },
      { V(-109),  V(   2), V( 111), V( 26), V(-24) } },
    { { V(  34),  V(  55), V( 323), V(-12), V(-70) },  //BlockedByPawn
      { V( -55),  V( -30), V( 227), V( 19), V( 15) },
      { V(  46),  V(  -9), V( 335), V( 83), V( 66) },
      { V(-100),  V(  -4), V(  82), V( 75), V(  4) } },
    { { V(  44),  V(  37), V( 129), V( 41), V( 56) },  //Unblocked
      { V(  28),  V(  21), V( -11), V( 41), V(-71) },
      { V(   9),  V( 102), V(  77), V( 33), V( 56) },
      { V(  -2),  V(  61), V(  51), V( 56), V( -4) } }
  },
#endif
#ifdef HORDE
  {
    { { V(-11),  V(-364), V(-337), V( 43), V( 69) },  //BlockedByKing
      { V(-24),  V(   2), V( 133), V(-33), V(-73) },
      { V(  9),  V(  72), V( 152), V( 99), V( 66) },
      { V( 71),  V(  18), V(  38), V( 30), V( 69) } },
    { { V( 18),  V( -11), V( 131), V( 42), V(114) },  //Unopposed
      { V( -4),  V(  63), V( -77), V( 62), V( 28) },
      { V( 66),  V(  82), V(  43), V( 11), V( 95) },
      { V(-12),  V(  45), V(  93), V(110), V( 78) } },
    { { V( 23),  V(   8), V(  86), V(-30), V(-15) },  //BlockedByPawn
      { V(105),  V(  35), V(  49), V( 78), V(-29) },
      { V(-74),  V( -27), V( 216), V( 25), V( 33) },
      { V(-14),  V(  24), V( 212), V( 80), V( -6) } },
    { { V(115),  V(  48), V( 103), V(-30), V( -9) },  //Unblocked
      { V( 67),  V(  66), V( 157), V( 38), V( 39) },
      { V( 87),  V(  48), V(  27), V(-21), V(-90) },
      { V( -7),  V(  24), V( 101), V( 90), V( 34) } }
  },
#endif
#ifdef KOTH
  {
    { { V( 0),  V(-290), V(-274), V(57), V(41) },  //BlockedByKing
      { V( 0),  V(  60), V( 144), V(39), V(13) },
      { V( 0),  V(  65), V( 141), V(41), V(34) },
      { V( 0),  V(  53), V( 127), V(56), V(14) } },
    { { V( 4),  V(  73), V( 132), V(46), V(31) },  //Unopposed
      { V( 1),  V(  64), V( 143), V(26), V(13) },
      { V( 1),  V(  47), V( 110), V(44), V(24) },
      { V( 0),  V(  72), V( 127), V(50), V(31) } },
    { { V( 0),  V(   0), V(  79), V(23), V( 1) },  //BlockedByPawn
      { V( 0),  V(   0), V( 148), V(27), V( 2) },
      { V( 0),  V(   0), V( 161), V(16), V( 1) },
      { V( 0),  V(   0), V( 171), V(22), V(15) } },
    { { V(22),  V(  45), V( 104), V(62), V( 6) },  //Unblocked
      { V(31),  V(  30), V(  99), V(39), V(19) },
      { V(23),  V(  29), V(  96), V(41), V(15) },
      { V(21),  V(  23), V( 116), V(41), V(15) } }
  },
#endif
#ifdef LOSERS
  {
    { { V( 0),  V(-290), V(-274), V(57), V(41) },  //BlockedByKing
      { V( 0),  V(  60), V( 144), V(39), V(13) },
      { V( 0),  V(  65), V( 141), V(41), V(34) },
      { V( 0),  V(  53), V( 127), V(56), V(14) } },
    { { V( 4),  V(  73), V( 132), V(46), V(31) },  //Unopposed
      { V( 1),  V(  64), V( 143), V(26), V(13) },
      { V( 1),  V(  47), V( 110), V(44), V(24) },
      { V( 0),  V(  72), V( 127), V(50), V(31) } },
    { { V( 0),  V(   0), V(  79), V(23), V( 1) },  //BlockedByPawn
      { V( 0),  V(   0), V( 148), V(27), V( 2) },
      { V( 0),  V(   0), V( 161), V(16), V( 1) },
      { V( 0),  V(   0), V( 171), V(22), V(15) } },
    { { V(22),  V(  45), V( 104), V(62), V( 6) },  //Unblocked
      { V(31),  V(  30), V(  99), V(39), V(19) },
      { V(23),  V(  29), V(  96), V(41), V(15) },
      { V(21),  V(  23), V( 116), V(41), V(15) } }
  },
#endif
#ifdef RACE
  {},
#endif
#ifdef RELAY
  {
    { { V( 0),  V(-290), V(-274), V(57), V(41) },  //BlockedByKing
      { V( 0),  V(  60), V( 144), V(39), V(13) },
      { V( 0),  V(  65), V( 141), V(41), V(34) },
      { V( 0),  V(  53), V( 127), V(56), V(14) } },
    { { V( 4),  V(  73), V( 132), V(46), V(31) },  //Unopposed
      { V( 1),  V(  64), V( 143), V(26), V(13) },
      { V( 1),  V(  47), V( 110), V(44), V(24) },
      { V( 0),  V(  72), V( 127), V(50), V(31) } },
    { { V( 0),  V(   0), V(  79), V(23), V( 1) },  //BlockedByPawn
      { V( 0),  V(   0), V( 148), V(27), V( 2) },
      { V( 0),  V(   0), V( 161), V(16), V( 1) },
      { V( 0),  V(   0), V( 171), V(22), V(15) } },
    { { V(22),  V(  45), V( 104), V(62), V( 6) },  //Unblocked
      { V(31),  V(  30), V(  99), V(39), V(19) },
      { V(23),  V(  29), V(  96), V(41), V(15) },
      { V(21),  V(  23), V( 116), V(41), V(15) } }
  },
#endif
#ifdef THREECHECK
  {
    { { V(-40),  V(-310), V(-236), V( 86), V(107) },  //BlockedByKing
      { V( 24),  V(  80), V( 168), V( 38), V( -4) },
      { V( 16),  V( -41), V( 171), V( 63), V( 19) },
      { V( 12),  V(  80), V( 182), V( 36), V(-16) } },
    { { V( 27),  V( -18), V( 175), V( 31), V( 29) },  //Unopposed
      { V(106),  V(  81), V( 106), V( 86), V( 19) },
      { V( 42),  V(  62), V(  96), V( 84), V( 40) },
      { V(129),  V(  73), V( 124), V(103), V( 80) } },
    { { V(-15),  V(   9), V( -73), V(-15), V(-41) },  //BlockedByPawn
      { V(-28),  V(  28), V(  66), V( 25), V( -2) },
      { V(-38),  V( -30), V( 147), V( 24), V( 29) },
      { V(-30),  V(  39), V( 188), V(114), V( 63) } },
    { { V( 56),  V(  89), V(  34), V( -6), V(-54) },  //Unblocked
      { V( 80),  V( 123), V( 189), V( 83), V(-32) },
      { V( 89),  V(  26), V( 128), V(112), V( 78) },
      { V(166),  V(  29), V( 202), V( 18), V(109) } }
  },
#endif
  };

  // Max bonus for king safety. Corresponds to start position with all the pawns
  // in front of the king and no enemy pawn on the horizon.
  const Value MaxSafetyBonus = V(258);

#ifdef HORDE
  const Score ImbalancedHorde = S(49, 39);
#endif

  #undef S
  #undef V

  template<Color Us>
  Score evaluate(const Position& pos, Pawns::Entry* e) {

    const Color  Them  = (Us == WHITE ? BLACK      : WHITE);
    const Square Up    = (Us == WHITE ? NORTH      : SOUTH);
    const Square Right = (Us == WHITE ? NORTH_EAST : SOUTH_WEST);
    const Square Left  = (Us == WHITE ? NORTH_WEST : SOUTH_EAST);

    Bitboard b, neighbours, stoppers, doubled, supported, phalanx;
    Bitboard lever, leverPush;
    Square s;
    bool opposed, backward;
    Score score = SCORE_ZERO;
    const Square* pl = pos.squares<PAWN>(Us);

    Bitboard ourPawns   = pos.pieces(  Us, PAWN);
    Bitboard theirPawns = pos.pieces(Them, PAWN);

    e->passedPawns[Us]   = e->pawnAttacksSpan[Us] = 0;
    e->semiopenFiles[Us] = 0xFF;
    e->kingSquares[Us]   = SQ_NONE;
    e->pawnAttacks[Us]   = shift<Right>(ourPawns) | shift<Left>(ourPawns);
    e->pawnsOnSquares[Us][BLACK] = popcount(ourPawns & DarkSquares);
#ifdef CRAZYHOUSE
    if (pos.is_house())
        e->pawnsOnSquares[Us][WHITE] = popcount(ourPawns & ~DarkSquares);
    else
#endif
    e->pawnsOnSquares[Us][WHITE] = pos.count<PAWN>(Us) - e->pawnsOnSquares[Us][BLACK];

#ifdef HORDE
    if (pos.is_horde() && pos.is_horde_color(Us))
    {
        int l = 0, m = 0, r = popcount(ourPawns & FileBB[FILE_A]);
        for (File f1 = FILE_A; f1 <= FILE_H; ++f1)
        {
            l = m; m = r; r = f1 < FILE_H ? popcount(ourPawns & FileBB[f1 + 1]) : 0;
            score -= ImbalancedHorde * m / (1 + l * r);
        }
    }
#endif

    // Loop through all pawns of the current color and score each pawn
    while ((s = *pl++) != SQ_NONE)
    {
        assert(pos.piece_on(s) == make_piece(Us, PAWN));

        File f = file_of(s);

        e->semiopenFiles[Us]   &= ~(1 << f);
        e->pawnAttacksSpan[Us] |= pawn_attack_span(Us, s);

        // Flag the pawn
        opposed    = theirPawns & forward_file_bb(Us, s);
        stoppers   = theirPawns & passed_pawn_mask(Us, s);
        lever      = theirPawns & PawnAttacks[Us][s];
        leverPush  = theirPawns & PawnAttacks[Us][s + Up];
        doubled    = ourPawns   & (s - Up);
        neighbours = ourPawns   & adjacent_files_bb(f);
        phalanx    = neighbours & rank_bb(s);
#ifdef HORDE
        if (pos.is_horde() && relative_rank(Us, s) == RANK_1)
            supported = 0;
        else
#endif
        supported  = neighbours & rank_bb(s - Up);

        // A pawn is backward when it is behind all pawns of the same color on the
        // adjacent files and cannot be safely advanced.
        if (!neighbours || lever || relative_rank(Us, s) >= RANK_5)
            backward = false;
        else
        {
            // Find the backmost rank with neighbours or stoppers
            b = rank_bb(backmost_sq(Us, neighbours | stoppers));

            // The pawn is backward when it cannot safely progress to that rank:
            // either there is a stopper in the way on this rank, or there is a
            // stopper on adjacent file which controls the way to that rank.
            backward = (b | shift<Up>(b & adjacent_files_bb(f))) & stoppers;

            assert(!(backward && (forward_ranks_bb(Them, s + Up) & neighbours)));
        }

        // Passed pawns will be properly scored in evaluation because we need
        // full attack info to evaluate them. Include also not passed pawns
        // which could become passed after one or two pawn pushes when are
        // not attacked more times than defended.
        if (   !(stoppers ^ lever ^ leverPush)
            && !(ourPawns & forward_file_bb(Us, s))
            && popcount(supported) >= popcount(lever)
            && popcount(phalanx)   >= popcount(leverPush))
            e->passedPawns[Us] |= s;

        else if (   stoppers == SquareBB[s + Up]
                 && relative_rank(Us, s) >= RANK_5)
        {
            b = shift<Up>(supported) & ~theirPawns;
            while (b)
                if (!more_than_one(theirPawns & PawnAttacks[Us][pop_lsb(&b)]))
                    e->passedPawns[Us] |= s;
        }

        // Score this pawn
#ifdef HORDE
        if (pos.is_horde() && relative_rank(Us, s) == 0) {} else
#endif
        if (supported | phalanx)
            score += Connected[pos.variant()][opposed][!!phalanx][popcount(supported)][relative_rank(Us, s)];

        else if (!neighbours)
            score -= Isolated[pos.variant()][opposed];

        else if (backward)
            score -= Backward[pos.variant()][opposed];

#ifdef HORDE
        if (doubled && (!supported || pos.is_horde()))
#else
        if (doubled && !supported)
#endif
            score -= Doubled[pos.variant()];

        if (lever)
            score += Lever[relative_rank(Us, s)];
    }

    return score;
  }

} // namespace

namespace Pawns {

/// Pawns::init() initializes some tables needed by evaluation. Instead of using
/// hard-coded tables, when makes sense, we prefer to calculate them with a formula
/// to reduce independent parameters and to allow easier tuning and better insight.

void init() {

  static const int Seed[VARIANT_NB][RANK_NB] = {
    { 0, 13, 24, 18, 76, 100, 175, 330 },
#ifdef ANTI
    { 0, 8, 19, 13, 71, 94, 169, 324 },
#endif
#ifdef ATOMIC
    { 0,18, 11, 14, 82,109, 170, 315 },
#endif
#ifdef CRAZYHOUSE
    { 0, 8, 19, 13, 71, 94, 169, 324 },
#endif
#ifdef HORDE
    { 37, 29, 3, 1, 105,  99, 343, 350 },
#endif
#ifdef KOTH
    { 0, 8, 19, 13, 71, 94, 169, 324 },
#endif
#ifdef LOSERS
    { 0, 8, 19, 13, 71, 94, 169, 324 },
#endif
#ifdef RACE
    {},
#endif
#ifdef RELAY
    { 0, 8, 19, 13, 71, 94, 169, 324 },
#endif
#ifdef THREECHECK
    { 0, 8, 19, 13, 71, 94, 169, 324 },
#endif
  };

  for (Variant var = CHESS_VARIANT; var < VARIANT_NB; ++var)
  for (int opposed = 0; opposed <= 1; ++opposed)
      for (int phalanx = 0; phalanx <= 1; ++phalanx)
          for (int support = 0; support <= 2; ++support)
              for (Rank r = RANK_2; r < RANK_8; ++r)
  {
      int v = 17 * support;
      v += (Seed[var][r] + (phalanx ? (Seed[var][r + 1] - Seed[var][r]) / 2 : 0)) >> opposed;

      Connected[var][opposed][phalanx][support][r] = make_score(v, v * (r - 2) / 4);
  }
}


/// Pawns::probe() looks up the current position's pawns configuration in
/// the pawns hash table. It returns a pointer to the Entry if the position
/// is found. Otherwise a new Entry is computed and stored there, so we don't
/// have to recompute all when the same pawns configuration occurs again.

Entry* probe(const Position& pos) {

  Key key = pos.pawn_key();
  Entry* e = pos.this_thread()->pawnsTable[key];

  if (e->key == key)
      return e;

  e->key = key;
  e->score = evaluate<WHITE>(pos, e) - evaluate<BLACK>(pos, e);
  e->asymmetry = popcount(e->semiopenFiles[WHITE] ^ e->semiopenFiles[BLACK]);
  e->openFiles = popcount(e->semiopenFiles[WHITE] & e->semiopenFiles[BLACK]);
  return e;
}


/// Entry::shelter_storm() calculates shelter and storm penalties for the file
/// the king is on, as well as the two closest files.

template<Color Us>
Value Entry::shelter_storm(const Position& pos, Square ksq) {

  const Color Them = (Us == WHITE ? BLACK : WHITE);

  enum { BlockedByKing, Unopposed, BlockedByPawn, Unblocked };

  Bitboard b = pos.pieces(PAWN) & (forward_ranks_bb(Us, ksq) | rank_bb(ksq));
  Bitboard ourPawns = b & pos.pieces(Us);
  Bitboard theirPawns = b & pos.pieces(Them);
  Value safety = MaxSafetyBonus;
  File center = std::max(FILE_B, std::min(FILE_G, file_of(ksq)));

  for (File f = center - File(1); f <= center + File(1); ++f)
  {
      b = ourPawns & file_bb(f);
      Rank rkUs = b ? relative_rank(Us, backmost_sq(Us, b)) : RANK_1;

      b = theirPawns & file_bb(f);
      Rank rkThem = b ? relative_rank(Us, frontmost_sq(Them, b)) : RANK_1;

      int d = std::min(f, FILE_H - f);
<<<<<<< HEAD
      safety -=  ShelterWeakness[pos.variant()][d][rkUs]
               + StormDanger[pos.variant()]
=======
      safety -=  ShelterWeakness[f == file_of(ksq)][d][rkUs]
               + StormDanger
>>>>>>> ed8286eb
                 [f == file_of(ksq) && rkThem == relative_rank(Us, ksq) + 1 ? BlockedByKing  :
                  rkUs   == RANK_1                                          ? Unopposed :
                  rkThem == rkUs + 1                                        ? BlockedByPawn  : Unblocked]
                 [d][rkThem];
  }

  return safety;
}


/// Entry::do_king_safety() calculates a bonus for king safety. It is called only
/// when king square changes, which is about 20% of total king_safety() calls.

template<Color Us>
Score Entry::do_king_safety(const Position& pos, Square ksq) {

  kingSquares[Us] = ksq;
  castlingRights[Us] = pos.can_castle(Us);
  int minKingPawnDistance = 0;

  Bitboard pawns = pos.pieces(Us, PAWN);
  if (pawns)
      while (!(DistanceRingBB[ksq][minKingPawnDistance++] & pawns)) {}

  Value bonus = shelter_storm<Us>(pos, ksq);

  // If we can castle use the bonus after the castling if it is bigger
  if (pos.can_castle(MakeCastling<Us, KING_SIDE>::right))
      bonus = std::max(bonus, shelter_storm<Us>(pos, relative_square(Us, SQ_G1)));

  if (pos.can_castle(MakeCastling<Us, QUEEN_SIDE>::right))
      bonus = std::max(bonus, shelter_storm<Us>(pos, relative_square(Us, SQ_C1)));

  return make_score(bonus, -16 * minKingPawnDistance);
}

// Explicit template instantiation
template Score Entry::do_king_safety<WHITE>(const Position& pos, Square ksq);
template Score Entry::do_king_safety<BLACK>(const Position& pos, Square ksq);

} // namespace Pawns<|MERGE_RESOLUTION|>--- conflicted
+++ resolved
@@ -138,86 +138,8 @@
 
   // Weakness of our pawn shelter in front of the king by [isKingFile][distance from edge][rank].
   // RANK_1 = 0 is used for files where we have no pawns or our pawn is behind our king.
-<<<<<<< HEAD
-  const Value ShelterWeakness[VARIANT_NB][4][RANK_NB] = {
-  {
-    { V(100), V(20), V(10), V(46), V(82), V( 86), V( 98) },
-    { V(116), V( 4), V(28), V(87), V(94), V(108), V(104) },
-    { V(109), V( 1), V(59), V(87), V(62), V( 91), V(116) },
-    { V( 75), V(12), V(43), V(59), V(90), V( 84), V(112) }
-  },
-#ifdef ANTI
-  {},
-#endif
-#ifdef ATOMIC
-  {
-    { V( 88), V(34), V( 5), V(44), V( 89), V( 90), V( 94) },
-    { V(116), V(61), V(-4), V(80), V( 95), V(101), V(104) },
-    { V( 97), V(68), V(34), V(82), V( 62), V(104), V(110) },
-    { V(103), V(44), V(44), V(77), V(103), V( 66), V(118) }
-  },
-#endif
-#ifdef CRAZYHOUSE
-  {
-    { V(142), V(-15), V( 51), V(150), V(146), V(181), V(302) },
-    { V(283), V(-23), V(151), V(223), V(174), V(199), V(151) },
-    { V(188), V( 47), V(132), V(167), V(248), V(194), V(241) },
-    { V(141), V(101), V( 79), V(186), V(127), V(158), V(271) }
-  },
-#endif
-#ifdef HORDE
-  {
-    { V(100), V(20), V(10), V(46), V(82), V( 86), V( 98) },
-    { V(116), V( 4), V(28), V(87), V(94), V(108), V(104) },
-    { V(109), V( 1), V(59), V(87), V(62), V( 91), V(116) },
-    { V( 75), V(12), V(43), V(59), V(90), V( 84), V(112) }
-  },
-#endif
-#ifdef KOTH
-  {
-    { V(100), V(20), V(10), V(46), V(82), V( 86), V( 98) },
-    { V(116), V( 4), V(28), V(87), V(94), V(108), V(104) },
-    { V(109), V( 1), V(59), V(87), V(62), V( 91), V(116) },
-    { V( 75), V(12), V(43), V(59), V(90), V( 84), V(112) }
-  },
-#endif
-#ifdef LOSERS
-  {
-    { V(100), V(20), V(10), V(46), V(82), V( 86), V( 98) },
-    { V(116), V( 4), V(28), V(87), V(94), V(108), V(104) },
-    { V(109), V( 1), V(59), V(87), V(62), V( 91), V(116) },
-    { V( 75), V(12), V(43), V(59), V(90), V( 84), V(112) }
-  },
-#endif
-#ifdef RACE
-  {},
-#endif
-#ifdef RELAY
-  {
-    { V(100), V(20), V(10), V(46), V(82), V( 86), V( 98) },
-    { V(116), V( 4), V(28), V(87), V(94), V(108), V(104) },
-    { V(109), V( 1), V(59), V(87), V(62), V( 91), V(116) },
-    { V( 75), V(12), V(43), V(59), V(90), V( 84), V(112) }
-  },
-#endif
-#ifdef THREECHECK
-  {
-    { V(105), V( 1), V(22), V( 52), V(86), V( 89), V( 98) },
-    { V(116), V( 3), V(55), V(109), V(81), V( 97), V( 99) },
-    { V(121), V(23), V(69), V( 93), V(58), V( 88), V(112) },
-    { V( 94), V(11), V(52), V( 67), V(90), V( 85), V(112) }
-  },
-#endif
-  };
-
-  // Danger of enemy pawns moving toward our king by [type][distance from edge][rank].
-  // For the unopposed and unblocked cases, RANK_1 = 0 is used when opponent has no pawn
-  // on the given file, or their pawn is behind our king.
-  const Value StormDanger[VARIANT_NB][4][4][RANK_NB] = {
-  {
-    { { V( 0),  V(-290), V(-274), V(57), V(41) },  //BlockedByKing
-=======
-  const Value ShelterWeakness[][int(FILE_NB) / 2][RANK_NB] = {
+  const Value ShelterWeakness[VARIANT_NB][2][int(FILE_NB) / 2][RANK_NB] = {
+  {
     { { V( 97), V(17), V( 9), V(44), V( 84), V( 87), V( 99) }, // Not On King file
       { V(106), V( 6), V(33), V(86), V( 87), V(104), V(112) },
       { V(101), V( 2), V(65), V(98), V( 58), V( 89), V(115) },
@@ -226,14 +148,105 @@
       { V(123), V( 9), V(34), V(96), V(112), V( 88), V( 75) },
       { V(120), V(25), V(65), V(91), V( 66), V( 78), V(117) },
       { V( 81), V( 2), V(47), V(63), V( 94), V( 93), V(104) } }
+  },
+#ifdef ANTI
+  {},
+#endif
+#ifdef ATOMIC
+  {
+    { { V( 88), V(34), V( 5), V(44), V( 89), V( 90), V( 94) }, // Not On King file
+      { V(116), V(61), V(-4), V(80), V( 95), V(101), V(104) },
+      { V( 97), V(68), V(34), V(82), V( 62), V(104), V(110) },
+      { V(103), V(44), V(44), V(77), V(103), V( 66), V(118) } },
+    { { V( 88), V(34), V( 5), V(44), V( 89), V( 90), V( 94) }, // On King file
+      { V(116), V(61), V(-4), V(80), V( 95), V(101), V(104) },
+      { V( 97), V(68), V(34), V(82), V( 62), V(104), V(110) },
+      { V(103), V(44), V(44), V(77), V(103), V( 66), V(118) } }
+  },
+#endif
+#ifdef CRAZYHOUSE
+  {
+    { { V(142), V(-15), V( 51), V(150), V(146), V(181), V(302) }, // Not On King file
+      { V(283), V(-23), V(151), V(223), V(174), V(199), V(151) },
+      { V(188), V( 47), V(132), V(167), V(248), V(194), V(241) },
+      { V(141), V(101), V( 79), V(186), V(127), V(158), V(271) } },
+    { { V(142), V(-15), V( 51), V(150), V(146), V(181), V(302) }, // On King file
+      { V(283), V(-23), V(151), V(223), V(174), V(199), V(151) },
+      { V(188), V( 47), V(132), V(167), V(248), V(194), V(241) },
+      { V(141), V(101), V( 79), V(186), V(127), V(158), V(271) } }
+  },
+#endif
+#ifdef HORDE
+  {
+    { { V(100), V(20), V(10), V(46), V(82), V( 86), V( 98) }, // Not On King file
+      { V(116), V( 4), V(28), V(87), V(94), V(108), V(104) },
+      { V(109), V( 1), V(59), V(87), V(62), V( 91), V(116) },
+      { V( 75), V(12), V(43), V(59), V(90), V( 84), V(112) } },
+    { { V(100), V(20), V(10), V(46), V(82), V( 86), V( 98) }, // On King file
+      { V(116), V( 4), V(28), V(87), V(94), V(108), V(104) },
+      { V(109), V( 1), V(59), V(87), V(62), V( 91), V(116) },
+      { V( 75), V(12), V(43), V(59), V(90), V( 84), V(112) } }
+  },
+#endif
+#ifdef KOTH
+  {
+    { { V(100), V(20), V(10), V(46), V(82), V( 86), V( 98) }, // Not On King file
+      { V(116), V( 4), V(28), V(87), V(94), V(108), V(104) },
+      { V(109), V( 1), V(59), V(87), V(62), V( 91), V(116) },
+      { V( 75), V(12), V(43), V(59), V(90), V( 84), V(112) } },
+    { { V(100), V(20), V(10), V(46), V(82), V( 86), V( 98) }, // On King file
+      { V(116), V( 4), V(28), V(87), V(94), V(108), V(104) },
+      { V(109), V( 1), V(59), V(87), V(62), V( 91), V(116) },
+      { V( 75), V(12), V(43), V(59), V(90), V( 84), V(112) } },
+  },
+#endif
+#ifdef LOSERS
+  {
+    { { V(100), V(20), V(10), V(46), V(82), V( 86), V( 98) }, // Not On King file
+      { V(116), V( 4), V(28), V(87), V(94), V(108), V(104) },
+      { V(109), V( 1), V(59), V(87), V(62), V( 91), V(116) },
+      { V( 75), V(12), V(43), V(59), V(90), V( 84), V(112) } },
+    { { V(100), V(20), V(10), V(46), V(82), V( 86), V( 98) }, // On King file
+      { V(116), V( 4), V(28), V(87), V(94), V(108), V(104) },
+      { V(109), V( 1), V(59), V(87), V(62), V( 91), V(116) },
+      { V( 75), V(12), V(43), V(59), V(90), V( 84), V(112) } }
+  },
+#endif
+#ifdef RACE
+  {},
+#endif
+#ifdef RELAY
+  {
+    { { V(100), V(20), V(10), V(46), V(82), V( 86), V( 98) }, // Not On King file
+      { V(116), V( 4), V(28), V(87), V(94), V(108), V(104) },
+      { V(109), V( 1), V(59), V(87), V(62), V( 91), V(116) },
+      { V( 75), V(12), V(43), V(59), V(90), V( 84), V(112) } },
+    { { V(100), V(20), V(10), V(46), V(82), V( 86), V( 98) }, // On King file
+      { V(116), V( 4), V(28), V(87), V(94), V(108), V(104) },
+      { V(109), V( 1), V(59), V(87), V(62), V( 91), V(116) },
+      { V( 75), V(12), V(43), V(59), V(90), V( 84), V(112) } }
+  },
+#endif
+#ifdef THREECHECK
+  {
+    { { V(105), V( 1), V(22), V( 52), V(86), V( 89), V( 98) }, // Not On King file
+      { V(116), V( 3), V(55), V(109), V(81), V( 97), V( 99) },
+      { V(121), V(23), V(69), V( 93), V(58), V( 88), V(112) },
+      { V( 94), V(11), V(52), V( 67), V(90), V( 85), V(112) } },
+    { { V(105), V( 1), V(22), V( 52), V(86), V( 89), V( 98) }, // On King file
+      { V(116), V( 3), V(55), V(109), V(81), V( 97), V( 99) },
+      { V(121), V(23), V(69), V( 93), V(58), V( 88), V(112) },
+      { V( 94), V(11), V(52), V( 67), V(90), V( 85), V(112) } }
+  },
+#endif
   };
 
   // Danger of enemy pawns moving toward our king by [type][distance from edge][rank].
-  // For the unopposed and unblocked cases, RANK_1 = 0 is used when opponent has
-  // no pawn on the given file, or their pawn is behind our king.
-  const Value StormDanger[][4][RANK_NB] = {
+  // For the unopposed and unblocked cases, RANK_1 = 0 is used when opponent has no pawn
+  // on the given file, or their pawn is behind our king.
+  const Value StormDanger[VARIANT_NB][4][4][RANK_NB] = {
+  {
     { { V( 0),  V(-290), V(-274), V(57), V(41) },  // BlockedByKing
->>>>>>> ed8286eb
       { V( 0),  V(  60), V( 144), V(39), V(13) },
       { V( 0),  V(  65), V( 141), V(41), V(34) },
       { V( 0),  V(  53), V( 127), V(56), V(14) } },
@@ -255,19 +268,19 @@
 #endif
 #ifdef ATOMIC
   {
-    { { V(-25),  V(-332), V(-235), V( 79), V( 41) },  //BlockedByKing
+    { { V(-25),  V(-332), V(-235), V( 79), V( 41) },  // BlockedByKing
       { V(-17),  V(  35), V( 206), V(-21), V(-11) },
       { V(-31),  V(  52), V( 103), V( 42), V( 94) },
       { V( -5),  V( 101), V(  67), V( 29), V( 64) } },
-    { { V(-47),  V(  62), V( 114), V( 16), V( 13) },  //Unopposed
+    { { V(-47),  V(  62), V( 114), V( 16), V( 13) },  // Unopposed
       { V( 82),  V(  41), V( 161), V( 48), V( 35) },
       { V( 44),  V(  56), V( 115), V( 17), V( 48) },
       { V(189),  V( 112), V( 202), V( 69), V(186) } },
-    { { V(  1),  V( -56), V(  70), V( -5), V(-42) },  //BlockedByPawn
+    { { V(  1),  V( -56), V(  70), V( -5), V(-42) },  // BlockedByPawn
       { V( -2),  V( -12), V( 145), V( 56), V( 24) },
       { V(-39),  V(  32), V(  98), V( 60), V( -1) },
       { V(-11),  V( -70), V( 194), V( 58), V(138) } },
-    { { V( 27),  V(  -3), V(  91), V(105), V( 27) },  //Unblocked
+    { { V( 27),  V(  -3), V(  91), V(105), V( 27) },  // Unblocked
       { V(128),  V( -27), V(  81), V( 59), V( 27) },
       { V(126),  V(  69), V(  69), V( 33), V(  1) },
       { V(115),  V(  -7), V( 204), V( 74), V( 70) } }
@@ -275,19 +288,19 @@
 #endif
 #ifdef CRAZYHOUSE
   {
-    { { V( -54),  V(-364), V(-273), V( -2), V( 72) },  //BlockedByKing
+    { { V( -54),  V(-364), V(-273), V( -2), V( 72) },  // BlockedByKing
       { V( -35),  V(  99), V( 123), V( 85), V(-25) },
       { V(   4),  V(  51), V( 136), V(111), V(149) },
       { V( -55),  V(  26), V( 164), V( 74), V( 67) } },
-    { { V( 106),  V(  88), V( 213), V( 68), V( 47) },  //Unopposed
+    { { V( 106),  V(  88), V( 213), V( 68), V( 47) },  // Unopposed
       { V( -82),  V( 122), V(  92), V(148), V(  6) },
       { V(  25),  V(   3), V( 120), V(141), V( 22) },
       { V(-109),  V(   2), V( 111), V( 26), V(-24) } },
-    { { V(  34),  V(  55), V( 323), V(-12), V(-70) },  //BlockedByPawn
+    { { V(  34),  V(  55), V( 323), V(-12), V(-70) },  // BlockedByPawn
       { V( -55),  V( -30), V( 227), V( 19), V( 15) },
       { V(  46),  V(  -9), V( 335), V( 83), V( 66) },
       { V(-100),  V(  -4), V(  82), V( 75), V(  4) } },
-    { { V(  44),  V(  37), V( 129), V( 41), V( 56) },  //Unblocked
+    { { V(  44),  V(  37), V( 129), V( 41), V( 56) },  // Unblocked
       { V(  28),  V(  21), V( -11), V( 41), V(-71) },
       { V(   9),  V( 102), V(  77), V( 33), V( 56) },
       { V(  -2),  V(  61), V(  51), V( 56), V( -4) } }
@@ -295,19 +308,19 @@
 #endif
 #ifdef HORDE
   {
-    { { V(-11),  V(-364), V(-337), V( 43), V( 69) },  //BlockedByKing
+    { { V(-11),  V(-364), V(-337), V( 43), V( 69) },  // BlockedByKing
       { V(-24),  V(   2), V( 133), V(-33), V(-73) },
       { V(  9),  V(  72), V( 152), V( 99), V( 66) },
       { V( 71),  V(  18), V(  38), V( 30), V( 69) } },
-    { { V( 18),  V( -11), V( 131), V( 42), V(114) },  //Unopposed
+    { { V( 18),  V( -11), V( 131), V( 42), V(114) },  // Unopposed
       { V( -4),  V(  63), V( -77), V( 62), V( 28) },
       { V( 66),  V(  82), V(  43), V( 11), V( 95) },
       { V(-12),  V(  45), V(  93), V(110), V( 78) } },
-    { { V( 23),  V(   8), V(  86), V(-30), V(-15) },  //BlockedByPawn
+    { { V( 23),  V(   8), V(  86), V(-30), V(-15) },  // BlockedByPawn
       { V(105),  V(  35), V(  49), V( 78), V(-29) },
       { V(-74),  V( -27), V( 216), V( 25), V( 33) },
       { V(-14),  V(  24), V( 212), V( 80), V( -6) } },
-    { { V(115),  V(  48), V( 103), V(-30), V( -9) },  //Unblocked
+    { { V(115),  V(  48), V( 103), V(-30), V( -9) },  // Unblocked
       { V( 67),  V(  66), V( 157), V( 38), V( 39) },
       { V( 87),  V(  48), V(  27), V(-21), V(-90) },
       { V( -7),  V(  24), V( 101), V( 90), V( 34) } }
@@ -315,19 +328,19 @@
 #endif
 #ifdef KOTH
   {
-    { { V( 0),  V(-290), V(-274), V(57), V(41) },  //BlockedByKing
+    { { V( 0),  V(-290), V(-274), V(57), V(41) },  // BlockedByKing
       { V( 0),  V(  60), V( 144), V(39), V(13) },
       { V( 0),  V(  65), V( 141), V(41), V(34) },
       { V( 0),  V(  53), V( 127), V(56), V(14) } },
-    { { V( 4),  V(  73), V( 132), V(46), V(31) },  //Unopposed
+    { { V( 4),  V(  73), V( 132), V(46), V(31) },  // Unopposed
       { V( 1),  V(  64), V( 143), V(26), V(13) },
       { V( 1),  V(  47), V( 110), V(44), V(24) },
       { V( 0),  V(  72), V( 127), V(50), V(31) } },
-    { { V( 0),  V(   0), V(  79), V(23), V( 1) },  //BlockedByPawn
+    { { V( 0),  V(   0), V(  79), V(23), V( 1) },  // BlockedByPawn
       { V( 0),  V(   0), V( 148), V(27), V( 2) },
       { V( 0),  V(   0), V( 161), V(16), V( 1) },
       { V( 0),  V(   0), V( 171), V(22), V(15) } },
-    { { V(22),  V(  45), V( 104), V(62), V( 6) },  //Unblocked
+    { { V(22),  V(  45), V( 104), V(62), V( 6) },  // Unblocked
       { V(31),  V(  30), V(  99), V(39), V(19) },
       { V(23),  V(  29), V(  96), V(41), V(15) },
       { V(21),  V(  23), V( 116), V(41), V(15) } }
@@ -335,19 +348,19 @@
 #endif
 #ifdef LOSERS
   {
-    { { V( 0),  V(-290), V(-274), V(57), V(41) },  //BlockedByKing
+    { { V( 0),  V(-290), V(-274), V(57), V(41) },  // BlockedByKing
       { V( 0),  V(  60), V( 144), V(39), V(13) },
       { V( 0),  V(  65), V( 141), V(41), V(34) },
       { V( 0),  V(  53), V( 127), V(56), V(14) } },
-    { { V( 4),  V(  73), V( 132), V(46), V(31) },  //Unopposed
+    { { V( 4),  V(  73), V( 132), V(46), V(31) },  // Unopposed
       { V( 1),  V(  64), V( 143), V(26), V(13) },
       { V( 1),  V(  47), V( 110), V(44), V(24) },
       { V( 0),  V(  72), V( 127), V(50), V(31) } },
-    { { V( 0),  V(   0), V(  79), V(23), V( 1) },  //BlockedByPawn
+    { { V( 0),  V(   0), V(  79), V(23), V( 1) },  // BlockedByPawn
       { V( 0),  V(   0), V( 148), V(27), V( 2) },
       { V( 0),  V(   0), V( 161), V(16), V( 1) },
       { V( 0),  V(   0), V( 171), V(22), V(15) } },
-    { { V(22),  V(  45), V( 104), V(62), V( 6) },  //Unblocked
+    { { V(22),  V(  45), V( 104), V(62), V( 6) },  // Unblocked
       { V(31),  V(  30), V(  99), V(39), V(19) },
       { V(23),  V(  29), V(  96), V(41), V(15) },
       { V(21),  V(  23), V( 116), V(41), V(15) } }
@@ -358,19 +371,19 @@
 #endif
 #ifdef RELAY
   {
-    { { V( 0),  V(-290), V(-274), V(57), V(41) },  //BlockedByKing
+    { { V( 0),  V(-290), V(-274), V(57), V(41) },  // BlockedByKing
       { V( 0),  V(  60), V( 144), V(39), V(13) },
       { V( 0),  V(  65), V( 141), V(41), V(34) },
       { V( 0),  V(  53), V( 127), V(56), V(14) } },
-    { { V( 4),  V(  73), V( 132), V(46), V(31) },  //Unopposed
+    { { V( 4),  V(  73), V( 132), V(46), V(31) },  // Unopposed
       { V( 1),  V(  64), V( 143), V(26), V(13) },
       { V( 1),  V(  47), V( 110), V(44), V(24) },
       { V( 0),  V(  72), V( 127), V(50), V(31) } },
-    { { V( 0),  V(   0), V(  79), V(23), V( 1) },  //BlockedByPawn
+    { { V( 0),  V(   0), V(  79), V(23), V( 1) },  // BlockedByPawn
       { V( 0),  V(   0), V( 148), V(27), V( 2) },
       { V( 0),  V(   0), V( 161), V(16), V( 1) },
       { V( 0),  V(   0), V( 171), V(22), V(15) } },
-    { { V(22),  V(  45), V( 104), V(62), V( 6) },  //Unblocked
+    { { V(22),  V(  45), V( 104), V(62), V( 6) },  // Unblocked
       { V(31),  V(  30), V(  99), V(39), V(19) },
       { V(23),  V(  29), V(  96), V(41), V(15) },
       { V(21),  V(  23), V( 116), V(41), V(15) } }
@@ -378,19 +391,19 @@
 #endif
 #ifdef THREECHECK
   {
-    { { V(-40),  V(-310), V(-236), V( 86), V(107) },  //BlockedByKing
+    { { V(-40),  V(-310), V(-236), V( 86), V(107) },  // BlockedByKing
       { V( 24),  V(  80), V( 168), V( 38), V( -4) },
       { V( 16),  V( -41), V( 171), V( 63), V( 19) },
       { V( 12),  V(  80), V( 182), V( 36), V(-16) } },
-    { { V( 27),  V( -18), V( 175), V( 31), V( 29) },  //Unopposed
+    { { V( 27),  V( -18), V( 175), V( 31), V( 29) },  // Unopposed
       { V(106),  V(  81), V( 106), V( 86), V( 19) },
       { V( 42),  V(  62), V(  96), V( 84), V( 40) },
       { V(129),  V(  73), V( 124), V(103), V( 80) } },
-    { { V(-15),  V(   9), V( -73), V(-15), V(-41) },  //BlockedByPawn
+    { { V(-15),  V(   9), V( -73), V(-15), V(-41) },  // BlockedByPawn
       { V(-28),  V(  28), V(  66), V( 25), V( -2) },
       { V(-38),  V( -30), V( 147), V( 24), V( 29) },
       { V(-30),  V(  39), V( 188), V(114), V( 63) } },
-    { { V( 56),  V(  89), V(  34), V( -6), V(-54) },  //Unblocked
+    { { V( 56),  V(  89), V(  34), V( -6), V(-54) },  // Unblocked
       { V( 80),  V( 123), V( 189), V( 83), V(-32) },
       { V( 89),  V(  26), V( 128), V(112), V( 78) },
       { V(166),  V(  29), V( 202), V( 18), V(109) } }
@@ -640,13 +653,8 @@
       Rank rkThem = b ? relative_rank(Us, frontmost_sq(Them, b)) : RANK_1;
 
       int d = std::min(f, FILE_H - f);
-<<<<<<< HEAD
-      safety -=  ShelterWeakness[pos.variant()][d][rkUs]
+      safety -=  ShelterWeakness[pos.variant()][f == file_of(ksq)][d][rkUs]
                + StormDanger[pos.variant()]
-=======
-      safety -=  ShelterWeakness[f == file_of(ksq)][d][rkUs]
-               + StormDanger
->>>>>>> ed8286eb
                  [f == file_of(ksq) && rkThem == relative_rank(Us, ksq) + 1 ? BlockedByKing  :
                   rkUs   == RANK_1                                          ? Unopposed :
                   rkThem == rkUs + 1                                        ? BlockedByPawn  : Unblocked]
