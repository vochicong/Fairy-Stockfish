--- conflicted
+++ resolved
@@ -295,17 +295,6 @@
   if (pawns)
       while (!(DistanceRingBB[ksq][minKingPawnDistance++] & pawns)) {}
 
-<<<<<<< HEAD
-  if (relative_rank(Us, ksq) > RANK_4)
-#ifdef THREECHECK
-      // Decrease score when checks have been taken
-      return make_score(0, -16 * minKingPawnDistance - checks);
-#else
-      return make_score(0, -16 * minKingPawnDistance);
-#endif
-
-=======
->>>>>>> d5b24ad7
   Value bonus = shelter_storm<Us>(pos, ksq);
 
   // If we can castle use the bonus after the castling if it is bigger
