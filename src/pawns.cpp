--- conflicted
+++ resolved
@@ -624,15 +624,8 @@
         if (doubled && (!supported || pos.is_horde()))
 #else
         if (doubled && !supported)
-<<<<<<< HEAD
 #endif
             score -= Doubled[pos.variant()];
-
-        if (lever)
-            score += Lever[relative_rank(Us, s)];
-=======
-            score -= Doubled;
->>>>>>> 2e113885
     }
 
     return score;
