--- conflicted
+++ resolved
@@ -241,17 +241,13 @@
           sq += (token - '0') * EAST; // Advance the given number of files
 
       else if (token == '/')
-<<<<<<< HEAD
-      {
-#ifdef CRAZYHOUSE
-          if (is_house() && sq < Square(16))
+      {
+#ifdef CRAZYHOUSE
+          if (is_house() && sq < Square(SQ_A3))
               break;
 #endif
-          sq -= Square(16);
-      }
-=======
           sq += 2 * SOUTH;
->>>>>>> d1934822
+      }
 
       else if ((idx = PieceToChar.find(token)) != string::npos)
       {
@@ -265,7 +261,7 @@
 #else
       else if (is_house() && token == '~')
 #endif
-          promotedPieces |= sq - Square(1);
+          promotedPieces |= sq - 1;
       // Stop before pieces in hand
       else if (is_house() && token == '[')
       {
