--- conflicted
+++ resolved
@@ -1928,15 +1928,11 @@
   if (st->rule50 > 99 && (!checkers() || MoveList<LEGAL>(*this).size()))
       return true;
 
-<<<<<<< HEAD
-#ifdef CRAZYHOUSE
-  int rep = 1, e = is_house() ? st->pliesFromNull : std::min(st->rule50, st->pliesFromNull);
+#ifdef CRAZYHOUSE
+  int end = is_house() ? st->pliesFromNull : std::min(st->rule50, st->pliesFromNull);
 #else
-  int rep = 1, e = std::min(st->rule50, st->pliesFromNull);
-#endif
-=======
   int end = std::min(st->rule50, st->pliesFromNull);
->>>>>>> 1052ce74
+#endif
 
   if (end < 4)
     return false;
@@ -1948,12 +1944,6 @@
   {
       stp = stp->previous->previous;
 
-<<<<<<< HEAD
-      if (stp->key == st->key && (++rep >= 2 + (gamePly - e < thisThread->rootPly)))
-          return true; // Draw at first repetition in search, and second repetition in game tree.
-
-  } while ((e -= 2) >= 4);
-=======
       // At root position ply is 1, so return a draw score if a position
       // repeats once earlier but after or at the root, or repeats twice
       // strictly before the root.
@@ -1961,7 +1951,6 @@
           && ++cnt + (ply - i > 0) == 2)
           return true;
   }
->>>>>>> 1052ce74
 
   return false;
 }
