/*
  Stockfish, a UCI chess playing engine derived from Glaurung 2.1
  Copyright (C) 2004-2008 Tord Romstad (Glaurung author)
  Copyright (C) 2008-2015 Marco Costalba, Joona Kiiski, Tord Romstad
  Copyright (C) 2015-2016 Marco Costalba, Joona Kiiski, Gary Linscott, Tord Romstad

  Stockfish is free software: you can redistribute it and/or modify
  it under the terms of the GNU General Public License as published by
  the Free Software Foundation, either version 3 of the License, or
  (at your option) any later version.

  Stockfish is distributed in the hope that it will be useful,
  but WITHOUT ANY WARRANTY; without even the implied warranty of
  MERCHANTABILITY or FITNESS FOR A PARTICULAR PURPOSE.  See the
  GNU General Public License for more details.

  You should have received a copy of the GNU General Public License
  along with this program.  If not, see <http://www.gnu.org/licenses/>.
*/

#include <algorithm>
#include <cassert>
#include <cstddef> // For offsetof()
#include <cstring> // For std::memset, std::memcmp
#include <iomanip>
#include <sstream>

#include "bitboard.h"
#include "misc.h"
#include "movegen.h"
#include "position.h"
#include "thread.h"
#include "tt.h"
#include "uci.h"

using std::string;

namespace PSQT {
  extern Score psq[PIECE_NB][SQUARE_NB];
#ifdef ANTI
  extern Score psqAnti[PIECE_NB][SQUARE_NB];
#endif
}

namespace Zobrist {

  Key psq[PIECE_NB][SQUARE_NB];
  Key enpassant[FILE_NB];
  Key castling[CASTLING_RIGHT_NB];
  Key side;
#ifdef THREECHECK
  Key checks[COLOR_NB][CHECKS_NB];
#endif
}

namespace {

const string PieceToChar(" PNBRQK  pnbrqk");

// min_attacker() is a helper function used by see() to locate the least
// valuable attacker for the side to move, remove the attacker we just found
// from the bitboards and scan for new X-ray attacks behind it.

template<int Pt>
PieceType min_attacker(const Bitboard* bb, Square to, Bitboard stmAttackers,
                       Bitboard& occupied, Bitboard& attackers) {

  Bitboard b = stmAttackers & bb[Pt];
  if (!b)
      return min_attacker<Pt+1>(bb, to, stmAttackers, occupied, attackers);

  occupied ^= b & ~(b - 1);

  if (Pt == PAWN || Pt == BISHOP || Pt == QUEEN)
      attackers |= attacks_bb<BISHOP>(to, occupied) & (bb[BISHOP] | bb[QUEEN]);

  if (Pt == ROOK || Pt == QUEEN)
      attackers |= attacks_bb<ROOK>(to, occupied) & (bb[ROOK] | bb[QUEEN]);

  attackers &= occupied; // After X-ray that may add already processed pieces
  return (PieceType)Pt;
}

template<>
PieceType min_attacker<KING>(const Bitboard*, Square, Bitboard, Bitboard&, Bitboard&) {
  return KING; // No need to update bitboards: it is the last cycle
}

} // namespace


/// operator<<(Position) returns an ASCII representation of the position

std::ostream& operator<<(std::ostream& os, const Position& pos) {

  os << "\n +---+---+---+---+---+---+---+---+\n";

  for (Rank r = RANK_8; r >= RANK_1; --r)
  {
      for (File f = FILE_A; f <= FILE_H; ++f)
          os << " | " << PieceToChar[pos.piece_on(make_square(f, r))];

      os << " |\n +---+---+---+---+---+---+---+---+\n";
  }

  os << "\nFen: " << pos.fen() << "\nKey: " << std::hex << std::uppercase
     << std::setfill('0') << std::setw(16) << pos.key() << std::dec << "\nCheckers: ";

  for (Bitboard b = pos.checkers(); b; )
      os << UCI::square(pop_lsb(&b)) << " ";

  return os;
}


/// Position::init() initializes at startup the various arrays used to compute
/// hash keys.

void Position::init() {

  PRNG rng(1070372);

  for (Piece pc : Pieces)
      for (Square s = SQ_A1; s <= SQ_H8; ++s)
          Zobrist::psq[pc][s] = rng.rand<Key>();

  for (File f = FILE_A; f <= FILE_H; ++f)
      Zobrist::enpassant[f] = rng.rand<Key>();

  for (int cr = NO_CASTLING; cr <= ANY_CASTLING; ++cr)
  {
      Zobrist::castling[cr] = 0;
      Bitboard b = cr;
      while (b)
      {
          Key k = Zobrist::castling[1ULL << pop_lsb(&b)];
          Zobrist::castling[cr] ^= k ? k : rng.rand<Key>();
      }
  }

  Zobrist::side = rng.rand<Key>();
#ifdef THREECHECK
  for (Color c = WHITE; c <= BLACK; ++c)
      for (CheckCount n : Checks)
          Zobrist::checks[c][n] = rng.rand<Key>();
#endif
}


/// Position::set() initializes the position object with the given FEN string.
/// This function is not very robust - make sure that input FENs are correct,
/// this is assumed to be the responsibility of the GUI.

Position& Position::set(const string& fenStr, int v, StateInfo* si, Thread* th) {
/*
   A FEN string defines a particular position using only the ASCII character set.

   A FEN string contains six fields separated by a space. The fields are:

   1) Piece placement (from white's perspective). Each rank is described, starting
      with rank 8 and ending with rank 1. Within each rank, the contents of each
      square are described from file A through file H. Following the Standard
      Algebraic Notation (SAN), each piece is identified by a single letter taken
      from the standard English names. White pieces are designated using upper-case
      letters ("PNBRQK") whilst Black uses lowercase ("pnbrqk"). Blank squares are
      noted using digits 1 through 8 (the number of blank squares), and "/"
      separates ranks.

   2) Active color. "w" means white moves next, "b" means black.

   3) Castling availability. If neither side can castle, this is "-". Otherwise,
      this has one or more letters: "K" (White can castle kingside), "Q" (White
      can castle queenside), "k" (Black can castle kingside), and/or "q" (Black
      can castle queenside).

   4) En passant target square (in algebraic notation). If there's no en passant
      target square, this is "-". If a pawn has just made a 2-square move, this
      is the position "behind" the pawn. This is recorded regardless of whether
      there is a pawn in position to make an en passant capture.

   5) Halfmove clock. This is the number of halfmoves since the last pawn advance
      or capture. This is used to determine if a draw can be claimed under the
      fifty-move rule.

   6) Fullmove number. The number of the full move. It starts at 1, and is
      incremented after Black's move.
*/

  unsigned char col, row, token;
  size_t idx;
  Square sq = SQ_A8;
  std::istringstream ss(fenStr);

  std::memset(this, 0, sizeof(Position));
  std::memset(si, 0, sizeof(StateInfo));
  std::fill_n(&pieceList[0][0], sizeof(pieceList) / sizeof(Square), SQ_NONE);
  st = si;
  var = v;

  ss >> std::noskipws;

  // 1. Piece placement
  while ((ss >> token) && !isspace(token))
  {
      if (isdigit(token))
          sq += Square(token - '0'); // Advance the given number of files

      else if (token == '/')
          sq -= Square(16);

      else if ((idx = PieceToChar.find(token)) != string::npos)
      {
          put_piece(Piece(idx), sq);
          ++sq;
      }
  }

  // 2. Active color
  ss >> token;
  sideToMove = (token == 'w' ? WHITE : BLACK);
  ss >> token;

  // 3. Castling availability. Compatible with 3 standards: Normal FEN standard,
  // Shredder-FEN that uses the letters of the columns on which the rooks began
  // the game instead of KQkq and also X-FEN standard that, in case of Chess960,
  // if an inner rook is associated with the castling right, the castling tag is
  // replaced by the file letter of the involved rook, as for the Shredder-FEN.
  while ((ss >> token) && !isspace(token))
  {
      Square rsq;
      Color c = islower(token) ? BLACK : WHITE;
      Rank rank = relative_rank(c, RANK_1);
      Square ksq = square<KING>(c);
      if (rank_of(ksq) != rank)
          continue;
      Piece rook = make_piece(c, ROOK);

      token = char(toupper(token));

      if (token == 'K')
          for (rsq = relative_square(c, SQ_H1); rsq != ksq && piece_on(rsq) != rook; --rsq) {}

      else if (token == 'Q')
          for (rsq = relative_square(c, SQ_A1); rsq != ksq && piece_on(rsq) != rook; ++rsq) {}

      else if (token >= 'A' && token <= 'H')
          rsq = make_square(File(token - 'A'), rank);

      else
          continue;

      if (rsq != ksq)
          set_castling_right(c, rsq);
  }

  // 4. En passant square. Ignore if no pawn capture is possible
  if (((ss >> col) && (col >= 'a' && col <= 'h'))
        && ((ss >> row) && (sideToMove ? row == '3' : row == '6')))
  {
      st->epSquare = make_square(File(col - 'a'), Rank(row - '1'));

      if (!(attackers_to(st->epSquare) & pieces(sideToMove, PAWN)))
          st->epSquare = SQ_NONE;
      else if (SquareBB[st->epSquare] & pieces())
          st->epSquare = SQ_NONE;
      else if (sideToMove == WHITE && (shift_bb<DELTA_N>(SquareBB[st->epSquare]) & pieces()))
          st->epSquare = SQ_NONE;
      else if (sideToMove == BLACK && (shift_bb<DELTA_S>(SquareBB[st->epSquare]) & pieces()))
          st->epSquare = SQ_NONE;
      else if (sideToMove == WHITE && !(shift_bb<DELTA_S>(SquareBB[st->epSquare]) & pieces(BLACK, PAWN)))
          st->epSquare = SQ_NONE;
      else if (sideToMove == BLACK && !(shift_bb<DELTA_N>(SquareBB[st->epSquare]) & pieces(WHITE, PAWN)))
          st->epSquare = SQ_NONE;
  }
  else
      st->epSquare = SQ_NONE;

  // 5-6. Halfmove clock and fullmove number
  ss >> std::skipws >> st->rule50 >> gamePly;

#ifdef THREECHECK
    st->checksGiven[WHITE] = CHECKS_0;
    st->checksGiven[BLACK] = CHECKS_0;
    if ((v & THREECHECK_VARIANT) != 0)
    {
        // 7. Checks given counter for Three-Check positions
        if ((ss >> std::skipws >> token) && token == '+')
        {
            ss >> token;
            switch(token - '0')
            {
            case 0: st->checksGiven[WHITE] = CHECKS_0; break;
            case 1: st->checksGiven[WHITE] = CHECKS_1; break;
            case 2: st->checksGiven[WHITE] = CHECKS_2; break;
            case 3: st->checksGiven[WHITE] = CHECKS_3; break;
            default: st->checksGiven[WHITE] = CHECKS_NB;
            }
            if ((ss >> token) && token == '+') {
                ss >> token;
                switch(token - '0')
                {
                case 0: st->checksGiven[BLACK] = CHECKS_0; break;
                case 1: st->checksGiven[BLACK] = CHECKS_1; break;
                case 2: st->checksGiven[BLACK] = CHECKS_2; break;
                case 3: st->checksGiven[BLACK] = CHECKS_3; break;
                default : st->checksGiven[BLACK] = CHECKS_NB;
                }
            }
        }
    }
#endif

  // Convert from fullmove starting from 1 to ply starting from 0,
  // handle also common incorrect FEN with fullmove = 0.
  gamePly = std::max(2 * (gamePly - 1), 0) + (sideToMove == BLACK);

  thisThread = th;
  set_state(st);

  assert(pos_is_ok());

  return *this;
}


/// Position::set_castling_right() is a helper function used to set castling
/// rights given the corresponding color and the rook starting square.

void Position::set_castling_right(Color c, Square rfrom) {

  Square kfrom = square<KING>(c);
  CastlingSide cs = kfrom < rfrom ? KING_SIDE : QUEEN_SIDE;
  CastlingRight cr = (c | cs);

  st->castlingRights |= cr;
  castlingRightsMask[kfrom] |= cr;
  castlingRightsMask[rfrom] |= cr;
  castlingRookSquare[cr] = rfrom;

  Square kto = relative_square(c, cs == KING_SIDE ? SQ_G1 : SQ_C1);
  Square rto = relative_square(c, cs == KING_SIDE ? SQ_F1 : SQ_D1);

  for (Square s = std::min(rfrom, rto); s <= std::max(rfrom, rto); ++s)
      if (s != kfrom && s != rfrom)
          castlingPath[cr] |= s;

  for (Square s = std::min(kfrom, kto); s <= std::max(kfrom, kto); ++s)
      if (s != kfrom && s != rfrom)
          castlingPath[cr] |= s;
}


/// Position::set_check_info() sets king attacks to detect if a move gives check

void Position::set_check_info(StateInfo* si) const {

  si->blockersForKing[WHITE] = slider_blockers(pieces(BLACK), square<KING>(WHITE), si->pinnersForKing[WHITE]);
  si->blockersForKing[BLACK] = slider_blockers(pieces(WHITE), square<KING>(BLACK), si->pinnersForKing[BLACK]);

  Square ksq = square<KING>(~sideToMove);
#ifdef HORDE
  if (is_horde() && is_horde_color(~sideToMove)) {
  si->checkSquares[PAWN]   = 0;
  si->checkSquares[KNIGHT] = 0;
  si->checkSquares[BISHOP] = 0;
  si->checkSquares[ROOK]   = 0;
  si->checkSquares[QUEEN]  = 0;
  si->checkSquares[KING]   = 0;
  return;
  }
#endif
#ifdef ATOMIC
  if (is_atomic() && ksq == SQ_NONE) {
  si->checkSquares[PAWN]   = 0;
  si->checkSquares[KNIGHT] = 0;
  si->checkSquares[BISHOP] = 0;
  si->checkSquares[ROOK]   = 0;
  si->checkSquares[QUEEN]  = 0;
  si->checkSquares[KING]   = 0;
  return;
  }
#endif
#ifdef ANTI
  if (is_anti()) {
  si->checkSquares[PAWN]   = 0;
  si->checkSquares[KNIGHT] = 0;
  si->checkSquares[BISHOP] = 0;
  si->checkSquares[ROOK]   = 0;
  si->checkSquares[QUEEN]  = 0;
  si->checkSquares[KING]   = 0;
  return;
  }
#endif
  si->checkSquares[PAWN]   = attacks_from<PAWN>(ksq, ~sideToMove);
  si->checkSquares[KNIGHT] = attacks_from<KNIGHT>(ksq);
  si->checkSquares[BISHOP] = attacks_from<BISHOP>(ksq);
  si->checkSquares[ROOK]   = attacks_from<ROOK>(ksq);
  si->checkSquares[QUEEN]  = si->checkSquares[BISHOP] | si->checkSquares[ROOK];
  si->checkSquares[KING]   = 0;
}


/// Position::set_state() computes the hash keys of the position, and other
/// data that once computed is updated incrementally as moves are made.
/// The function is only used when a new position is set up, and to verify
/// the correctness of the StateInfo data when running in debug mode.

void Position::set_state(StateInfo* si) const {

  si->key = si->pawnKey = si->materialKey = var;
  si->nonPawnMaterial[WHITE] = si->nonPawnMaterial[BLACK] = VALUE_ZERO;
  si->psq = SCORE_ZERO;
  set_check_info(si);
#ifdef RACE
  if (is_race())
  {
      Rank r = rank_of(square<KING>(sideToMove));
      si->checkersBB = r == RANK_8 ? 0 : Rank8BB & square<KING>(~sideToMove);
  }
  else
#endif
#ifdef HORDE
  if (is_horde() && is_horde_color(sideToMove))
      si->checkersBB = 0;
  else
#endif
#ifdef ANTI
  if (is_anti())
      si->checkersBB = 0;
  else
#endif
#ifdef ATOMIC
  if (is_atomic() && (square<KING>(sideToMove) == SQ_NONE ||
         (attacks_from<KING>(square<KING>(sideToMove)) & square<KING>(~sideToMove))))
      si->checkersBB = 0;
  else
#endif
  {
      si->checkersBB = attackers_to(square<KING>(sideToMove)) & pieces(~sideToMove);
  }

  for (Bitboard b = pieces(); b; )
  {
      Square s = pop_lsb(&b);
      Piece pc = piece_on(s);
      si->key ^= Zobrist::psq[pc][s];
#ifdef ANTI
      if (is_anti())
          si->psq += PSQT::psqAnti[pc][s];
      else
#endif
      si->psq += PSQT::psq[pc][s];
  }

  if (si->epSquare != SQ_NONE)
      si->key ^= Zobrist::enpassant[file_of(si->epSquare)];

  if (sideToMove == BLACK)
      si->key ^= Zobrist::side;

  si->key ^= Zobrist::castling[si->castlingRights];

  for (Bitboard b = pieces(PAWN); b; )
  {
      Square s = pop_lsb(&b);
      si->pawnKey ^= Zobrist::psq[piece_on(s)][s];
  }

  for (Piece pc : Pieces)
  {
      if (type_of(pc) != PAWN && type_of(pc) != KING)
          si->nonPawnMaterial[color_of(pc)] += pieceCount[pc] * PieceValue[MG][pc];

      for (int cnt = 0; cnt < pieceCount[pc]; ++cnt)
          si->materialKey ^= Zobrist::psq[pc][cnt];
  }

#ifdef THREECHECK
  for (Color c = WHITE; c <= BLACK; ++c)
      for (CheckCount n : Checks)
          si->key ^= Zobrist::checks[c][n];
#endif
}


/// Position::fen() returns a FEN representation of the position. In case of
/// Chess960 the Shredder-FEN notation is used. This is mainly a debugging function.

const string Position::fen() const {

  int emptyCnt;
  std::ostringstream ss;

  for (Rank r = RANK_8; r >= RANK_1; --r)
  {
      for (File f = FILE_A; f <= FILE_H; ++f)
      {
          for (emptyCnt = 0; f <= FILE_H && empty(make_square(f, r)); ++f)
              ++emptyCnt;

          if (emptyCnt)
              ss << emptyCnt;

          if (f <= FILE_H)
              ss << PieceToChar[piece_on(make_square(f, r))];
      }

      if (r > RANK_1)
          ss << '/';
  }
#ifdef HOUSE
  if (is_house())
      ss << '/'; // TODO: pieces in hand
#endif

  ss << (sideToMove == WHITE ? " w " : " b ");

  bool chess960 = is_chess960();
  if (can_castle(WHITE_OO))
      ss << (chess960 ? char('A' + file_of(castling_rook_square(WHITE |  KING_SIDE))) : 'K');

  if (can_castle(WHITE_OOO))
      ss << (chess960 ? char('A' + file_of(castling_rook_square(WHITE | QUEEN_SIDE))) : 'Q');

  if (can_castle(BLACK_OO))
      ss << (chess960 ? char('a' + file_of(castling_rook_square(BLACK |  KING_SIDE))) : 'k');

  if (can_castle(BLACK_OOO))
      ss << (chess960 ? char('a' + file_of(castling_rook_square(BLACK | QUEEN_SIDE))) : 'q');

  if (!can_castle(WHITE) && !can_castle(BLACK))
      ss << '-';

  ss << (ep_square() == SQ_NONE ? " - " : " " + UCI::square(ep_square()) + " ")
     << st->rule50 << " " << 1 + (gamePly - (sideToMove == BLACK)) / 2;

#ifdef THREECHECK
  if (is_three_check())
      ss << " +" << st->checksGiven[WHITE] << "+" << st->checksGiven[BLACK];
#endif

  return ss.str();
}


/// Position::game_phase() calculates the game phase interpolating total non-pawn
/// material between endgame and midgame limits.

Phase Position::game_phase() const {

  Value npm = st->nonPawnMaterial[WHITE] + st->nonPawnMaterial[BLACK];
#ifdef HORDE
  if (is_horde())
      npm = st->nonPawnMaterial[BLACK] + st->nonPawnMaterial[BLACK];
#endif
#ifdef ATOMIC
  if (is_atomic())
      npm += npm;
#endif

  npm = std::max(EndgameLimit, std::min(npm, MidgameLimit));

  return Phase(((npm - EndgameLimit) * PHASE_MIDGAME) / (MidgameLimit - EndgameLimit));
}


/// Position::slider_blockers() returns a bitboard of all the pieces (both colors)
/// that are blocking attacks on the square 's' from 'sliders'. A piece blocks a
/// slider if removing that piece from the board would result in a position where
/// square 's' is attacked. For example, a king-attack blocking piece can be either
/// a pinned or a discovered check piece, according if its color is the opposite
/// or the same of the color of the slider.

Bitboard Position::slider_blockers(Bitboard sliders, Square s, Bitboard& pinners) const {

<<<<<<< HEAD
  Bitboard b, p, result = 0;
#ifdef HORDE
  if (is_horde() && s == SQ_NONE) return result;
#endif
#ifdef ANTI
  if (is_anti() && s == SQ_NONE) return result;
#endif
=======
  Bitboard result = 0;
  pinners = 0;
>>>>>>> 943ae89b

  // Snipers are sliders that attack 's' when a piece is removed
  Bitboard snipers = (  (PseudoAttacks[ROOK  ][s] & pieces(QUEEN, ROOK))
                      | (PseudoAttacks[BISHOP][s] & pieces(QUEEN, BISHOP))) & sliders;

  while (snipers)
  {
    Square sniperSq = pop_lsb(&snipers);
    Bitboard b = between_bb(s, sniperSq) & pieces();

    if (!more_than_one(b))
    {
        result |= b;
        if (b & pieces(color_of(piece_on(s))))
            pinners |= sniperSq;
    }
  }
  return result;
}


/// Position::attackers_to() computes a bitboard of all pieces which attack a
/// given square. Slider attacks use the occupied bitboard to indicate occupancy.

Bitboard Position::attackers_to(Square s, Bitboard occupied) const {

  return  (attacks_from<PAWN>(s, BLACK)    & pieces(WHITE, PAWN))
        | (attacks_from<PAWN>(s, WHITE)    & pieces(BLACK, PAWN))
        | (attacks_from<KNIGHT>(s)         & pieces(KNIGHT))
        | (attacks_bb<ROOK  >(s, occupied) & pieces(ROOK,   QUEEN))
        | (attacks_bb<BISHOP>(s, occupied) & pieces(BISHOP, QUEEN))
        | (attacks_from<KING>(s)           & pieces(KING));
}


/// Position::legal() tests whether a pseudo-legal move is legal

bool Position::legal(Move m) const {

  assert(is_ok(m));

  Color us = sideToMove;
  Square from = from_sq(m);

  assert(color_of(moved_piece(m)) == us);
#ifdef ANTI
  // If a player can capture, that player must capture
  // Is handled by move generator
  assert(!is_anti() || capture(m) == can_capture());
  if (is_anti())
      return true;
#endif
#ifdef HORDE
  assert((is_horde() && is_horde_color(us)) || piece_on(square<KING>(us)) == make_piece(us, KING));
#else
  assert(piece_on(square<KING>(us)) == make_piece(us, KING));
#endif

#ifdef RACE
  // Checking moves are illegal
  if (is_race() && gives_check(m))
      return false;
#endif
#ifdef HORDE
  // All pseudo-legal moves by the horde are legal
  if (is_horde() && is_horde_color(us))
      return true;
#endif
#ifdef ATOMIC
  if (is_atomic())
  {
      Square ksq = square<KING>(us);
      Square to = to_sq(m);
      if (capture(m) && (attacks_from<KING>(to) & ksq))
          return false;
      if (type_of(piece_on(from)) != KING)
      {
          if (attacks_from<KING>(square<KING>(~us)) & ksq)
              return true;
          if (capture(m))
          {
              Square capsq = type_of(m) == ENPASSANT ? make_square(file_of(to), rank_of(from)) : to;
              Bitboard blast = attacks_from<KING>(to) & (pieces() ^ pieces(PAWN));
              if (blast & square<KING>(~us))
                  return true;
              Bitboard b = pieces() ^ ((blast | capsq) | from);
              if (checkers() & b)
                  return false;
              if ((attacks_bb<  ROOK>(ksq, b) & pieces(~us, QUEEN, ROOK) & b) ||
                  (attacks_bb<BISHOP>(ksq, b) & pieces(~us, QUEEN, BISHOP) & b))
                  return false;
              return true;
          }
      }
      else if (attacks_from<KING>(square<KING>(~us)) & to)
          return true;
  }
#endif

  // En passant captures are a tricky special case. Because they are rather
  // uncommon, we do it simply by testing whether the king is attacked after
  // the move is made.
  if (type_of(m) == ENPASSANT)
  {
      Square ksq = square<KING>(us);
      Square to = to_sq(m);
      Square capsq = to - pawn_push(us);
      Bitboard occupied = (pieces() ^ from ^ capsq) | to;

      assert(to == ep_square());
      assert(moved_piece(m) == make_piece(us, PAWN));
      assert(piece_on(capsq) == make_piece(~us, PAWN));
      assert(piece_on(to) == NO_PIECE);

      return   !(attacks_bb<  ROOK>(ksq, occupied) & pieces(~us, QUEEN, ROOK))
            && !(attacks_bb<BISHOP>(ksq, occupied) & pieces(~us, QUEEN, BISHOP));
  }

#ifdef ATOMIC
  if (is_atomic() && type_of(piece_on(from)) == KING && type_of(m) != CASTLING)
  {
      Square ksq = square<KING>(~us);
      Square to = to_sq(m);
      if ((attacks_from<KING>(ksq) & from) && !(attacks_from<KING>(ksq) & to))
      {
          if (attackers_to(to) & pieces(~us, KNIGHT, PAWN))
              return false;
          Bitboard occupied = (pieces() ^ from) | to;
          return   !(attacks_bb<  ROOK>(to, occupied) & pieces(~us, QUEEN, ROOK))
                && !(attacks_bb<BISHOP>(to, occupied) & pieces(~us, QUEEN, BISHOP));
      }
  }
#endif
  // If the moving piece is a king, check whether the destination
  // square is attacked by the opponent. Castling moves are checked
  // for legality during move generation.
  if (type_of(piece_on(from)) == KING)
      return type_of(m) == CASTLING || !(attackers_to(to_sq(m)) & pieces(~us));

  // A non-king move is legal if and only if it is not pinned or it
  // is moving along the ray towards or away from the king.
  return   !(pinned_pieces(us) & from)
        ||  aligned(from, to_sq(m), square<KING>(us));
}


/// Position::pseudo_legal() takes a random move and tests whether the move is
/// pseudo legal. It is used to validate moves from TT that can be corrupted
/// due to SMP concurrent access or hash position key aliasing.

bool Position::pseudo_legal(const Move m) const {

  Color us = sideToMove;
  Square from = from_sq(m);
  Square to = to_sq(m);
  Piece pc = moved_piece(m);

#ifdef KOTH
  // If the game is already won or lost, further moves are illegal
  if (is_koth() && (is_koth_win() || is_koth_loss()))
      return false;
#endif
#ifdef RACE
  // If the game is already won or lost, further moves are illegal
  if (is_race() && (is_race_draw() || is_race_win() || is_race_loss()))
      return false;
#endif
#ifdef HORDE
  // If the game is already won or lost, further moves are illegal
  if (is_horde() && is_horde_loss())
      return false;
#endif
#ifdef ANTI
  // If the game is already won or lost, further moves are illegal
  if (is_anti() && (is_anti_win() || is_anti_loss()))
      return false;
#endif
#ifdef ATOMIC
  if (is_atomic())
  {
      // If the game is already won or lost, further moves are illegal
      if (is_atomic_win() || is_atomic_loss())
          return false;
      if (pc == NO_PIECE || color_of(pc) != us)
          return false;
      if (capture(m))
      {
          if (type_of(pc) == KING)
              return false;
          Square ksq = square<KING>(us);
          if ((pieces(us) & to) || (attacks_from<KING>(ksq) & to))
              return false;
          if (!(attacks_from<KING>(square<KING>(~us)) & ksq))
          {
              // Illegal pawn capture generated by killer move heuristic
              if (type_of(pc) == PAWN && file_of(from) == file_of(to))
                 return false;
              Square capsq = type_of(m) == ENPASSANT ? make_square(file_of(to), rank_of(from)) : to;
              Bitboard blast = attacks_from<KING>(to) & (pieces() ^ pieces(PAWN));
              if (blast & square<KING>(~us))
                  return true;
              Bitboard b = pieces() ^ ((blast | capsq) | from);
              if (checkers() & b)
                  return false;
              if ((attacks_bb<  ROOK>(ksq, b) & pieces(~us, QUEEN, ROOK) & b) ||
                  (attacks_bb<BISHOP>(ksq, b) & pieces(~us, QUEEN, BISHOP) & b))
                  return false;
          }
      }
  }
#endif
#ifdef ANTI
  if (is_anti() && !capture(m) && can_capture())
      return false;
#endif

  // Use a slower but simpler function for uncommon cases
  if (type_of(m) != NORMAL)
      return MoveList<LEGAL>(*this).contains(m);

  // Is not a promotion, so promotion piece must be empty
  if (promotion_type(m) - KNIGHT != NO_PIECE_TYPE)
      return false;

  // If the 'from' square is not occupied by a piece belonging to the side to
  // move, the move is obviously not legal.
  if (pc == NO_PIECE || color_of(pc) != us)
      return false;

  // The destination square cannot be occupied by a friendly piece
  if (pieces(us) & to)
      return false;

  // Handle the special case of a pawn move
  if (type_of(pc) == PAWN)
  {
      // We have already handled promotion moves, so destination
      // cannot be on the 8th/1st rank.
      if (rank_of(to) == relative_rank(us, RANK_8))
          return false;

      if (   !(attacks_from<PAWN>(from, us) & pieces(~us) & to) // Not a capture
          && !((from + pawn_push(us) == to) && empty(to))       // Not a single push
          && !(   (from + 2 * pawn_push(us) == to)              // Not a double push
               && (rank_of(from) == relative_rank(us, RANK_2))
               && empty(to)
               && empty(to - pawn_push(us))))
          return false;
  }
  else if (!(attacks_from(pc, from) & to))
      return false;

  // Evasions generator already takes care to avoid some kind of illegal moves
  // and legal() relies on this. We therefore have to take care that the same
  // kind of moves are filtered out here.
#ifdef ATOMIC
  if (is_atomic() && (attacks_from<KING>(square<KING>(~us)) & (type_of(pc) == KING ? to : square<KING>(us))))
      return true;
#endif
  if (checkers())
  {
      if (type_of(pc) != KING)
      {
          // Double check? In this case a king move is required
          if (more_than_one(checkers()))
              return false;

          // Our move must be a blocking evasion or a capture of the checking piece
          if (!((between_bb(lsb(checkers()), square<KING>(us)) | checkers()) & to))
              return false;
      }
      // In case of king moves under check we have to remove king so as to catch
      // invalid moves like b1a1 when opposite queen is on c1.
      else if (attackers_to(to, pieces() ^ from) & pieces(~us))
          return false;
  }

  return true;
}


/// Position::gives_check() tests whether a pseudo-legal move gives a check

bool Position::gives_check(Move m) const {

  assert(is_ok(m));
  assert(color_of(moved_piece(m)) == sideToMove);

  Square from = from_sq(m);
  Square to = to_sq(m);

#ifdef HORDE
  if (is_horde() && is_horde_color(~sideToMove))
      return false;
#endif
#ifdef ANTI
  if (is_anti())
      return false;
#endif
#ifdef ATOMIC
  if (is_atomic())
  {
      Square ksq = square<KING>(~sideToMove);
      if (ksq == SQ_NONE)
          return false;
      // If kings are adjacent, there is no check
      // If kings were adjacent, there may be direct checks
      if (type_of(piece_on(from)) == KING)
      {
          if (attacks_from<KING>(ksq) & to)
              return false;
          else if (attacks_from<KING>(ksq) & from)
          {
              if (attackers_to(ksq) & pieces(sideToMove, KNIGHT, PAWN))
                  return true;
              Bitboard occupied = (pieces() ^ from) | to;
              return   (attacks_bb<  ROOK>(ksq, occupied) & pieces(sideToMove, QUEEN, ROOK))
                    || (attacks_bb<BISHOP>(ksq, occupied) & pieces(sideToMove, QUEEN, BISHOP));
          }
      }
      else if (attacks_from<KING>(ksq) & square<KING>(sideToMove))
          return false;
      if (capture(m))
      {
          // Do blasted pieces discover checks?
          Square capsq = type_of(m) == ENPASSANT ? make_square(file_of(to), rank_of(from)) : to;
          Bitboard blast = attacks_from<KING>(to) & (pieces() ^ pieces(PAWN));
          if (blast & ksq) // Variant ending
              return false;
          Bitboard b = pieces() ^ ((blast | capsq) | from);

          return (attacks_bb<  ROOK>(ksq, b) & pieces(sideToMove, QUEEN, ROOK) & b)
              || (attacks_bb<BISHOP>(ksq, b) & pieces(sideToMove, QUEEN, BISHOP) & b);
      }
  }
#endif

  // Is there a direct check?
  if (st->checkSquares[type_of(piece_on(from))] & to)
      return true;

  // Is there a discovered check?
  if (   (discovered_check_candidates() & from)
      && !aligned(from, to, square<KING>(~sideToMove)))
      return true;

  switch (type_of(m))
  {
  case NORMAL:
      return false;

  case PROMOTION:
      return attacks_bb(Piece(promotion_type(m)), to, pieces() ^ from) & square<KING>(~sideToMove);

  // En passant capture with check? We have already handled the case
  // of direct checks and ordinary discovered check, so the only case we
  // need to handle is the unusual case of a discovered check through
  // the captured pawn.
  case ENPASSANT:
  {
      Square capsq = make_square(file_of(to), rank_of(from));
      Bitboard b = (pieces() ^ from ^ capsq) | to;

      return  (attacks_bb<  ROOK>(square<KING>(~sideToMove), b) & pieces(sideToMove, QUEEN, ROOK))
            | (attacks_bb<BISHOP>(square<KING>(~sideToMove), b) & pieces(sideToMove, QUEEN, BISHOP));
  }
  case CASTLING:
  {
      Square kfrom = from;
      Square rfrom = to; // Castling is encoded as 'King captures the rook'
      Square kto = relative_square(sideToMove, rfrom > kfrom ? SQ_G1 : SQ_C1);
      Square rto = relative_square(sideToMove, rfrom > kfrom ? SQ_F1 : SQ_D1);

      return   (PseudoAttacks[ROOK][rto] & square<KING>(~sideToMove))
            && (attacks_bb<ROOK>(rto, (pieces() ^ kfrom ^ rfrom) | rto | kto) & square<KING>(~sideToMove));
  }
  default:
      assert(false);
      return false;
  }
}

/// Position::do_move() makes a move, and saves all information necessary
/// to a StateInfo object. The move is assumed to be legal. Pseudo-legal
/// moves should be filtered out before this function is called.

void Position::do_move(Move m, StateInfo& newSt, bool givesCheck) {

  assert(is_ok(m));
  assert(&newSt != st);

  ++nodes;
  Key k = st->key ^ Zobrist::side;

  // Copy some fields of the old state to our new StateInfo object except the
  // ones which are going to be recalculated from scratch anyway and then switch
  // our state pointer to point to the new (ready to be updated) state.
  std::memcpy(&newSt, st, offsetof(StateInfo, key));
  newSt.previous = st;
  st = &newSt;

  // Increment ply counters. In particular, rule50 will be reset to zero later on
  // in case of a capture or a pawn move.
  ++gamePly;
  ++st->rule50;
  ++st->pliesFromNull;

  Color us = sideToMove;
  Color them = ~us;
  Square from = from_sq(m);
  Square to = to_sq(m);
  Piece pc = piece_on(from);
  Piece captured = type_of(m) == ENPASSANT ? make_piece(them, PAWN) : piece_on(to);

  assert(color_of(pc) == us);
  assert(captured == NO_PIECE || color_of(captured) == (type_of(m) != CASTLING ? them : us));
  assert(type_of(captured) != KING);
#ifdef ANTI
  assert(is_anti() || type_of(captured) != KING);
#else
  assert(type_of(captured) != KING);
#endif

  if (type_of(m) == CASTLING)
  {
      assert(pc == make_piece(us, KING));
      assert(captured == make_piece(us, ROOK));

      Square rfrom, rto;
      do_castling<true>(us, from, to, rfrom, rto);

      st->psq += PSQT::psq[captured][rto] - PSQT::psq[captured][rfrom];
      k ^= Zobrist::psq[captured][rfrom] ^ Zobrist::psq[captured][rto];
      captured = NO_PIECE;
  }

  if (captured)
  {
      Square capsq = to;

      // If the captured piece is a pawn, update pawn hash key, otherwise
      // update non-pawn material.
      if (type_of(captured) == PAWN)
      {
          if (type_of(m) == ENPASSANT)
          {
              capsq -= pawn_push(us);

              assert(pc == make_piece(us, PAWN));
              assert(to == st->epSquare);
              assert(relative_rank(us, to) == RANK_6);
              assert(piece_on(to) == NO_PIECE);
              assert(piece_on(capsq) == make_piece(them, PAWN));

              board[capsq] = NO_PIECE; // Not done by remove_piece()
          }

          st->pawnKey ^= Zobrist::psq[captured][capsq];
      }
      else
          st->nonPawnMaterial[them] -= PieceValue[MG][captured];

      // Update board and piece lists
      remove_piece(captured, capsq);

      // Update material hash key and prefetch access to materialTable
      k ^= Zobrist::psq[captured][capsq];
      st->materialKey ^= Zobrist::psq[captured][pieceCount[captured]];
#ifdef ATOMIC
      if (is_atomic()) // Remove the blast piece(s)
      {
          Bitboard blast = attacks_from<KING>(to) - from;
          while (blast)
          {
              Square bsq = pop_lsb(&blast);
              Piece bpc = piece_on(bsq);
              st->blast[bsq] = bpc;
              if (bpc != NO_PIECE && type_of(bpc) != PAWN)
              {
                  Color bc = color_of(st->blast[bsq]);
                  st->nonPawnMaterial[bc] -= PieceValue[MG][type_of(bpc)];

                  // Update board and piece lists
                  remove_piece(bpc, bsq);

                  // Update material hash key
                  k ^= Zobrist::psq[bpc][bsq];
                  st->materialKey ^= Zobrist::psq[bpc][pieceCount[bpc]];

                  // Update incremental scores
                  st->psq -= PSQT::psq[bpc][bsq];

                  // Update castling rights if needed
                  if (st->castlingRights && castlingRightsMask[bsq])
                  {
                      int cr = castlingRightsMask[bsq];
                      k ^= Zobrist::castling[st->castlingRights & cr];
                      st->castlingRights &= ~cr;
                  }
              }
          }
      }
#endif

      prefetch(thisThread->materialTable[st->materialKey]);

      // Update incremental scores
#ifdef ANTI
      if (is_anti())
          st->psq -= PSQT::psqAnti[captured][capsq];
      else
#endif
      st->psq -= PSQT::psq[captured][capsq];

      // Reset rule 50 counter
      st->rule50 = 0;
  }

#ifdef ATOMIC
  if (is_atomic() && captured)
      k ^= Zobrist::psq[pc][from];
  else
#endif
  // Update hash key
  k ^= Zobrist::psq[pc][from] ^ Zobrist::psq[pc][to];

  // Reset en passant square
  if (st->epSquare != SQ_NONE)
  {
      k ^= Zobrist::enpassant[file_of(st->epSquare)];
      st->epSquare = SQ_NONE;
  }

  // Update castling rights if needed
  if (st->castlingRights && (castlingRightsMask[from] | castlingRightsMask[to]))
  {
      int cr = castlingRightsMask[from] | castlingRightsMask[to];
      k ^= Zobrist::castling[st->castlingRights & cr];
      st->castlingRights &= ~cr;
  }

#ifdef THREECHECK
  if (is_three_check() && givesCheck)
  {
      ++(st->checksGiven[us]);
      CheckCount checksGiven = checks_given(us);
      assert(checksGiven < CHECKS_NB);
      k ^= Zobrist::checks[us][checksGiven];
  }
#endif

#ifdef ATOMIC
  if (is_atomic() && captured) // Remove the blast piece(s)
  {
      st->blast[from] = piece_on(from);
      remove_piece(pc, from);
      // Update material (hash key already updated)
      st->materialKey ^= Zobrist::psq[pc][pieceCount[pc]];
      if (type_of(pc) != PAWN)
          st->nonPawnMaterial[us] -= PieceValue[MG][type_of(pc)];
  }
  else
#endif
  // Move the piece. The tricky Chess960 castling is handled earlier
  if (type_of(m) != CASTLING)
      move_piece(pc, from, to);

  // If the moving piece is a pawn do some special extra work
  if (type_of(pc) == PAWN)
  {
      // Set en-passant square if the moved pawn can be captured
#ifdef HORDE
      if (is_horde() && rank_of(from) == relative_rank(us, RANK_1)); else
#endif
#ifdef ATOMIC
      if (is_atomic() && captured); else
#endif
      if (   (int(to) ^ int(from)) == 16
          && (attacks_from<PAWN>(to - pawn_push(us), us) & pieces(them, PAWN)))
      {
          st->epSquare = (from + to) / 2;
          k ^= Zobrist::enpassant[file_of(st->epSquare)];
      }
      else if (type_of(m) == PROMOTION)
      {
          Piece promotion = make_piece(us, promotion_type(m));

          assert(relative_rank(us, to) == RANK_8);
#ifdef ANTI
          assert(type_of(promotion) >= KNIGHT && type_of(promotion) <= (is_anti() ? KING : QUEEN));
#else
          assert(type_of(promotion) >= KNIGHT && type_of(promotion) <= QUEEN);
#endif

          remove_piece(pc, to);
          put_piece(promotion, to);

          // Update hash keys
          k ^= Zobrist::psq[pc][to] ^ Zobrist::psq[promotion][to];
          st->pawnKey ^= Zobrist::psq[pc][to];
          st->materialKey ^=  Zobrist::psq[promotion][pieceCount[promotion]-1]
                            ^ Zobrist::psq[pc][pieceCount[pc]];

          // Update incremental score
#ifdef ANTI
          if (is_anti())
              st->psq += PSQT::psqAnti[promotion][to] - PSQT::psqAnti[pc][to];
          else
#endif
          st->psq += PSQT::psq[promotion][to] - PSQT::psq[pc][to];

          // Update material
          st->nonPawnMaterial[us] += PieceValue[MG][promotion];
      }

      // Update pawn hash key and prefetch access to pawnsTable
#ifdef ATOMIC
      if (is_atomic() && captured)
          st->pawnKey ^= Zobrist::psq[make_piece(us, PAWN)][from];
      else
#endif
      st->pawnKey ^= Zobrist::psq[pc][from] ^ Zobrist::psq[pc][to];
      prefetch(thisThread->pawnsTable[st->pawnKey]);

      // Reset rule 50 draw counter
      st->rule50 = 0;
  }

#ifdef ATOMIC
  if (is_atomic() && captured)
      st->psq -= PSQT::psq[pc][from];
  else
#endif
  // Update incremental scores
#ifdef ANTI
  if (is_anti())
      st->psq += PSQT::psqAnti[pc][to] - PSQT::psqAnti[pc][from];
  else
#endif
  st->psq += PSQT::psq[pc][to] - PSQT::psq[pc][from];

  // Set capture piece
  st->capturedPiece = captured;

  // Update the key with the final value
  st->key = k;

#ifdef ATOMIC
  if (is_atomic() && captured && is_atomic_win())
      givesCheck = false;
#endif
#ifdef RACE
  if (is_race())
      st->checkersBB = Rank8BB & square<KING>(us);
  else
#endif
#ifdef ANTI
  if (is_anti())
      st->checkersBB = 0;
  else
#endif
  // Calculate checkers bitboard (if move gives check)
  st->checkersBB = givesCheck ? attackers_to(square<KING>(them)) & pieces(us) : 0;

  sideToMove = ~sideToMove;

  // Update king attacks used for fast check detection
  set_check_info(st);

  assert(pos_is_ok());
}


/// Position::undo_move() unmakes a move. When it returns, the position should
/// be restored to exactly the same state as before the move was made.

void Position::undo_move(Move m) {

  assert(is_ok(m));

  sideToMove = ~sideToMove;

  Color us = sideToMove;
  Square from = from_sq(m);
  Square to = to_sq(m);
  Piece pc = piece_on(to);
#ifdef ATOMIC
  if (is_atomic() && st->capturedPiece) // Restore the blast piece(s)
      pc = st->blast[from];
#endif

  assert(empty(to) || color_of(piece_on(to)) == us);
  assert(empty(from) || type_of(m) == CASTLING);
#ifdef ANTI
  assert(is_anti() || type_of(st->capturedPiece) != KING);
#else
  assert(type_of(st->capturedPiece) != KING);
#endif

  if (type_of(m) == PROMOTION)
  {
      assert(relative_rank(us, to) == RANK_8);
#ifdef ATOMIC
      if (!is_atomic() || !st->capturedPiece)
      {
#endif
      assert(type_of(pc) == promotion_type(m));
#ifdef ANTI
      assert(type_of(pc) >= KNIGHT && type_of(pc) <= (is_anti() ? KING : QUEEN));
#else
      assert(type_of(pc) >= KNIGHT && type_of(pc) <= QUEEN);
#endif

      remove_piece(pc, to);
      pc = make_piece(us, PAWN);
      put_piece(pc, to);
#ifdef ATOMIC
      }
#endif
  }

  if (type_of(m) == CASTLING)
  {
      Square rfrom, rto;
      do_castling<false>(us, from, to, rfrom, rto);
  }
  else
  {
#ifdef ATOMIC
      if (is_atomic() && st->capturedPiece) // Restore the blast piece(s)
          put_piece(pc, from);
      else
#endif
      move_piece(pc, to, from); // Put the piece back at the source square

      if (st->capturedPiece)
      {
          Square capsq = to;

          if (type_of(m) == ENPASSANT)
          {
              capsq -= pawn_push(us);

              assert(type_of(pc) == PAWN);
              assert(to == st->previous->epSquare);
              assert(relative_rank(us, to) == RANK_6);
              assert(piece_on(capsq) == NO_PIECE);
              assert(st->capturedPiece == make_piece(~us, PAWN));
          }

#ifdef ATOMIC
          if (is_atomic() && st->capturedPiece) // Restore the blast piece(s)
          {
              Bitboard blast = attacks_from<KING>(to); // squares in blast radius
              while (blast)
              {
                  Square bsq = pop_lsb(&blast);
                  if (bsq == from)
                      continue;
                  Piece bpc = st->blast[bsq];
                  if (bpc != NO_PIECE && type_of(bpc) != PAWN)
                      put_piece(bpc, bsq);
              }
          }
#endif
          put_piece(st->capturedPiece, capsq); // Restore the captured piece
      }
  }

  // Finally point our state pointer back to the previous state
  st = st->previous;
  --gamePly;

  assert(pos_is_ok());
}


/// Position::do_castling() is a helper used to do/undo a castling move. This
/// is a bit tricky in Chess960 where from/to squares can overlap.
template<bool Do>
void Position::do_castling(Color us, Square from, Square& to, Square& rfrom, Square& rto) {

  bool kingSide = to > from;
  rfrom = to; // Castling is encoded as "king captures friendly rook"
  rto = relative_square(us, kingSide ? SQ_F1 : SQ_D1);
  to = relative_square(us, kingSide ? SQ_G1 : SQ_C1);

  // Remove both pieces first since squares could overlap in Chess960
  remove_piece(make_piece(us, KING), Do ? from : to);
  remove_piece(make_piece(us, ROOK), Do ? rfrom : rto);
  board[Do ? from : to] = board[Do ? rfrom : rto] = NO_PIECE; // Since remove_piece doesn't do it for us
  put_piece(make_piece(us, KING), Do ? to : from);
  put_piece(make_piece(us, ROOK), Do ? rto : rfrom);
}


/// Position::do(undo)_null_move() is used to do(undo) a "null move": It flips
/// the side to move without executing any move on the board.

void Position::do_null_move(StateInfo& newSt) {

  assert(!checkers());
  assert(&newSt != st);

  std::memcpy(&newSt, st, sizeof(StateInfo));
  newSt.previous = st;
  st = &newSt;

  if (st->epSquare != SQ_NONE)
  {
      st->key ^= Zobrist::enpassant[file_of(st->epSquare)];
      st->epSquare = SQ_NONE;
  }

  st->key ^= Zobrist::side;
  prefetch(TT.first_entry(st->key));

  ++st->rule50;
  st->pliesFromNull = 0;

  sideToMove = ~sideToMove;

  set_check_info(st);

  assert(pos_is_ok());
}

void Position::undo_null_move() {

  assert(!checkers());

  st = st->previous;
  sideToMove = ~sideToMove;
}


/// Position::key_after() computes the new hash key after the given move. Needed
/// for speculative prefetch. It doesn't recognize special moves like castling,
/// en-passant and promotions.

Key Position::key_after(Move m) const {

  Square from = from_sq(m);
  Square to = to_sq(m);
  Piece pc = piece_on(from);
  Piece captured = piece_on(to);
  Key k = st->key ^ Zobrist::side;

  if (captured)
  {
      k ^= Zobrist::psq[captured][to];
#ifdef ATOMIC
      if (is_atomic())
      {
          Bitboard blast = (attacks_from<KING>(to) & (pieces() ^ pieces(PAWN))) - from;
          while (blast)
          {
              Square bsq = pop_lsb(&blast);
              Piece bpc = piece_on(bsq);
              k ^= Zobrist::psq[bpc][bsq];
          }
          return k ^ Zobrist::psq[pc][from];
      }
#endif
  }

  return k ^ Zobrist::psq[pc][to] ^ Zobrist::psq[pc][from];
}


/// Position::see() is a static exchange evaluator: It tries to estimate the
/// material gain or loss resulting from a move.

Value Position::see_sign(Move m) const {

  assert(is_ok(m));

#ifdef THREECHECK
  if (is_three_check() && gives_check(m))
      return VALUE_KNOWN_WIN;
#endif
  // Early return if SEE cannot be negative because captured piece value
  // is not less then capturing one. Note that king moves always return
  // here because king midgame value is set to 0.
#ifdef ANTI
  if (is_anti()) {} else
#endif
#ifdef ATOMIC
  if (is_atomic()) {} else
#endif
  if (PieceValue[MG][moved_piece(m)] <= PieceValue[MG][piece_on(to_sq(m))])
      return VALUE_KNOWN_WIN;

  return see(m);
}

Value Position::see(Move m) const {

  Square from, to;
  Bitboard occupied, attackers, stmAttackers;
#ifdef HORDE
  Value swapList[SQUARE_NB];
#else
  Value swapList[32];
#endif
  int slIndex = 1;
  PieceType nextVictim;
  Color stm;

  assert(is_ok(m));

  from = from_sq(m);
  to = to_sq(m);
#ifdef ANTI
  if (is_anti())
      swapList[0] = PieceValueAnti[MG][piece_on(to)];
  else
#endif
  swapList[0] = PieceValue[MG][piece_on(to)];
  stm = color_of(piece_on(from));
  occupied = pieces() ^ from;
#ifdef ATOMIC
  if (is_atomic())
  {
      if (capture(m))
      {
          Value blast_eval = VALUE_ZERO;
          Bitboard blast = attacks_from<KING>(to) & (pieces() ^ pieces(PAWN)) & ~SquareBB[from];
          if (blast & pieces(~stm,KING))
              return VALUE_MATE;
          for (Color c = WHITE; c <= BLACK; ++c)
              for (PieceType pt = KNIGHT; pt <= QUEEN; ++pt)
                  if (c == stm)
                      blast_eval -= popcount(blast & pieces(c,pt)) * PieceValue[MG][pt];
                  else
                      blast_eval += popcount(blast & pieces(c,pt)) * PieceValue[MG][pt];
          return blast_eval + PieceValue[MG][piece_on(to_sq(m))] - PieceValue[MG][moved_piece(m)];
      }
      else
      {
          Bitboard b = attackers_to(to, occupied) & occupied & pieces(~stm) & ~pieces(KING);
          Value best_capture = VALUE_ZERO;

          // Loop over attacking pieces to find the best capture
          while (b)
          {
              Square s = pop_lsb(&b);

              Value blast_eval = VALUE_ZERO;
              Bitboard blast = attacks_from<KING>(to) & (pieces() ^ pieces(PAWN)) & ~SquareBB[from] & ~SquareBB[s];
              if (blast & pieces(~stm,KING))
                  continue;
              if (blast & pieces(stm,KING))
                  return -VALUE_MATE;
              for (Color c = WHITE; c <= BLACK; ++c)
                  for (PieceType pt = KNIGHT; pt <= QUEEN; ++pt)
                      if (c == stm)
                          blast_eval -= popcount(blast & pieces(c,pt)) * PieceValue[MG][pt];
                      else
                          blast_eval += popcount(blast & pieces(c,pt)) * PieceValue[MG][pt];
              best_capture = std::min(blast_eval + PieceValue[MG][piece_on(s)] - PieceValue[MG][moved_piece(m)], best_capture);
          }
          return best_capture;
      }
  }
#endif

  // Castling moves are implemented as king capturing the rook so cannot
  // be handled correctly. Simply return VALUE_ZERO that is always correct
  // unless in the rare case the rook ends up under attack.
  if (type_of(m) == CASTLING)
      return VALUE_ZERO;

  if (type_of(m) == ENPASSANT)
  {
      occupied ^= to - pawn_push(stm); // Remove the captured pawn
#ifdef ANTI
      if (is_anti())
          swapList[0] = PieceValueAnti[MG][PAWN];
      else
#endif
      swapList[0] = PieceValue[MG][PAWN];
  }

  // Find all attackers to the destination square, with the moving piece
  // removed, but possibly an X-ray attacker added behind it.
  attackers = attackers_to(to, occupied) & occupied;

  // If the opponent has no attackers we are finished
  stm = ~stm;
  stmAttackers = attackers & pieces(stm);
  occupied ^= to; // For the case when captured piece is a pinner

  // Don't allow pinned pieces to attack pieces except the king as long all
  // pinners are on their original square. When a pinner moves to the
  // exchange-square or get captured on it, we fall back to standard SEE behaviour.
  if (   (stmAttackers & pinned_pieces(stm))
      && (st->pinnersForKing[stm] & occupied) == st->pinnersForKing[stm])
      stmAttackers &= ~pinned_pieces(stm);

  if (!stmAttackers)
        return swapList[0];

  // The destination square is defended, which makes things rather more
  // difficult to compute. We proceed by building up a "swap list" containing
  // the material gain or loss at each stop in a sequence of captures to the
  // destination square, where the sides alternately capture, and always
  // capture with the least valuable piece. After each capture, we look for
  // new X-ray attacks from behind the capturing piece.
  nextVictim = type_of(piece_on(from));

  do {
#ifdef HORDE
      assert(slIndex < SQUARE_NB);
#else
      assert(slIndex < 32);
#endif

      // Add the new entry to the swap list
<<<<<<< HEAD
#ifdef ANTI
      if (is_anti())
          swapList[slIndex] = -swapList[slIndex - 1] + PieceValueAnti[MG][captured];
      else
#endif
      swapList[slIndex] = -swapList[slIndex - 1] + PieceValue[MG][captured];

      // Locate and remove the next least valuable attacker
      captured = min_attacker<PAWN>(byTypeBB, to, stmAttackers, occupied, attackers);
#ifdef ANTI
      if (is_anti() && captured == KING)
      {
          Bitboard b = stmAttackers & byTypeBB[KING];
          if (b)
          {
              occupied ^= b & ~(b - 1);
              attackers &= occupied;
          }
          else
              --slIndex;
      }
#endif
=======
      swapList[slIndex] = -swapList[slIndex - 1] + PieceValue[MG][nextVictim];

      // Locate and remove the next least valuable attacker
      nextVictim = min_attacker<PAWN>(byTypeBB, to, stmAttackers, occupied, attackers);
>>>>>>> 943ae89b
      stm = ~stm;
      stmAttackers = attackers & pieces(stm);
      if (    nextVictim != KING
          && (stmAttackers & pinned_pieces(stm))
          && (st->pinnersForKing[stm] & occupied) == st->pinnersForKing[stm])
          stmAttackers &= ~pinned_pieces(stm);

      ++slIndex;

<<<<<<< HEAD
#ifdef ANTI
  } while (stmAttackers && (is_anti() || captured != KING || (--slIndex, false))); // Stop before a king capture      
#else
  } while (stmAttackers && (captured != KING || (--slIndex, false))); // Stop before a king capture
#endif
=======
  } while (stmAttackers && (nextVictim != KING || (--slIndex, false))); // Stop before a king capture
>>>>>>> 943ae89b

  // Having built the swap list, we negamax through it to find the best
  // achievable score from the point of view of the side to move.
#ifdef ANTI
  if (is_anti())
      return --slIndex % 2 ? -swapList[slIndex] : swapList[slIndex];
#endif
  while (--slIndex)
      swapList[slIndex - 1] = std::min(-swapList[slIndex], swapList[slIndex - 1]);

  return swapList[0];
}


/// Position::is_draw() tests whether the position is drawn by 50-move rule
/// or by repetition. It does not detect stalemates.

bool Position::is_draw() const {

  if (st->rule50 > 99 && (!checkers() || MoveList<LEGAL>(*this).size()))
      return true;

  StateInfo* stp = st;
  for (int i = 2, rep = 1, e = std::min(st->rule50, st->pliesFromNull); i <= e; i += 2)
  {
      stp = stp->previous->previous;

      if (stp->key == st->key && (++rep >= 2 + (gamePly - i < thisThread->rootPos.game_ply())))
          return true; // Draw at first repetition in search, and second repetition in game tree.
  }

  return false;
}


/// Position::flip() flips position with the white and black sides reversed. This
/// is only useful for debugging e.g. for finding evaluation symmetry bugs.

void Position::flip() {

  string f, token;
  std::stringstream ss(fen());

  for (Rank r = RANK_8; r >= RANK_1; --r) // Piece placement
  {
      std::getline(ss, token, r > RANK_1 ? '/' : ' ');
      f.insert(0, token + (f.empty() ? " " : "/"));
  }

  ss >> token; // Active color
  f += (token == "w" ? "B " : "W "); // Will be lowercased later

  ss >> token; // Castling availability
  f += token + " ";

  std::transform(f.begin(), f.end(), f.begin(),
                 [](char c) { return char(islower(c) ? toupper(c) : tolower(c)); });

  ss >> token; // En passant square
  f += (token == "-" ? token : token.replace(1, 1, token[1] == '3' ? "6" : "3"));

  std::getline(ss, token); // Half and full moves
  f += token;

  set(f, var, st, this_thread());

  assert(pos_is_ok());
}


/// Position::pos_is_ok() performs some consistency checks for the position object.
/// This is meant to be helpful when debugging.

bool Position::pos_is_ok(int* failedStep) const {

  const bool Fast = true; // Quick (default) or full check?

  enum { Default, King, Bitboards, State, Lists, Castling };

  for (int step = Default; step <= (Fast ? Default : Castling); step++)
  {
      if (failedStep)
          *failedStep = step;

      if (step == Default)
      {
          Square wksq = square<KING>(WHITE), bksq = square<KING>(BLACK);
#ifdef ANTI
          if (is_anti())
          {
              if ((sideToMove != WHITE && sideToMove != BLACK)
                  || (ep_square() != SQ_NONE && relative_rank(sideToMove, ep_square()) != RANK_6))
                  return false;
          }
          else
#endif
#ifdef HORDE
          if (is_horde())
          {
              if ((sideToMove != WHITE && sideToMove != BLACK)
                  || (is_horde_color(WHITE) ? wksq != SQ_NONE : piece_on(wksq) != W_KING)
                  || (is_horde_color(BLACK) ? bksq != SQ_NONE : piece_on(bksq) != B_KING)
                  || (ep_square() != SQ_NONE && relative_rank(sideToMove, ep_square()) < RANK_6))
                  return false;
          }
          else
#endif
          if (   (sideToMove != WHITE && sideToMove != BLACK)
#ifdef ATOMIC
              || ((!is_atomic() || wksq != SQ_NONE) && piece_on(wksq) != W_KING)
#else
              || piece_on(wksq) != W_KING
#endif
#ifdef ATOMIC
              || ((!is_atomic() || bksq != SQ_NONE) && piece_on(bksq) != B_KING)
#else
              || piece_on(bksq) != B_KING
#endif
              || (   ep_square() != SQ_NONE
                  && relative_rank(sideToMove, ep_square()) != RANK_6))
              return false;
      }

      if (step == King)
      {
#ifdef ANTI
          if (is_anti()) {} else
#endif
#ifdef HORDE
          if (is_horde())
          {
              if (   std::count(board, board + SQUARE_NB, W_KING) +
                     std::count(board, board + SQUARE_NB, B_KING) != 1
                  || (is_horde_color(sideToMove) && attackers_to(square<KING>(~sideToMove)) & pieces(sideToMove)))
              return false;
          } else
#endif
#ifdef ATOMIC
          if (is_atomic() && (is_atomic_win() || is_atomic_loss()))
          {
              if (std::count(board, board + SQUARE_NB, W_KING) +
                  std::count(board, board + SQUARE_NB, B_KING) != 1)
              return false;
          }
          else if (is_atomic() && (attacks_from<KING>(square<KING>(~sideToMove)) & square<KING>(sideToMove)))
          {
          } else
#endif
          if (   std::count(board, board + SQUARE_NB, W_KING) != 1
              || std::count(board, board + SQUARE_NB, B_KING) != 1
              || attackers_to(square<KING>(~sideToMove)) & pieces(sideToMove))
              return false;
      }

      if (step == Bitboards)
      {
          if (  (pieces(WHITE) & pieces(BLACK))
              ||(pieces(WHITE) | pieces(BLACK)) != pieces())
              return false;

          for (PieceType p1 = PAWN; p1 <= KING; ++p1)
              for (PieceType p2 = PAWN; p2 <= KING; ++p2)
                  if (p1 != p2 && (pieces(p1) & pieces(p2)))
                      return false;
      }

      if (step == State)
      {
          StateInfo si = *st;
          set_state(&si);
          if (std::memcmp(&si, st, sizeof(StateInfo)))
              return false;
      }

      if (step == Lists)
          for (Piece pc : Pieces)
          {
              if (pieceCount[pc] != popcount(pieces(color_of(pc), type_of(pc))))
                  return false;

              for (int i = 0; i < pieceCount[pc]; ++i)
                  if (board[pieceList[pc][i]] != pc || index[pieceList[pc][i]] != i)
                      return false;
          }

      if (step == Castling)
          for (Color c = WHITE; c <= BLACK; ++c)
              for (CastlingSide s = KING_SIDE; s <= QUEEN_SIDE; s = CastlingSide(s + 1))
              {
                  if (!can_castle(c | s))
                      continue;

                  if (   piece_on(castlingRookSquare[c | s]) != make_piece(c, ROOK)
                      || castlingRightsMask[castlingRookSquare[c | s]] != (c | s)
                      ||(castlingRightsMask[square<KING>(c)] & (c | s)) != (c | s))
                      return false;
              }
  }

  return true;
}<|MERGE_RESOLUTION|>--- conflicted
+++ resolved
@@ -573,18 +573,14 @@
 
 Bitboard Position::slider_blockers(Bitboard sliders, Square s, Bitboard& pinners) const {
 
-<<<<<<< HEAD
-  Bitboard b, p, result = 0;
+  Bitboard result = 0;
+  pinners = 0;
 #ifdef HORDE
   if (is_horde() && s == SQ_NONE) return result;
 #endif
 #ifdef ANTI
   if (is_anti() && s == SQ_NONE) return result;
 #endif
-=======
-  Bitboard result = 0;
-  pinners = 0;
->>>>>>> 943ae89b
 
   // Snipers are sliders that attack 's' when a piece is removed
   Bitboard snipers = (  (PseudoAttacks[ROOK  ][s] & pieces(QUEEN, ROOK))
@@ -1604,18 +1600,17 @@
 #endif
 
       // Add the new entry to the swap list
-<<<<<<< HEAD
 #ifdef ANTI
       if (is_anti())
-          swapList[slIndex] = -swapList[slIndex - 1] + PieceValueAnti[MG][captured];
+          swapList[slIndex] = -swapList[slIndex - 1] + PieceValueAnti[MG][nextVictim];
       else
 #endif
-      swapList[slIndex] = -swapList[slIndex - 1] + PieceValue[MG][captured];
+      swapList[slIndex] = -swapList[slIndex - 1] + PieceValue[MG][nextVictim];
 
       // Locate and remove the next least valuable attacker
-      captured = min_attacker<PAWN>(byTypeBB, to, stmAttackers, occupied, attackers);
-#ifdef ANTI
-      if (is_anti() && captured == KING)
+      nextVictim = min_attacker<PAWN>(byTypeBB, to, stmAttackers, occupied, attackers);
+#ifdef ANTI
+      if (is_anti() && nextVictim == KING)
       {
           Bitboard b = stmAttackers & byTypeBB[KING];
           if (b)
@@ -1627,12 +1622,6 @@
               --slIndex;
       }
 #endif
-=======
-      swapList[slIndex] = -swapList[slIndex - 1] + PieceValue[MG][nextVictim];
-
-      // Locate and remove the next least valuable attacker
-      nextVictim = min_attacker<PAWN>(byTypeBB, to, stmAttackers, occupied, attackers);
->>>>>>> 943ae89b
       stm = ~stm;
       stmAttackers = attackers & pieces(stm);
       if (    nextVictim != KING
@@ -1642,15 +1631,11 @@
 
       ++slIndex;
 
-<<<<<<< HEAD
-#ifdef ANTI
-  } while (stmAttackers && (is_anti() || captured != KING || (--slIndex, false))); // Stop before a king capture      
+#ifdef ANTI
+  } while (stmAttackers && (is_anti() || nextVictim != KING || (--slIndex, false))); // Stop before a king capture
 #else
-  } while (stmAttackers && (captured != KING || (--slIndex, false))); // Stop before a king capture
-#endif
-=======
   } while (stmAttackers && (nextVictim != KING || (--slIndex, false))); // Stop before a king capture
->>>>>>> 943ae89b
+#endif
 
   // Having built the swap list, we negamax through it to find the best
   // achievable score from the point of view of the side to move.
