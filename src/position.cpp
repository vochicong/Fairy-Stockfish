--- conflicted
+++ resolved
@@ -610,11 +610,7 @@
 
 
 /// Position::set() is an overload to initialize the position object with
-<<<<<<< HEAD
-/// the given endgame code string like "KBPvKN". It is mainly an helper to
-=======
-/// the given endgame code string like "KBPKN". It is mainly a helper to
->>>>>>> c3d2e6ab
+/// the given endgame code string like "KBPvKN". It is mainly a helper to
 /// get the material key out of an endgame code. Position is not playable,
 /// indeed is even not guaranteed to be legal.
 
