/*
  Stockfish, a UCI chess playing engine derived from Glaurung 2.1
  Copyright (C) 2004-2008 Tord Romstad (Glaurung author)
  Copyright (C) 2008-2015 Marco Costalba, Joona Kiiski, Tord Romstad
  Copyright (C) 2015-2016 Marco Costalba, Joona Kiiski, Gary Linscott, Tord Romstad

  Stockfish is free software: you can redistribute it and/or modify
  it under the terms of the GNU General Public License as published by
  the Free Software Foundation, either version 3 of the License, or
  (at your option) any later version.

  Stockfish is distributed in the hope that it will be useful,
  but WITHOUT ANY WARRANTY; without even the implied warranty of
  MERCHANTABILITY or FITNESS FOR A PARTICULAR PURPOSE.  See the
  GNU General Public License for more details.

  You should have received a copy of the GNU General Public License
  along with this program.  If not, see <http://www.gnu.org/licenses/>.
*/

#include <algorithm>
#include <cassert>
#include <cstring>   // For std::memset, std::memcmp
#include <iomanip>
#include <sstream>

#include "bitboard.h"
#include "misc.h"
#include "movegen.h"
#include "position.h"
#include "thread.h"
#include "tt.h"
#include "uci.h"

using std::string;

namespace Zobrist {

  Key psq[COLOR_NB][PIECE_TYPE_NB][SQUARE_NB];
  Key enpassant[FILE_NB];
  Key castling[CASTLING_RIGHT_NB];
  Key side;
<<<<<<< HEAD
  Key exclusion;
#ifdef THREECHECK
  Key checks[COLOR_NB][CHECKS_NB];
#endif
=======
>>>>>>> 13b4444d
}

namespace {

const string PieceToChar(" PNBRQK  pnbrqk");

// min_attacker() is a helper function used by see() to locate the least
// valuable attacker for the side to move, remove the attacker we just found
// from the bitboards and scan for new X-ray attacks behind it.

template<int Pt>
PieceType min_attacker(const Bitboard* bb, Square to, Bitboard stmAttackers,
                       Bitboard& occupied, Bitboard& attackers) {

  Bitboard b = stmAttackers & bb[Pt];
  if (!b)
      return min_attacker<Pt+1>(bb, to, stmAttackers, occupied, attackers);

  occupied ^= b & ~(b - 1);

  if (Pt == PAWN || Pt == BISHOP || Pt == QUEEN)
      attackers |= attacks_bb<BISHOP>(to, occupied) & (bb[BISHOP] | bb[QUEEN]);

  if (Pt == ROOK || Pt == QUEEN)
      attackers |= attacks_bb<ROOK>(to, occupied) & (bb[ROOK] | bb[QUEEN]);

  attackers &= occupied; // After X-ray that may add already processed pieces
  return (PieceType)Pt;
}

template<>
PieceType min_attacker<KING>(const Bitboard*, Square, Bitboard, Bitboard&, Bitboard&) {
  return KING; // No need to update bitboards: it is the last cycle
}

} // namespace


/// operator<<(Position) returns an ASCII representation of the position

std::ostream& operator<<(std::ostream& os, const Position& pos) {

  os << "\n +---+---+---+---+---+---+---+---+\n";

  for (Rank r = RANK_8; r >= RANK_1; --r)
  {
      for (File f = FILE_A; f <= FILE_H; ++f)
          os << " | " << PieceToChar[pos.piece_on(make_square(f, r))];

      os << " |\n +---+---+---+---+---+---+---+---+\n";
  }

  os << "\nFen: " << pos.fen() << "\nKey: " << std::hex << std::uppercase
     << std::setfill('0') << std::setw(16) << pos.key() << std::dec << "\nCheckers: ";

  for (Bitboard b = pos.checkers(); b; )
      os << UCI::square(pop_lsb(&b)) << " ";

  return os;
}


/// Position::init() initializes at startup the various arrays used to compute
/// hash keys.

void Position::init() {

  PRNG rng(1070372);

  for (Color c = WHITE; c <= BLACK; ++c)
      for (PieceType pt = PAWN; pt <= KING; ++pt)
          for (Square s = SQ_A1; s <= SQ_H8; ++s)
              Zobrist::psq[c][pt][s] = rng.rand<Key>();

  for (File f = FILE_A; f <= FILE_H; ++f)
      Zobrist::enpassant[f] = rng.rand<Key>();

  for (int cr = NO_CASTLING; cr <= ANY_CASTLING; ++cr)
  {
      Zobrist::castling[cr] = 0;
      Bitboard b = cr;
      while (b)
      {
          Key k = Zobrist::castling[1ULL << pop_lsb(&b)];
          Zobrist::castling[cr] ^= k ? k : rng.rand<Key>();
      }
  }

  Zobrist::side = rng.rand<Key>();
<<<<<<< HEAD
  Zobrist::exclusion  = rng.rand<Key>();

#ifdef THREECHECK
  for (Color c = WHITE; c <= BLACK; ++c)
      for (Checks n = CHECKS_0; n <= CHECKS_3; ++n)
          Zobrist::checks[c][n] = rng.rand<Key>();
#endif
=======
>>>>>>> 13b4444d
}


/// Position::set() initializes the position object with the given FEN string.
/// This function is not very robust - make sure that input FENs are correct,
/// this is assumed to be the responsibility of the GUI.

Position& Position::set(const string& fenStr, int v, StateInfo* si, Thread* th) {
/*
   A FEN string defines a particular position using only the ASCII character set.

   A FEN string contains six fields separated by a space. The fields are:

   1) Piece placement (from white's perspective). Each rank is described, starting
      with rank 8 and ending with rank 1. Within each rank, the contents of each
      square are described from file A through file H. Following the Standard
      Algebraic Notation (SAN), each piece is identified by a single letter taken
      from the standard English names. White pieces are designated using upper-case
      letters ("PNBRQK") whilst Black uses lowercase ("pnbrqk"). Blank squares are
      noted using digits 1 through 8 (the number of blank squares), and "/"
      separates ranks.

   2) Active color. "w" means white moves next, "b" means black.

   3) Castling availability. If neither side can castle, this is "-". Otherwise,
      this has one or more letters: "K" (White can castle kingside), "Q" (White
      can castle queenside), "k" (Black can castle kingside), and/or "q" (Black
      can castle queenside).

   4) En passant target square (in algebraic notation). If there's no en passant
      target square, this is "-". If a pawn has just made a 2-square move, this
      is the position "behind" the pawn. This is recorded regardless of whether
      there is a pawn in position to make an en passant capture.

   5) Halfmove clock. This is the number of halfmoves since the last pawn advance
      or capture. This is used to determine if a draw can be claimed under the
      fifty-move rule.

   6) Fullmove number. The number of the full move. It starts at 1, and is
      incremented after Black's move.
*/

  unsigned char col, row, token;
  size_t idx;
  Square sq = SQ_A8;
  std::istringstream ss(fenStr);

  std::memset(this, 0, sizeof(Position));
  std::memset(si, 0, sizeof(StateInfo));
  std::fill_n(&pieceList[0][0][0], sizeof(pieceList) / sizeof(Square), SQ_NONE);
  st = si;
  var = v;

  ss >> std::noskipws;

  // 1. Piece placement
  while ((ss >> token) && !isspace(token))
  {
      if (isdigit(token))
          sq += Square(token - '0'); // Advance the given number of files

      else if (token == '/')
          sq -= Square(16);

      else if ((idx = PieceToChar.find(token)) != string::npos)
      {
          put_piece(color_of(Piece(idx)), type_of(Piece(idx)), sq);
          ++sq;
      }
  }

  // 2. Active color
  ss >> token;
  sideToMove = (token == 'w' ? WHITE : BLACK);
  ss >> token;

  // 3. Castling availability. Compatible with 3 standards: Normal FEN standard,
  // Shredder-FEN that uses the letters of the columns on which the rooks began
  // the game instead of KQkq and also X-FEN standard that, in case of Chess960,
  // if an inner rook is associated with the castling right, the castling tag is
  // replaced by the file letter of the involved rook, as for the Shredder-FEN.
  while ((ss >> token) && !isspace(token))
  {
      Square rsq;
      Color c = islower(token) ? BLACK : WHITE;
      Rank rank = relative_rank(c, RANK_1);
      Square ksq = square<KING>(c);
      if (rank_of(ksq) != rank)
          continue;
      Piece rook = make_piece(c, ROOK);

      token = char(toupper(token));

      if (token == 'K')
          for (rsq = relative_square(c, SQ_H1); rsq != ksq && piece_on(rsq) != rook; --rsq) {}

      else if (token == 'Q')
          for (rsq = relative_square(c, SQ_A1); rsq != ksq && piece_on(rsq) != rook; ++rsq) {}

      else if (token >= 'A' && token <= 'H')
          rsq = make_square(File(token - 'A'), rank);

      else
          continue;

      if (rsq != ksq)
          set_castling_right(c, rsq);
  }

  // 4. En passant square. Ignore if no pawn capture is possible
  if (((ss >> col) && (col >= 'a' && col <= 'h'))
        && ((ss >> row) && (sideToMove ? row == '3' : row == '6')))
  {
      st->epSquare = make_square(File(col - 'a'), Rank(row - '1'));

      if (!(attackers_to(st->epSquare) & pieces(sideToMove, PAWN)))
          st->epSquare = SQ_NONE;
      else if (SquareBB[st->epSquare] & pieces())
          st->epSquare = SQ_NONE;
      else if (sideToMove == WHITE && (shift_bb<DELTA_N>(SquareBB[st->epSquare]) & pieces()))
          st->epSquare = SQ_NONE;
      else if (sideToMove == BLACK && (shift_bb<DELTA_S>(SquareBB[st->epSquare]) & pieces()))
          st->epSquare = SQ_NONE;
      else if (sideToMove == WHITE && !(shift_bb<DELTA_S>(SquareBB[st->epSquare]) & pieces(BLACK, PAWN)))
          st->epSquare = SQ_NONE;
      else if (sideToMove == BLACK && !(shift_bb<DELTA_N>(SquareBB[st->epSquare]) & pieces(WHITE, PAWN)))
          st->epSquare = SQ_NONE;
  }
  else
      st->epSquare = SQ_NONE;

  // 5-6. Halfmove clock and fullmove number
  ss >> std::skipws >> st->rule50 >> gamePly;

#ifdef THREECHECK
    st->checksGiven[WHITE] = CHECKS_0;
    st->checksGiven[BLACK] = CHECKS_0;
    if ((v & THREECHECK_VARIANT) != 0)
    {
        // 7. Checks given counter for Three-Check positions
        if ((ss >> std::skipws >> token) && token == '+')
        {
            ss >> token;
            switch(token - '0')
            {
            case 0: st->checksGiven[WHITE] = CHECKS_0; break;
            case 1: st->checksGiven[WHITE] = CHECKS_1; break;
            case 2: st->checksGiven[WHITE] = CHECKS_2; break;
            case 3: st->checksGiven[WHITE] = CHECKS_3; break;
            default: st->checksGiven[WHITE] = CHECKS_NB;
            }
            if ((ss >> token) && token == '+') {
                ss >> token;
                switch(token - '0')
                {
                case 0: st->checksGiven[BLACK] = CHECKS_0; break;
                case 1: st->checksGiven[BLACK] = CHECKS_1; break;
                case 2: st->checksGiven[BLACK] = CHECKS_2; break;
                case 3: st->checksGiven[BLACK] = CHECKS_3; break;
                default : st->checksGiven[BLACK] = CHECKS_NB;
                }
            }
        }
    }
#endif

  // Convert from fullmove starting from 1 to ply starting from 0,
  // handle also common incorrect FEN with fullmove = 0.
  gamePly = std::max(2 * (gamePly - 1), 0) + (sideToMove == BLACK);

  thisThread = th;
  set_state(st);

  assert(pos_is_ok());

  return *this;
}


/// Position::set_castling_right() is a helper function used to set castling
/// rights given the corresponding color and the rook starting square.

void Position::set_castling_right(Color c, Square rfrom) {

  Square kfrom = square<KING>(c);
  CastlingSide cs = kfrom < rfrom ? KING_SIDE : QUEEN_SIDE;
  CastlingRight cr = (c | cs);

  st->castlingRights |= cr;
  castlingRightsMask[kfrom] |= cr;
  castlingRightsMask[rfrom] |= cr;
  castlingRookSquare[cr] = rfrom;

  Square kto = relative_square(c, cs == KING_SIDE ? SQ_G1 : SQ_C1);
  Square rto = relative_square(c, cs == KING_SIDE ? SQ_F1 : SQ_D1);

  for (Square s = std::min(rfrom, rto); s <= std::max(rfrom, rto); ++s)
      if (s != kfrom && s != rfrom)
          castlingPath[cr] |= s;

  for (Square s = std::min(kfrom, kto); s <= std::max(kfrom, kto); ++s)
      if (s != kfrom && s != rfrom)
          castlingPath[cr] |= s;
}


/// Position::set_check_info() sets king attacks to detect if a move gives check

void Position::set_check_info(StateInfo* si) const {

  si->blockersForKing[WHITE] = slider_blockers(pieces(BLACK), square<KING>(WHITE));
  si->blockersForKing[BLACK] = slider_blockers(pieces(WHITE), square<KING>(BLACK));

  Square ksq = square<KING>(~sideToMove);

<<<<<<< HEAD
#ifdef HORDE
  if (is_horde() && ksq == SQ_NONE) {
  si->checkSquares[PAWN]   = 0;
  si->checkSquares[KNIGHT] = 0;
  si->checkSquares[BISHOP] = 0;
  si->checkSquares[ROOK]   = 0;
  si->checkSquares[QUEEN]  = 0;
  si->checkSquares[KING]   = 0;
  return;
  }
#endif
#ifdef ATOMIC
  if (is_atomic() && ksq == SQ_NONE) {
  si->checkSquares[PAWN]   = 0;
  si->checkSquares[KNIGHT] = 0;
  si->checkSquares[BISHOP] = 0;
  si->checkSquares[ROOK]   = 0;
  si->checkSquares[QUEEN]  = 0;
  si->checkSquares[KING]   = 0;
  return;
  }
#endif
#ifdef ANTI
  if (is_anti()) {
  si->checkSquares[PAWN]   = 0;
  si->checkSquares[KNIGHT] = 0;
  si->checkSquares[BISHOP] = 0;
  si->checkSquares[ROOK]   = 0;
  si->checkSquares[QUEEN]  = 0;
  si->checkSquares[KING]   = 0;
  return;
  }
#endif
=======
>>>>>>> 13b4444d
  si->checkSquares[PAWN]   = attacks_from<PAWN>(ksq, ~sideToMove);
  si->checkSquares[KNIGHT] = attacks_from<KNIGHT>(ksq);
  si->checkSquares[BISHOP] = attacks_from<BISHOP>(ksq);
  si->checkSquares[ROOK]   = attacks_from<ROOK>(ksq);
  si->checkSquares[QUEEN]  = si->checkSquares[BISHOP] | si->checkSquares[ROOK];
  si->checkSquares[KING]   = 0;
}


/// Position::set_state() computes the hash keys of the position, and other
/// data that once computed is updated incrementally as moves are made.
/// The function is only used when a new position is set up, and to verify
/// the correctness of the StateInfo data when running in debug mode.

void Position::set_state(StateInfo* si) const {

  si->key = si->pawnKey = si->materialKey = var;
  si->nonPawnMaterial[WHITE] = si->nonPawnMaterial[BLACK] = VALUE_ZERO;
  si->psq = SCORE_ZERO;
<<<<<<< HEAD
#ifdef RACE
  if (is_race())
  {
      Rank r = rank_of(square<KING>(sideToMove));
      si->checkersBB = r == RANK_8 ? 0 : Rank8BB & square<KING>(~sideToMove);
  }
  else
#endif
#ifdef HORDE
  if (is_horde() && square<KING>(sideToMove) == SQ_NONE)
      si->checkersBB = 0;
  else
#endif
#ifdef ANTI
  if (is_anti())
      si->checkersBB = 0;
  else
#endif
#ifdef ATOMIC
  if (is_atomic() && (square<KING>(sideToMove) == SQ_NONE ||
         (attacks_from<KING>(square<KING>(sideToMove)) & square<KING>(~sideToMove))))
      si->checkersBB = 0;
  else
#endif
  {
      si->checkersBB = attackers_to(square<KING>(sideToMove)) & pieces(~sideToMove);
  }

  set_check_info(si);
=======
  si->checkersBB = attackers_to(square<KING>(sideToMove)) & pieces(~sideToMove);
>>>>>>> 13b4444d

  set_check_info(si);

  for (Bitboard b = pieces(); b; )
  {
      Square s = pop_lsb(&b);
      Piece pc = piece_on(s);
      si->key ^= Zobrist::psq[color_of(pc)][type_of(pc)][s];
#ifdef ANTI
      if (is_anti())
          si->psq += PSQT::psqAnti[color_of(pc)][type_of(pc)][s];
      else
#endif
      si->psq += PSQT::psq[color_of(pc)][type_of(pc)][s];
  }

  if (si->epSquare != SQ_NONE)
      si->key ^= Zobrist::enpassant[file_of(si->epSquare)];

  if (sideToMove == BLACK)
      si->key ^= Zobrist::side;

  si->key ^= Zobrist::castling[si->castlingRights];

  for (Bitboard b = pieces(PAWN); b; )
  {
      Square s = pop_lsb(&b);
      si->pawnKey ^= Zobrist::psq[color_of(piece_on(s))][PAWN][s];
  }

  for (Color c = WHITE; c <= BLACK; ++c)
      for (PieceType pt = PAWN; pt <= KING; ++pt)
          for (int cnt = 0; cnt < pieceCount[c][pt]; ++cnt)
              si->materialKey ^= Zobrist::psq[c][pt][cnt];

  for (Color c = WHITE; c <= BLACK; ++c)
      for (PieceType pt = KNIGHT; pt <= QUEEN; ++pt)
          si->nonPawnMaterial[c] += pieceCount[c][pt] * PieceValue[MG][pt];

#ifdef THREECHECK
  for (Color c = WHITE; c <= BLACK; ++c)
      for (Checks n = CHECKS_1; n <= si->checksGiven[c]; ++n)
          si->key ^= Zobrist::checks[c][n];
#endif
}


/// Position::fen() returns a FEN representation of the position. In case of
/// Chess960 the Shredder-FEN notation is used. This is mainly a debugging function.

const string Position::fen() const {

  int emptyCnt;
  std::ostringstream ss;

  for (Rank r = RANK_8; r >= RANK_1; --r)
  {
      for (File f = FILE_A; f <= FILE_H; ++f)
      {
          for (emptyCnt = 0; f <= FILE_H && empty(make_square(f, r)); ++f)
              ++emptyCnt;

          if (emptyCnt)
              ss << emptyCnt;

          if (f <= FILE_H)
              ss << PieceToChar[piece_on(make_square(f, r))];
      }

      if (r > RANK_1)
          ss << '/';
  }
#ifdef HOUSE
  if (is_house())
      ss << '/'; // TODO: pieces in hand
#endif

  ss << (sideToMove == WHITE ? " w " : " b ");

  bool chess960 = is_chess960();
  if (can_castle(WHITE_OO))
      ss << (chess960 ? char('A' + file_of(castling_rook_square(WHITE |  KING_SIDE))) : 'K');

  if (can_castle(WHITE_OOO))
      ss << (chess960 ? char('A' + file_of(castling_rook_square(WHITE | QUEEN_SIDE))) : 'Q');

  if (can_castle(BLACK_OO))
      ss << (chess960 ? char('a' + file_of(castling_rook_square(BLACK |  KING_SIDE))) : 'k');

  if (can_castle(BLACK_OOO))
      ss << (chess960 ? char('a' + file_of(castling_rook_square(BLACK | QUEEN_SIDE))) : 'q');

  if (!can_castle(WHITE) && !can_castle(BLACK))
      ss << '-';

  ss << (ep_square() == SQ_NONE ? " - " : " " + UCI::square(ep_square()) + " ")
     << st->rule50 << " " << 1 + (gamePly - (sideToMove == BLACK)) / 2;

#ifdef THREECHECK
  if (is_three_check())
      ss << " +" << st->checksGiven[WHITE] << "+" << st->checksGiven[BLACK];
#endif

  return ss.str();
}


/// Position::game_phase() calculates the game phase interpolating total non-pawn
/// material between endgame and midgame limits.

Phase Position::game_phase() const {

  Value npm = st->nonPawnMaterial[WHITE] + st->nonPawnMaterial[BLACK];
#ifdef HORDE
  if (is_horde())
      npm = st->nonPawnMaterial[BLACK] + st->nonPawnMaterial[BLACK];
#endif
#ifdef ATOMIC
  if (is_atomic())
      npm += npm;
#endif

  npm = std::max(EndgameLimit, std::min(npm, MidgameLimit));

  return Phase(((npm - EndgameLimit) * PHASE_MIDGAME) / (MidgameLimit - EndgameLimit));
}


/// Position::slider_blockers() returns a bitboard of all the pieces (both colors) that
/// are blocking attacks on the square 's' from 'sliders'. A piece blocks a slider
/// if removing that piece from the board would result in a position where square 's'
/// is attacked. For example, a king-attack blocking piece can be either a pinned or
/// a discovered check piece, according if its color is the opposite or the same of
/// the color of the slider.

Bitboard Position::slider_blockers(Bitboard sliders, Square s) const {

  Bitboard b, pinners, result = 0;
#ifdef HORDE
  if (is_horde() && s == SQ_NONE) return result;
#endif
#ifdef ANTI
  if (is_anti() && s == SQ_NONE) return result;
#endif

  // Pinners are sliders that attack 's' when a pinned piece is removed
  pinners = (  (PseudoAttacks[ROOK  ][s] & pieces(QUEEN, ROOK))
             | (PseudoAttacks[BISHOP][s] & pieces(QUEEN, BISHOP))) & sliders;

  while (pinners)
  {
      b = between_bb(s, pop_lsb(&pinners)) & pieces();

      if (!more_than_one(b))
          result |= b;
  }
  return result;
}


/// Position::attackers_to() computes a bitboard of all pieces which attack a
/// given square. Slider attacks use the occupied bitboard to indicate occupancy.

Bitboard Position::attackers_to(Square s, Bitboard occupied) const {

  return  (attacks_from<PAWN>(s, BLACK)    & pieces(WHITE, PAWN))
        | (attacks_from<PAWN>(s, WHITE)    & pieces(BLACK, PAWN))
        | (attacks_from<KNIGHT>(s)         & pieces(KNIGHT))
        | (attacks_bb<ROOK  >(s, occupied) & pieces(ROOK,   QUEEN))
        | (attacks_bb<BISHOP>(s, occupied) & pieces(BISHOP, QUEEN))
        | (attacks_from<KING>(s)           & pieces(KING));
}


/// Position::legal() tests whether a pseudo-legal move is legal

bool Position::legal(Move m) const {

  assert(is_ok(m));

  Color us = sideToMove;
  Square from = from_sq(m);

  assert(color_of(moved_piece(m)) == us);
#ifdef ANTI
  // If a player can capture, that player must capture
  // Is handled by move generator
  assert(!is_anti() || capture(m) == can_capture());
  if (is_anti())
      return true;
#endif
#ifdef HORDE
  assert(is_horde() && us == WHITE ? square<KING>(us) == SQ_NONE : piece_on(square<KING>(us)) == make_piece(us, KING));
#else
  assert(piece_on(square<KING>(us)) == make_piece(us, KING));
#endif

#ifdef RACE
  // Checking moves are illegal
  if (is_race() && gives_check(m))
      return false;
#endif
#ifdef HORDE
  // All pseudo-legal moves by the horde are legal
  if (is_horde() && square<KING>(us) == SQ_NONE)
      return true;
#endif
#ifdef ATOMIC
  if (is_atomic())
  {
      Square ksq = square<KING>(us);
      Square to = to_sq(m);
      if (capture(m) && (attacks_from<KING>(to) & ksq))
          return false;
      if (type_of(piece_on(from)) != KING)
      {
          if (attacks_from<KING>(square<KING>(~us)) & ksq)
              return true;
          if (capture(m))
          {
              Square capsq = type_of(m) == ENPASSANT ? make_square(file_of(to), rank_of(from)) : to;
              Bitboard blast = attacks_from<KING>(to) & (pieces() ^ pieces(PAWN));
              if (blast & square<KING>(~us))
                  return true;
              Bitboard b = pieces() ^ ((blast | capsq) | from);
              if (checkers() & b)
                  return false;
              if ((attacks_bb<  ROOK>(ksq, b) & pieces(~us, QUEEN, ROOK) & b) ||
                  (attacks_bb<BISHOP>(ksq, b) & pieces(~us, QUEEN, BISHOP) & b))
                  return false;
              return true;
          }
      }
      else if (attacks_from<KING>(square<KING>(~us)) & to)
          return true;
  }
#endif

  // En passant captures are a tricky special case. Because they are rather
  // uncommon, we do it simply by testing whether the king is attacked after
  // the move is made.
  if (type_of(m) == ENPASSANT)
  {
      Square ksq = square<KING>(us);
      Square to = to_sq(m);
      Square capsq = to - pawn_push(us);
      Bitboard occupied = (pieces() ^ from ^ capsq) | to;

      assert(to == ep_square());
      assert(moved_piece(m) == make_piece(us, PAWN));
      assert(piece_on(capsq) == make_piece(~us, PAWN));
      assert(piece_on(to) == NO_PIECE);

      return   !(attacks_bb<  ROOK>(ksq, occupied) & pieces(~us, QUEEN, ROOK))
            && !(attacks_bb<BISHOP>(ksq, occupied) & pieces(~us, QUEEN, BISHOP));
  }

#ifdef ATOMIC
  if (is_atomic() && type_of(piece_on(from)) == KING && type_of(m) != CASTLING)
  {
      Square ksq = square<KING>(~us);
      Square to = to_sq(m);
      if ((attacks_from<KING>(ksq) & from) && !(attacks_from<KING>(ksq) & to))
      {
          if (attackers_to(to) & pieces(~us, KNIGHT, PAWN))
              return false;
          Bitboard occupied = (pieces() ^ from) | to;
          return   !(attacks_bb<  ROOK>(to, occupied) & pieces(~us, QUEEN, ROOK))
                && !(attacks_bb<BISHOP>(to, occupied) & pieces(~us, QUEEN, BISHOP));
      }
  }
#endif
  // If the moving piece is a king, check whether the destination
  // square is attacked by the opponent. Castling moves are checked
  // for legality during move generation.
  if (type_of(piece_on(from)) == KING)
      return type_of(m) == CASTLING || !(attackers_to(to_sq(m)) & pieces(~us));

  // A non-king move is legal if and only if it is not pinned or it
  // is moving along the ray towards or away from the king.
  return   !(pinned_pieces(us) & from)
        ||  aligned(from, to_sq(m), square<KING>(us));
}


/// Position::pseudo_legal() takes a random move and tests whether the move is
/// pseudo legal. It is used to validate moves from TT that can be corrupted
/// due to SMP concurrent access or hash position key aliasing.

bool Position::pseudo_legal(const Move m) const {

  Color us = sideToMove;
  Square from = from_sq(m);
  Square to = to_sq(m);
  Piece pc = moved_piece(m);

#ifdef KOTH
  // If the game is already won or lost, further moves are illegal
  if (is_koth() && (is_koth_win() || is_koth_loss()))
      return false;
#endif
#ifdef RACE
  // If the game is already won or lost, further moves are illegal
  if (is_race() && (is_race_draw() || is_race_win() || is_race_loss()))
      return false;
#endif
#ifdef HORDE
  // If the game is already won or lost, further moves are illegal
  if (is_horde() && is_horde_loss())
      return false;
#endif
#ifdef ANTI
  // If the game is already won or lost, further moves are illegal
  if (is_anti() && (is_anti_win() || is_anti_loss()))
      return false;
#endif
#ifdef ATOMIC
  if (is_atomic())
  {
      // If the game is already won or lost, further moves are illegal
      if (is_atomic_win() || is_atomic_loss())
          return false;
      if (pc == NO_PIECE || color_of(pc) != us)
          return false;
      if (capture(m))
      {
          if (type_of(pc) == KING)
              return false;
          Square ksq = square<KING>(us);
          if ((pieces(us) & to) || (attacks_from<KING>(ksq) & to))
              return false;
          if (!(attacks_from<KING>(square<KING>(~us)) & ksq))
          {
              // Illegal pawn capture generated by killer move heuristic
              if (type_of(pc) == PAWN && file_of(from) == file_of(to))
                 return false;
              Square capsq = type_of(m) == ENPASSANT ? make_square(file_of(to), rank_of(from)) : to;
              Bitboard blast = attacks_from<KING>(to) & (pieces() ^ pieces(PAWN));
              if (blast & square<KING>(~us))
                  return true;
              Bitboard b = pieces() ^ ((blast | capsq) | from);
              if (checkers() & b)
                  return false;
              if ((attacks_bb<  ROOK>(ksq, b) & pieces(~us, QUEEN, ROOK) & b) ||
                  (attacks_bb<BISHOP>(ksq, b) & pieces(~us, QUEEN, BISHOP) & b))
                  return false;
          }
      }
  }
#endif

  // Use a slower but simpler function for uncommon cases
  if (type_of(m) != NORMAL)
      return MoveList<LEGAL>(*this).contains(m);

  // Is not a promotion, so promotion piece must be empty
  if (promotion_type(m) - KNIGHT != NO_PIECE_TYPE)
      return false;

  // If the 'from' square is not occupied by a piece belonging to the side to
  // move, the move is obviously not legal.
  if (pc == NO_PIECE || color_of(pc) != us)
      return false;

  // The destination square cannot be occupied by a friendly piece
  if (pieces(us) & to)
      return false;

  // Handle the special case of a pawn move
  if (type_of(pc) == PAWN)
  {
      // We have already handled promotion moves, so destination
      // cannot be on the 8th/1st rank.
      if (rank_of(to) == relative_rank(us, RANK_8))
          return false;

      if (   !(attacks_from<PAWN>(from, us) & pieces(~us) & to) // Not a capture
          && !((from + pawn_push(us) == to) && empty(to))       // Not a single push
          && !(   (from + 2 * pawn_push(us) == to)              // Not a double push
               && (rank_of(from) == relative_rank(us, RANK_2))
               && empty(to)
               && empty(to - pawn_push(us))))
          return false;
  }
  else if (!(attacks_from(pc, from) & to))
      return false;

  // Evasions generator already takes care to avoid some kind of illegal moves
  // and legal() relies on this. We therefore have to take care that the same
  // kind of moves are filtered out here.
#ifdef ATOMIC
  if (is_atomic() && (attacks_from<KING>(square<KING>(~us)) & (type_of(pc) == KING ? to : square<KING>(us))))
      return true;
#endif
  if (checkers())
  {
      if (type_of(pc) != KING)
      {
          // Double check? In this case a king move is required
          if (more_than_one(checkers()))
              return false;

          // Our move must be a blocking evasion or a capture of the checking piece
          if (!((between_bb(lsb(checkers()), square<KING>(us)) | checkers()) & to))
              return false;
      }
      // In case of king moves under check we have to remove king so as to catch
      // invalid moves like b1a1 when opposite queen is on c1.
      else if (attackers_to(to, pieces() ^ from) & pieces(~us))
          return false;
  }

  return true;
}


/// Position::gives_check() tests whether a pseudo-legal move gives a check

bool Position::gives_check(Move m) const {

  assert(is_ok(m));
  assert(color_of(moved_piece(m)) == sideToMove);

  Square from = from_sq(m);
  Square to = to_sq(m);

#ifdef HORDE
  if (is_horde() && square<KING>(~sideToMove) == SQ_NONE)
      return false;
#endif
#ifdef ANTI
  if (is_anti())
      return false;
#endif
#ifdef ATOMIC
  if (is_atomic())
  {
      Square ksq = square<KING>(~sideToMove);
      if (is_horde() && ksq == SQ_NONE)
          return false;
      // If kings are adjacent, there is no check
      // If kings were adjacent, there may be direct checks
      if (type_of(piece_on(from)) == KING)
      {
          if (attacks_from<KING>(ksq) & to)
              return false;
          else if (attacks_from<KING>(ksq) & from)
          {
              if (attackers_to(ksq) & pieces(sideToMove, KNIGHT, PAWN))
                  return true;
              Bitboard occupied = (pieces() ^ from) | to;
              return   (attacks_bb<  ROOK>(ksq, occupied) & pieces(sideToMove, QUEEN, ROOK))
                    || (attacks_bb<BISHOP>(ksq, occupied) & pieces(sideToMove, QUEEN, BISHOP));
          }
      }
      else if (attacks_from<KING>(ksq) & square<KING>(sideToMove))
          return false;
      if (capture(m))
      {
          // Do blasted pieces discover checks?
          Square capsq = type_of(m) == ENPASSANT ? make_square(file_of(to), rank_of(from)) : to;
          Bitboard blast = attacks_from<KING>(to) & (pieces() ^ pieces(PAWN));
          if (blast & ksq) // Variant ending
              return false;
          Bitboard b = pieces() ^ ((blast | capsq) | from);

          return (attacks_bb<  ROOK>(ksq, b) & pieces(sideToMove, QUEEN, ROOK) & b)
              || (attacks_bb<BISHOP>(ksq, b) & pieces(sideToMove, QUEEN, BISHOP) & b);
      }
  }
#endif

  // Is there a direct check?
  if (st->checkSquares[type_of(piece_on(from))] & to)
      return true;

  // Is there a discovered check?
  if (   (discovered_check_candidates() & from)
      && !aligned(from, to, square<KING>(~sideToMove)))
      return true;

  switch (type_of(m))
  {
  case NORMAL:
      return false;

  case PROMOTION:
      return attacks_bb(Piece(promotion_type(m)), to, pieces() ^ from) & square<KING>(~sideToMove);

  // En passant capture with check? We have already handled the case
  // of direct checks and ordinary discovered check, so the only case we
  // need to handle is the unusual case of a discovered check through
  // the captured pawn.
  case ENPASSANT:
  {
      Square capsq = make_square(file_of(to), rank_of(from));
      Bitboard b = (pieces() ^ from ^ capsq) | to;

      return  (attacks_bb<  ROOK>(square<KING>(~sideToMove), b) & pieces(sideToMove, QUEEN, ROOK))
            | (attacks_bb<BISHOP>(square<KING>(~sideToMove), b) & pieces(sideToMove, QUEEN, BISHOP));
  }
  case CASTLING:
  {
      Square kfrom = from;
      Square rfrom = to; // Castling is encoded as 'King captures the rook'
      Square kto = relative_square(sideToMove, rfrom > kfrom ? SQ_G1 : SQ_C1);
      Square rto = relative_square(sideToMove, rfrom > kfrom ? SQ_F1 : SQ_D1);

      return   (PseudoAttacks[ROOK][rto] & square<KING>(~sideToMove))
            && (attacks_bb<ROOK>(rto, (pieces() ^ kfrom ^ rfrom) | rto | kto) & square<KING>(~sideToMove));
  }
  default:
      assert(false);
      return false;
  }
}

/// Position::do_move() makes a move, and saves all information necessary
/// to a StateInfo object. The move is assumed to be legal. Pseudo-legal
/// moves should be filtered out before this function is called.

void Position::do_move(Move m, StateInfo& newSt, bool givesCheck) {

  assert(is_ok(m));
  assert(&newSt != st);

  ++nodes;
  Key k = st->key ^ Zobrist::side;

  // Copy some fields of the old state to our new StateInfo object except the
  // ones which are going to be recalculated from scratch anyway and then switch
  // our state pointer to point to the new (ready to be updated) state.
  std::memcpy(&newSt, st, offsetof(StateInfo, key));
  newSt.previous = st;
  st = &newSt;

  // Increment ply counters. In particular, rule50 will be reset to zero later on
  // in case of a capture or a pawn move.
  ++gamePly;
  ++st->rule50;
  ++st->pliesFromNull;

  Color us = sideToMove;
  Color them = ~us;
  Square from = from_sq(m);
  Square to = to_sq(m);
  PieceType pt = type_of(piece_on(from));
  PieceType captured = type_of(m) == ENPASSANT ? PAWN : type_of(piece_on(to));

  assert(color_of(piece_on(from)) == us);
  assert(piece_on(to) == NO_PIECE || color_of(piece_on(to)) == (type_of(m) != CASTLING ? them : us));
#ifdef ANTI
  assert(is_anti() || captured != KING);
#else
  assert(captured != KING);
#endif

  if (type_of(m) == CASTLING)
  {
      assert(pt == KING);

      Square rfrom, rto;
      do_castling<true>(us, from, to, rfrom, rto);

      captured = NO_PIECE_TYPE;
      st->psq += PSQT::psq[us][ROOK][rto] - PSQT::psq[us][ROOK][rfrom];
      k ^= Zobrist::psq[us][ROOK][rfrom] ^ Zobrist::psq[us][ROOK][rto];
  }

  if (captured)
  {
      Square capsq = to;

      // If the captured piece is a pawn, update pawn hash key, otherwise
      // update non-pawn material.
      if (captured == PAWN)
      {
          if (type_of(m) == ENPASSANT)
          {
              capsq -= pawn_push(us);

              assert(pt == PAWN);
              assert(to == st->epSquare);
              assert(relative_rank(us, to) == RANK_6);
              assert(piece_on(to) == NO_PIECE);
              assert(piece_on(capsq) == make_piece(them, PAWN));

              board[capsq] = NO_PIECE; // Not done by remove_piece()
          }

          st->pawnKey ^= Zobrist::psq[them][PAWN][capsq];
      }
      else
          st->nonPawnMaterial[them] -= PieceValue[MG][captured];

      // Update board and piece lists
      remove_piece(them, captured, capsq);

      // Update material hash key and prefetch access to materialTable
      k ^= Zobrist::psq[them][captured][capsq];
      st->materialKey ^= Zobrist::psq[them][captured][pieceCount[them][captured]];
#ifdef ATOMIC
      if (is_atomic()) // Remove the blast piece(s)
      {
          Bitboard blast = attacks_from<KING>(to);
          while (blast)
          {
              Square bsq = pop_lsb(&blast);
              if (bsq == from)
                  continue;
              st->blast[bsq] = piece_on(bsq);
              PieceType bpt = type_of(st->blast[bsq]);
              if (bpt != NO_PIECE_TYPE && bpt != PAWN)
              {
                  Color bc = color_of(st->blast[bsq]);
                  st->nonPawnMaterial[bc] -= PieceValue[MG][bpt];

                  // Update board and piece lists
                  remove_piece(bc, bpt, bsq);

                  // Update material hash key
                  k ^= Zobrist::psq[bc][bpt][bsq];
                  st->materialKey ^= Zobrist::psq[bc][bpt][pieceCount[bc][bpt]];

                  // Update incremental scores
                  st->psq -= PSQT::psq[bc][bpt][bsq];

                  // Update castling rights if needed
                  if (st->castlingRights && castlingRightsMask[bsq])
                  {
                      int cr = castlingRightsMask[bsq];
                      k ^= Zobrist::castling[st->castlingRights & cr];
                      st->castlingRights &= ~cr;
                  }
              }
          }
      }
#endif

      prefetch(thisThread->materialTable[st->materialKey]);

      // Update incremental scores
#ifdef ANTI
      if (is_anti())
          st->psq -= PSQT::psqAnti[them][captured][capsq];
      else
#endif
      st->psq -= PSQT::psq[them][captured][capsq];

      // Reset rule 50 counter
      st->rule50 = 0;
  }

#ifdef ATOMIC
  if (is_atomic() && captured)
      k ^= Zobrist::psq[us][pt][from];
  else
#endif
  // Update hash key
  k ^= Zobrist::psq[us][pt][from] ^ Zobrist::psq[us][pt][to];

  // Reset en passant square
  if (st->epSquare != SQ_NONE)
  {
      k ^= Zobrist::enpassant[file_of(st->epSquare)];
      st->epSquare = SQ_NONE;
  }

  // Update castling rights if needed
  if (st->castlingRights && (castlingRightsMask[from] | castlingRightsMask[to]))
  {
      int cr = castlingRightsMask[from] | castlingRightsMask[to];
      k ^= Zobrist::castling[st->castlingRights & cr];
      st->castlingRights &= ~cr;
  }

#ifdef THREECHECK
  if (is_three_check() && givesCheck)
  {
      ++(st->checksGiven[sideToMove]);
      Checks checksGiven = checks_given();
      assert(checksGiven < CHECKS_NB);
      k ^= Zobrist::checks[sideToMove][checksGiven];
  }
#endif

#ifdef ATOMIC
  if (is_atomic() && captured) // Remove the blast piece(s)
  {
      st->blast[from] = piece_on(from);
      remove_piece(us, pt, from);
      // Update material (hash key already updated)
      st->materialKey ^= Zobrist::psq[us][pt][pieceCount[us][pt]];
      if (pt != PAWN)
          st->nonPawnMaterial[us] -= PieceValue[MG][pt];
  }
  else
#endif
  // Move the piece. The tricky Chess960 castling is handled earlier
  if (type_of(m) != CASTLING)
      move_piece(us, pt, from, to);

  // If the moving piece is a pawn do some special extra work
  if (pt == PAWN)
  {
      // Set en-passant square if the moved pawn can be captured
#ifdef HORDE
      if (is_horde() && rank_of(from) == relative_rank(us, RANK_1)); else
#endif
      if (   (int(to) ^ int(from)) == 16
          && (attacks_from<PAWN>(to - pawn_push(us), us) & pieces(them, PAWN)))
      {
          st->epSquare = (from + to) / 2;
          k ^= Zobrist::enpassant[file_of(st->epSquare)];
      }
#ifdef ATOMIC
      else if (is_atomic() && captured)
      {
      }
#endif
      else if (type_of(m) == PROMOTION)
      {
          PieceType promotion = promotion_type(m);

          assert(relative_rank(us, to) == RANK_8);
#ifdef ANTI
          assert(promotion >= KNIGHT && promotion <= (is_anti() ? KING : QUEEN));
#else
          assert(promotion >= KNIGHT && promotion <= QUEEN);
#endif

          remove_piece(us, PAWN, to);
          put_piece(us, promotion, to);

          // Update hash keys
          k ^= Zobrist::psq[us][PAWN][to] ^ Zobrist::psq[us][promotion][to];
          st->pawnKey ^= Zobrist::psq[us][PAWN][to];
          st->materialKey ^=  Zobrist::psq[us][promotion][pieceCount[us][promotion]-1]
                            ^ Zobrist::psq[us][PAWN][pieceCount[us][PAWN]];

          // Update incremental score
#ifdef ANTI
          if (is_anti())
              st->psq += PSQT::psqAnti[us][promotion][to] - PSQT::psqAnti[us][PAWN][to];
          else
#endif
          st->psq += PSQT::psq[us][promotion][to] - PSQT::psq[us][PAWN][to];

          // Update material
          st->nonPawnMaterial[us] += PieceValue[MG][promotion];
      }

#ifdef ATOMIC
      if (is_atomic() && captured)
          st->pawnKey ^= Zobrist::psq[us][PAWN][from];
      else
#endif
      // Update pawn hash key and prefetch access to pawnsTable
      st->pawnKey ^= Zobrist::psq[us][PAWN][from] ^ Zobrist::psq[us][PAWN][to];
      prefetch(thisThread->pawnsTable[st->pawnKey]);

      // Reset rule 50 draw counter
      st->rule50 = 0;
  }

#ifdef ATOMIC
  if (is_atomic() && captured)
      st->psq -= PSQT::psq[us][pt][from];
  else
#endif
  // Update incremental scores
#ifdef ANTI
  if (is_anti())
      st->psq += PSQT::psqAnti[us][pt][to] - PSQT::psqAnti[us][pt][from];
  else
#endif
  st->psq += PSQT::psq[us][pt][to] - PSQT::psq[us][pt][from];

  // Set capture piece
  st->capturedType = captured;

  // Update the key with the final value
  st->key = k;

#ifdef ATOMIC
  if (is_atomic() && captured && is_atomic_win())
      givesCheck = false;
#endif
#ifdef RACE
  if (is_race())
      st->checkersBB = Rank8BB & square<KING>(us);
  else
#endif
#ifdef ANTI
  if (is_anti())
      st->checkersBB = 0;
  else
#endif
  // Calculate checkers bitboard (if move gives check)
  st->checkersBB = givesCheck ? attackers_to(square<KING>(them)) & pieces(us) : 0;

  sideToMove = ~sideToMove;

  // Update king attacks used for fast check detection
  set_check_info(st);

  assert(pos_is_ok());
}


/// Position::undo_move() unmakes a move. When it returns, the position should
/// be restored to exactly the same state as before the move was made.

void Position::undo_move(Move m) {

  assert(is_ok(m));

  sideToMove = ~sideToMove;

  Color us = sideToMove;
  Square from = from_sq(m);
  Square to = to_sq(m);
  PieceType pt = type_of(piece_on(to));
#ifdef ATOMIC
  if (is_atomic() && st->capturedType) // Restore the blast piece(s)
      pt = type_of(st->blast[from]);
#endif

  assert(empty(to) || color_of(piece_on(to)) == us);
  assert(empty(from) || type_of(m) == CASTLING);
#ifdef ANTI
  assert(is_anti() || st->capturedType != KING);
#else
  assert(st->capturedType != KING);
#endif

  if (type_of(m) == PROMOTION)
  {
      assert(relative_rank(us, to) == RANK_8);
#ifdef ATOMIC
      if (!is_atomic() || !st->capturedType)
      {
#endif
      assert(pt == promotion_type(m));
#ifdef ANTI
      assert(pt >= KNIGHT && pt <= (is_anti() ? KING : QUEEN));
#else
      assert(pt >= KNIGHT && pt <= QUEEN);
#endif

      remove_piece(us, pt, to);
      put_piece(us, PAWN, to);
#ifdef ATOMIC
      }
#endif
      pt = PAWN;
  }

  if (type_of(m) == CASTLING)
  {
      Square rfrom, rto;
      do_castling<false>(us, from, to, rfrom, rto);
  }
  else
  {
#ifdef ATOMIC
      if (is_atomic() && st->capturedType) // Restore the blast piece(s)
          put_piece(us, pt, from);
      else
#endif
      move_piece(us, pt, to, from); // Put the piece back at the source square

      if (st->capturedType)
      {
          Square capsq = to;

          if (type_of(m) == ENPASSANT)
          {
              capsq -= pawn_push(us);

              assert(pt == PAWN);
              assert(to == st->previous->epSquare);
              assert(relative_rank(us, to) == RANK_6);
              assert(piece_on(capsq) == NO_PIECE);
              assert(st->capturedType == PAWN);
          }

#ifdef ATOMIC
          if (is_atomic() && st->capturedType) // Restore the blast piece(s)
          {
              Bitboard blast = attacks_from<KING>(to); // squares in blast radius
              while (blast)
              {
                  Square bsq = pop_lsb(&blast);
                  if (bsq == from)
                      continue;
                  PieceType bpt = type_of(st->blast[bsq]);
                  if (bpt != NO_PIECE_TYPE && bpt != PAWN)
                      put_piece(color_of(st->blast[bsq]), bpt, bsq);
              }
          }
#endif
          put_piece(~us, st->capturedType, capsq); // Restore the captured piece
      }
  }

  // Finally point our state pointer back to the previous state
  st = st->previous;
  --gamePly;

  assert(pos_is_ok());
}


/// Position::do_castling() is a helper used to do/undo a castling move. This
/// is a bit tricky, especially in Chess960.
template<bool Do>
void Position::do_castling(Color us, Square from, Square& to, Square& rfrom, Square& rto) {

  bool kingSide = to > from;
  rfrom = to; // Castling is encoded as "king captures friendly rook"
  rto = relative_square(us, kingSide ? SQ_F1 : SQ_D1);
  to = relative_square(us, kingSide ? SQ_G1 : SQ_C1);

  // Remove both pieces first since squares could overlap in Chess960
  remove_piece(us, KING, Do ? from : to);
  remove_piece(us, ROOK, Do ? rfrom : rto);
  board[Do ? from : to] = board[Do ? rfrom : rto] = NO_PIECE; // Since remove_piece doesn't do it for us
  put_piece(us, KING, Do ? to : from);
  put_piece(us, ROOK, Do ? rto : rfrom);
}


/// Position::do(undo)_null_move() is used to do(undo) a "null move": It flips
/// the side to move without executing any move on the board.

void Position::do_null_move(StateInfo& newSt) {

  assert(!checkers());
  assert(&newSt != st);

  std::memcpy(&newSt, st, sizeof(StateInfo));
  newSt.previous = st;
  st = &newSt;

  if (st->epSquare != SQ_NONE)
  {
      st->key ^= Zobrist::enpassant[file_of(st->epSquare)];
      st->epSquare = SQ_NONE;
  }

  st->key ^= Zobrist::side;
  prefetch(TT.first_entry(st->key));

  ++st->rule50;
  st->pliesFromNull = 0;

  sideToMove = ~sideToMove;

  set_check_info(st);

  assert(pos_is_ok());
}

void Position::undo_null_move() {

  assert(!checkers());

  st = st->previous;
  sideToMove = ~sideToMove;
}


/// Position::key_after() computes the new hash key after the given move. Needed
/// for speculative prefetch. It doesn't recognize special moves like castling,
/// en-passant and promotions.

Key Position::key_after(Move m) const {

  Color us = sideToMove;
  Square from = from_sq(m);
  Square to = to_sq(m);
  PieceType pt = type_of(piece_on(from));
  PieceType captured = type_of(piece_on(to));
  Key k = st->key ^ Zobrist::side;

  if (captured)
  {
      k ^= Zobrist::psq[~us][captured][to];
#ifdef ATOMIC
      if (is_atomic())
      {
          Bitboard blast = (attacks_from<KING>(to) & (pieces() ^ pieces(PAWN))) - from;
          while (blast)
          {
              Square bsq = pop_lsb(&blast);
              PieceType bpt = type_of(st->blast[bsq]);
              k ^= Zobrist::psq[~us][bpt][bsq];
          }
      }
#endif
  }

  return k ^ Zobrist::psq[us][pt][to] ^ Zobrist::psq[us][pt][from];
}


/// Position::see() is a static exchange evaluator: It tries to estimate the
/// material gain or loss resulting from a move.

Value Position::see_sign(Move m) const {

  assert(is_ok(m));

#ifdef THREECHECK
  if (is_three_check() && gives_check(m))
      return VALUE_KNOWN_WIN;
#endif
  // Early return if SEE cannot be negative because captured piece value
  // is not less then capturing one. Note that king moves always return
  // here because king midgame value is set to 0.
  if (PieceValue[MG][moved_piece(m)] <= PieceValue[MG][piece_on(to_sq(m))])
      return VALUE_KNOWN_WIN;

  return see(m);
}

Value Position::see(Move m) const {

  Square from, to;
  Bitboard occupied, attackers, stmAttackers;
#ifdef HORDE
  Value swapList[SQUARE_NB];
#else
  Value swapList[32];
#endif
  int slIndex = 1;
  PieceType captured;
  Color stm;

  assert(is_ok(m));

  from = from_sq(m);
  to = to_sq(m);
  swapList[0] = PieceValue[MG][piece_on(to)];
  stm = color_of(piece_on(from));
  occupied = pieces() ^ from;
#ifdef ATOMIC
  if (is_atomic())
  {
    Value blast_eval = VALUE_ZERO;
    Bitboard blast = attacks_from<KING>(to) & (pieces() ^ pieces(PAWN)) & ~SquareBB[from];
    if (blast & pieces(~stm,KING))
        return VALUE_MATE;
    for (Color c = WHITE; c <= BLACK; ++c)
        for (PieceType pt = KNIGHT; pt <= QUEEN; ++pt)
            if (c == stm)
                blast_eval -= popcount(blast & pieces(c,pt))*PieceValue[MG][pt];
            else
                blast_eval += popcount(blast & pieces(c,pt))*PieceValue[MG][pt];
    return blast_eval + PieceValue[MG][piece_on(to_sq(m))] - PieceValue[MG][moved_piece(m)];
  }
#endif

  // Castling moves are implemented as king capturing the rook so cannot
  // be handled correctly. Simply return VALUE_ZERO that is always correct
  // unless in the rare case the rook ends up under attack.
  if (type_of(m) == CASTLING)
      return VALUE_ZERO;

  if (type_of(m) == ENPASSANT)
  {
      occupied ^= to - pawn_push(stm); // Remove the captured pawn
      swapList[0] = PieceValue[MG][PAWN];
  }

  // Find all attackers to the destination square, with the moving piece
  // removed, but possibly an X-ray attacker added behind it.
  attackers = attackers_to(to, occupied) & occupied;

  // If the opponent has no attackers we are finished
  stm = ~stm;
  stmAttackers = attackers & pieces(stm);
  if (!stmAttackers)
      return swapList[0];

  // The destination square is defended, which makes things rather more
  // difficult to compute. We proceed by building up a "swap list" containing
  // the material gain or loss at each stop in a sequence of captures to the
  // destination square, where the sides alternately capture, and always
  // capture with the least valuable piece. After each capture, we look for
  // new X-ray attacks from behind the capturing piece.
  captured = type_of(piece_on(from));

  do {
#ifdef HORDE
      assert(slIndex < SQUARE_NB);
#else
      assert(slIndex < 32);
#endif

      // Add the new entry to the swap list
      swapList[slIndex] = -swapList[slIndex - 1] + PieceValue[MG][captured];

      // Locate and remove the next least valuable attacker
      captured = min_attacker<PAWN>(byTypeBB, to, stmAttackers, occupied, attackers);
      stm = ~stm;
      stmAttackers = attackers & pieces(stm);
      ++slIndex;

  } while (stmAttackers && (captured != KING || (--slIndex, false))); // Stop before a king capture

  // Having built the swap list, we negamax through it to find the best
  // achievable score from the point of view of the side to move.
  while (--slIndex)
      swapList[slIndex - 1] = std::min(-swapList[slIndex], swapList[slIndex - 1]);

  return swapList[0];
}


/// Position::is_draw() tests whether the position is drawn by 50-move rule
/// or by repetition. It does not detect stalemates.

bool Position::is_draw() const {

  if (st->rule50 > 99 && (!checkers() || MoveList<LEGAL>(*this).size()))
      return true;

  StateInfo* stp = st;
  for (int i = 2, rep = 1, e = std::min(st->rule50, st->pliesFromNull); i <= e; i += 2)
  {
      stp = stp->previous->previous;

      if (stp->key == st->key && (++rep >= 2 + (gamePly - i < thisThread->rootPos.game_ply())))
          return true; // Draw at first repetition in search, and second repetition in game tree.
  }

  return false;
}


/// Position::flip() flips position with the white and black sides reversed. This
/// is only useful for debugging e.g. for finding evaluation symmetry bugs.

void Position::flip() {

  string f, token;
  std::stringstream ss(fen());

  for (Rank r = RANK_8; r >= RANK_1; --r) // Piece placement
  {
      std::getline(ss, token, r > RANK_1 ? '/' : ' ');
      f.insert(0, token + (f.empty() ? " " : "/"));
  }

  ss >> token; // Active color
  f += (token == "w" ? "B " : "W "); // Will be lowercased later

  ss >> token; // Castling availability
  f += token + " ";

  std::transform(f.begin(), f.end(), f.begin(),
                 [](char c) { return char(islower(c) ? toupper(c) : tolower(c)); });

  ss >> token; // En passant square
  f += (token == "-" ? token : token.replace(1, 1, token[1] == '3' ? "6" : "3"));

  std::getline(ss, token); // Half and full moves
  f += token;

  set(f, var, st, this_thread());

  assert(pos_is_ok());
}


/// Position::pos_is_ok() performs some consistency checks for the position object.
/// This is meant to be helpful when debugging.

bool Position::pos_is_ok(int* failedStep) const {

  const bool Fast = true; // Quick (default) or full check?

  enum { Default, King, Bitboards, State, Lists, Castling };

  for (int step = Default; step <= (Fast ? Default : Castling); step++)
  {
      if (failedStep)
          *failedStep = step;

      if (step == Default)
      {
          Square wksq = square<KING>(WHITE), bksq = square<KING>(BLACK);
#ifdef ANTI
          if (is_anti())
          {
              if ((sideToMove != WHITE && sideToMove != BLACK)
                  || (ep_square() != SQ_NONE && relative_rank(sideToMove, ep_square()) != RANK_6))
                  return false;
          }
          else
#endif
          if (   (sideToMove != WHITE && sideToMove != BLACK)
#ifdef HORDE
#ifdef ATOMIC
              || (is_horde() ? wksq != SQ_NONE : ((!is_atomic() || wksq != SQ_NONE) && piece_on(wksq) != W_KING))
#else
              || (is_horde() ? wksq != SQ_NONE : piece_on(wksq) != W_KING)
#endif
#else
#ifdef ATOMIC
              || ((!is_atomic() || wksq != SQ_NONE) && piece_on(wksq) != W_KING)
#else
              || piece_on(wksq) != W_KING
#endif
#endif
#ifdef ATOMIC
              || ((!is_atomic() || bksq != SQ_NONE) && piece_on(bksq) != B_KING)
#else
              || piece_on(bksq) != B_KING
#endif
              || (   ep_square() != SQ_NONE
#ifdef HORDE
                  && (!is_horde() || relative_rank(sideToMove, ep_square()) != RANK_7)
#endif
                  && relative_rank(sideToMove, ep_square()) != RANK_6))
              return false;
      }

      if (step == King)
      {
#ifdef ANTI
          if (is_anti()) {} else
#endif
#ifdef HORDE
          if (is_horde())
          {
              if (   std::count(board, board + SQUARE_NB, W_KING) != 0
                  || std::count(board, board + SQUARE_NB, B_KING) != 1
                  || (sideToMove == WHITE && attackers_to(square<KING>(~sideToMove)) & pieces(sideToMove)))
              return false;
          } else
#endif
#ifdef ATOMIC
          if (is_atomic() && (is_atomic_win() || is_atomic_loss()))
          {
              if (std::count(board, board + SQUARE_NB, W_KING) +
                  std::count(board, board + SQUARE_NB, B_KING) != 1)
              return false;
          }
          else if (is_atomic() && (attacks_from<KING>(square<KING>(~sideToMove)) & square<KING>(sideToMove)))
          {
          } else
#endif
          if (   std::count(board, board + SQUARE_NB, W_KING) != 1
              || std::count(board, board + SQUARE_NB, B_KING) != 1
              || attackers_to(square<KING>(~sideToMove)) & pieces(sideToMove))
              return false;
      }

      if (step == Bitboards)
      {
          if (  (pieces(WHITE) & pieces(BLACK))
              ||(pieces(WHITE) | pieces(BLACK)) != pieces())
              return false;

          for (PieceType p1 = PAWN; p1 <= KING; ++p1)
              for (PieceType p2 = PAWN; p2 <= KING; ++p2)
                  if (p1 != p2 && (pieces(p1) & pieces(p2)))
                      return false;
      }

      if (step == State)
      {
          StateInfo si = *st;
          set_state(&si);
          if (std::memcmp(&si, st, sizeof(StateInfo)))
              return false;
      }

      if (step == Lists)
          for (Color c = WHITE; c <= BLACK; ++c)
              for (PieceType pt = PAWN; pt <= KING; ++pt)
              {
                  if (pieceCount[c][pt] != popcount(pieces(c, pt)))
                      return false;

                  for (int i = 0; i < pieceCount[c][pt];  ++i)
                      if (   board[pieceList[c][pt][i]] != make_piece(c, pt)
                          || index[pieceList[c][pt][i]] != i)
                          return false;
              }

      if (step == Castling)
          for (Color c = WHITE; c <= BLACK; ++c)
              for (CastlingSide s = KING_SIDE; s <= QUEEN_SIDE; s = CastlingSide(s + 1))
              {
                  if (!can_castle(c | s))
                      continue;

                  if (   piece_on(castlingRookSquare[c | s]) != make_piece(c, ROOK)
                      || castlingRightsMask[castlingRookSquare[c | s]] != (c | s)
                      ||(castlingRightsMask[square<KING>(c)] & (c | s)) != (c | s))
                      return false;
              }
  }

  return true;
}<|MERGE_RESOLUTION|>--- conflicted
+++ resolved
@@ -40,13 +40,9 @@
   Key enpassant[FILE_NB];
   Key castling[CASTLING_RIGHT_NB];
   Key side;
-<<<<<<< HEAD
-  Key exclusion;
 #ifdef THREECHECK
   Key checks[COLOR_NB][CHECKS_NB];
 #endif
-=======
->>>>>>> 13b4444d
 }
 
 namespace {
@@ -136,16 +132,11 @@
   }
 
   Zobrist::side = rng.rand<Key>();
-<<<<<<< HEAD
-  Zobrist::exclusion  = rng.rand<Key>();
-
 #ifdef THREECHECK
   for (Color c = WHITE; c <= BLACK; ++c)
       for (Checks n = CHECKS_0; n <= CHECKS_3; ++n)
           Zobrist::checks[c][n] = rng.rand<Key>();
 #endif
-=======
->>>>>>> 13b4444d
 }
 
 
@@ -360,8 +351,6 @@
   si->blockersForKing[BLACK] = slider_blockers(pieces(WHITE), square<KING>(BLACK));
 
   Square ksq = square<KING>(~sideToMove);
-
-<<<<<<< HEAD
 #ifdef HORDE
   if (is_horde() && ksq == SQ_NONE) {
   si->checkSquares[PAWN]   = 0;
@@ -395,8 +384,6 @@
   return;
   }
 #endif
-=======
->>>>>>> 13b4444d
   si->checkSquares[PAWN]   = attacks_from<PAWN>(ksq, ~sideToMove);
   si->checkSquares[KNIGHT] = attacks_from<KNIGHT>(ksq);
   si->checkSquares[BISHOP] = attacks_from<BISHOP>(ksq);
@@ -416,7 +403,7 @@
   si->key = si->pawnKey = si->materialKey = var;
   si->nonPawnMaterial[WHITE] = si->nonPawnMaterial[BLACK] = VALUE_ZERO;
   si->psq = SCORE_ZERO;
-<<<<<<< HEAD
+  set_check_info(si);
 #ifdef RACE
   if (is_race())
   {
@@ -444,13 +431,6 @@
   {
       si->checkersBB = attackers_to(square<KING>(sideToMove)) & pieces(~sideToMove);
   }
-
-  set_check_info(si);
-=======
-  si->checkersBB = attackers_to(square<KING>(sideToMove)) & pieces(~sideToMove);
->>>>>>> 13b4444d
-
-  set_check_info(si);
 
   for (Bitboard b = pieces(); b; )
   {
