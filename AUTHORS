--- conflicted
+++ resolved
@@ -93,11 +93,7 @@
 Mohammed Li (tthsqe12)
 Nathan Rugg (nmrugg)
 Nicklas Persson (NicklasPersson)
-<<<<<<< HEAD
-=======
-Niklas Fiekas (niklasf)
 Ondrej Mosnáček (WOnder93)
->>>>>>> 4bef7aa5
 Oskar Werkelin Ahlin
 Pablo Vazquez
 Pascal Romaret
